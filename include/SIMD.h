#pragma once

#include "Portable.h"

#ifdef USE_SSE2
#include <emmintrin.h>
#if defined(USE_AVX) || defined(USE_AVX2)
#include <immintrin.h>
#else
#ifdef USE_SSE41
#include <smmintrin.h>
#endif
#endif
#endif

namespace BinSearch {
namespace Details {

template <InstrSet I, typename T>
struct FTOITraits{};

template <InstrSet I, class T>
struct FVec;

template <InstrSet I, class T>
struct IVec;

template <InstrSet I, class T>
struct FVec1;

template <> struct InstrFloatTraits<Scalar, float>
{
    typedef __m128  vec_t;
};

template <> struct InstrFloatTraits<Scalar, double>
{
    typedef __m128d vec_t;
};

}
}

#if !defined(__aarch64__)
#ifdef USE_SSE42
#ifndef _MSC_VER
#include <popcntintrin.h>
#define popcnt32 _mm_popcnt_u32
#else
#include <intrin.h>
#define popcnt32 __popcnt
#endif
#else // USE_SSE42
namespace BinSearch {
FORCE_INLINE int popcnt32(int x32)
{
    // strictly speaking this is not correct, as it ignores higher order bits
    // however, this is only used on the resuot of movemask on a 128-bit register, which is 8 at most, so it is ok
    // with 256-bit registers, SSE42 is defined, and we do not use this function
    uint8 x = static_cast<uint8>(x32);
    x = (x & 0x55) + (x >> 1 & 0x55);
    x = (x & 0x33) + (x >> 2 & 0x33);
    x = (x & 0x0f) + (x >> 4 & 0x0f);
    return x;
}
} // namespace
#endif

#include "Type.h"

namespace BinSearch {
namespace Details {

template <> struct InstrIntTraits<SSE>
{
    typedef __m128i vec_t;
};

template <> struct InstrFloatTraits<SSE, float>
{
    typedef __m128  vec_t;
};

template <> struct InstrFloatTraits<SSE, double>
{
    typedef __m128d vec_t;
};

<<<<<<< HEAD
template <>
struct FTOITraits<SSE, float>
=======
template <> struct InstrFloatTraits<Scalar, float>
{
    typedef float  vec_t;
};

template <> struct InstrFloatTraits<Scalar, double>
{
    typedef double vec_t;
};

template <InstrSet I, typename T>
struct FTOITraits
>>>>>>> 5c0ba851
{
    typedef IVec<SSE, float> vec_t;
};

#ifdef USE_AVX

template <>
struct FTOITraits<AVX, float>
{
    typedef IVec<AVX, float> vec_t;
};

template <> struct InstrIntTraits<AVX>
{
    typedef __m256i vec_t;
};

template <> struct InstrFloatTraits<AVX, float>
{
    typedef __m256  vec_t;
};

template <> struct InstrFloatTraits<AVX, double>
{
    typedef __m256d vec_t;
};

#endif


template <typename TR>
struct VecStorage
{
    typedef typename TR::vec_t vec_t;

    FORCE_INLINE operator vec_t&() { return vec; }
    FORCE_INLINE operator const vec_t&() const { return vec; }

protected:
    FORCE_INLINE VecStorage() {}
    FORCE_INLINE VecStorage(const vec_t& v) : vec( v ) {}

    vec_t vec;
};

template <InstrSet>
struct IVecBase;

template <>
struct IVecBase<SSE> : VecStorage<InstrIntTraits<SSE>>
{
protected:
    FORCE_INLINE IVecBase() {}
    FORCE_INLINE IVecBase( const vec_t& v) : VecStorage<InstrIntTraits<SSE>>( v ) {}
public:
    FORCE_INLINE static vec_t zero() { return _mm_setzero_si128(); }

    FORCE_INLINE int32 get0() const { return _mm_cvtsi128_si32( vec ); }

    FORCE_INLINE void assignIf( const vec_t& val, const vec_t& mask )
    {
#ifdef USE_SSE41
        vec = _mm_blendv_epi8(vec, val, mask);
#else
        vec = _mm_or_si128(_mm_andnot_si128(mask,vec), _mm_and_si128(mask,val));
#endif
    }
    FORCE_INLINE void orIf(const vec_t& val, const vec_t& mask)
    {
        vec = _mm_or_si128(vec, _mm_and_si128(val,mask));
    }
};

template <>
struct IVec<SSE, float> : IVecBase<SSE>
{
    FORCE_INLINE IVec() {}
    FORCE_INLINE IVec( int32 i ) : IVecBase<SSE>( _mm_set1_epi32( i ) )  {}
    FORCE_INLINE IVec( const vec_t& v) : IVecBase<SSE>( v )              {}
    FORCE_INLINE IVec( uint32 u3, uint32 u2, uint32 u1, uint32 u0) : IVecBase<SSE>( _mm_set_epi32( u3, u2, u1, u0 ) ) {}

    void setN( int32 i ) { vec = _mm_set1_epi32( i ); }

#ifdef USE_SSE41
    FORCE_INLINE int32 get1() const { return _mm_extract_epi32(vec, 1); }
    FORCE_INLINE int32 get2() const { return _mm_extract_epi32(vec, 2); }
    FORCE_INLINE int32 get3() const { return _mm_extract_epi32(vec, 3); }
#else
    FORCE_INLINE int32 get1() const { return _mm_cvtsi128_si32( _mm_shuffle_epi32( vec, 1 ) ); }
    FORCE_INLINE int32 get2() const { return _mm_cvtsi128_si32( _mm_shuffle_epi32( vec, 2 ) ); }
    FORCE_INLINE int32 get3() const { return _mm_cvtsi128_si32( _mm_shuffle_epi32( vec, 3 ) ); }
#endif

    FORCE_INLINE void store( uint32 *pi ) const { _mm_storeu_si128( reinterpret_cast<vec_t*>(pi), vec ); }

    FORCE_INLINE int countbit()
    {
        return popcnt32(_mm_movemask_ps(_mm_castsi128_ps(vec)));
    }
};

template <>
struct IVec<SSE, double> : IVecBase<SSE>
{
    FORCE_INLINE IVec() {}
    FORCE_INLINE IVec( int32 i ) : IVecBase<SSE>( _mm_set1_epi64x( i ) )    {}
    FORCE_INLINE IVec( const vec_t& v) : IVecBase<SSE>( v )                 {}
    FORCE_INLINE IVec( uint64 u1, uint64 u0 ) : IVecBase<SSE>( _mm_set_epi64x(u1, u0) ) {}

    void setN( int32 i ) { vec = _mm_set1_epi64x( i ); }

    FORCE_INLINE int32 get1() const
    {
#ifdef USE_SSE41
        return _mm_extract_epi32(vec, 2);
#else
        return _mm_cvtsi128_si32( _mm_shuffle_epi32( vec, 2 ) );
#endif
    }

    // extract the 2 32 bits integers no. 0, 2 and store them in a __m128i
    FORCE_INLINE IVec<SSE,float> extractLo32s() const
    {
        return _mm_shuffle_epi32(vec, ((2 << 2) | 0));
    }

    FORCE_INLINE void store( uint32 *pi ) const
    {
        pi[0] = get0();
        pi[1] = get1();
    }

    FORCE_INLINE int countbit()
    {
#if 1
        // takes 4 cycles
        __m128i hi = _mm_shuffle_epi32(vec, 2);  // 1 cycle
        __m128i s = _mm_add_epi32(vec, hi);
        int32 x = _mm_cvtsi128_si32(s);
        return -x;
#else
        // takes 6 cycles
        return popcnt32(_mm_movemask_pd(_mm_castsi128_pd(vec)));
#endif
    }
};

template <typename T>
FORCE_INLINE IVec<SSE,T> operator>> (const IVec<SSE,T>& a, unsigned n)            { return _mm_srli_epi32(a, n); }
template <typename T>
FORCE_INLINE IVec<SSE,T> operator<< (const IVec<SSE,T>& a, unsigned n)            { return _mm_slli_epi32(a, n); }
template <typename T>
FORCE_INLINE IVec<SSE,T> operator&  (const IVec<SSE,T>& a, const IVec<SSE,T>& b ) { return _mm_and_si128( a, b ); }
template <typename T>
FORCE_INLINE IVec<SSE,T> operator|  (const IVec<SSE,T>& a, const IVec<SSE,T>& b ) { return _mm_or_si128( a, b ); }
template <typename T>
FORCE_INLINE IVec<SSE,T> operator^  (const IVec<SSE,T>& a, const IVec<SSE,T>& b ) { return _mm_xor_si128( a, b ); }
template <typename T>
FORCE_INLINE IVec<SSE,T> operator+  (const IVec<SSE,T>& a, const IVec<SSE,T>& b ) { return _mm_add_epi32( a, b ); }
template <typename T>
FORCE_INLINE IVec<SSE,T> operator-  (const IVec<SSE,T>& a, const IVec<SSE,T>& b ) { return _mm_sub_epi32( a, b ); }
#ifdef USE_SSE41
template <typename T>
FORCE_INLINE IVec<SSE,T> min        (const IVec<SSE,T>& a, const IVec<SSE,T>& b ) { return _mm_min_epi32( a, b ); }
#endif

typedef VecStorage<InstrFloatTraits<SSE,float>> FVec128Float;

template <>
struct FVec1<SSE, float> : FVec128Float
{
    FORCE_INLINE FVec1() {}
    FORCE_INLINE FVec1( float f ) : FVec128Float( _mm_load_ss( &f ) ) {}
    FORCE_INLINE FVec1( const vec_t& v ): FVec128Float( v ) {}

    FORCE_INLINE float get0() const { return _mm_cvtss_f32( vec ); }
};

template <>
struct FVec<SSE, float> : FVec128Float
{
    FORCE_INLINE FVec() {}
    FORCE_INLINE FVec( float f ) : FVec128Float( _mm_set1_ps( f ) ) {}
    FORCE_INLINE FVec( const float *v ) : FVec128Float( _mm_loadu_ps( v ) ) {}
    FORCE_INLINE FVec( const vec_t& v) : FVec128Float(v) {}
    FORCE_INLINE FVec( float f3, float f2, float f1, float f0 ) : FVec128Float( _mm_set_ps(f3, f2, f1, f0) ) {}

    void set0( float f  ) { vec = _mm_load_ss( &f ); }
    void setN( float f  ) { vec = _mm_set1_ps( f ); }

    FORCE_INLINE void setidx( const float *xi, const IVec<SSE,float>& idx )
    {
        uint32 i0 = idx.get0();
        uint32 i1 = idx.get1();
        uint32 i2 = idx.get2();
        uint32 i3 = idx.get3();
        vec = _mm_set_ps( xi[i3], xi[i2], xi[i1], xi[i0] );
    }

    FORCE_INLINE float get0() const { return _mm_cvtss_f32( vec ); }
    FORCE_INLINE float get1() const { return _mm_cvtss_f32( _mm_shuffle_ps( vec, vec, 1 ) ); }
    FORCE_INLINE float get2() const { return _mm_cvtss_f32( _mm_shuffle_ps( vec, vec, 2 ) ); }
    FORCE_INLINE float get3() const { return _mm_cvtss_f32( _mm_shuffle_ps( vec, vec, 3 ) ); }
};

FORCE_INLINE FVec1<SSE,float> operator+  (const FVec1<SSE,float>& a, const FVec1<SSE,float>& b) { return _mm_add_ss( a, b ); }
FORCE_INLINE FVec1<SSE,float> operator-  (const FVec1<SSE,float>& a, const FVec1<SSE,float>& b) { return _mm_sub_ss( a, b ); }
FORCE_INLINE FVec1<SSE,float> operator*  (const FVec1<SSE,float>& a, const FVec1<SSE,float>& b) { return _mm_mul_ss( a, b ); }
FORCE_INLINE FVec1<SSE,float> operator/  (const FVec1<SSE,float>& a, const FVec1<SSE,float>& b) { return _mm_div_ss( a, b ); }
FORCE_INLINE int              ftoi       (const FVec1<SSE,float>& a)                            { return _mm_cvttss_si32(a); }
FORCE_INLINE IVec<SSE,float> operator>   (const FVec1<SSE,float>& a, const FVec1<SSE,float>& b) { return _mm_castps_si128( _mm_cmpgt_ss( a, b ) ); }
#ifdef USE_FMA
FORCE_INLINE FVec1<SSE, float> mulSub(const FVec1<SSE, float>& a, const FVec1<SSE, float>& b, const FVec1<SSE, float>& c) { return _mm_fmsub_ss(a, b, c); }
#endif

FORCE_INLINE FVec<SSE,float> operator-   (const FVec<SSE,float>& a,  const FVec<SSE,float>& b)  { return _mm_sub_ps( a, b ); }
FORCE_INLINE FVec<SSE,float> operator*   (const FVec<SSE,float>& a,  const FVec<SSE,float>& b)  { return _mm_mul_ps( a, b ); }
FORCE_INLINE FVec<SSE,float> operator/   (const FVec<SSE,float>& a,  const FVec<SSE,float>& b)  { return _mm_div_ps( a, b ); }
FORCE_INLINE IVec<SSE,float> ftoi        (const FVec<SSE,float>& a)                             { return _mm_cvttps_epi32(a); }
#ifndef __clang__ // Conflicts with builtin operator
FORCE_INLINE IVec<SSE,float> operator<=  (const FVec<SSE,float>& a,  const FVec<SSE,float>& b)  { return _mm_castps_si128( _mm_cmple_ps( a, b ) ); }
FORCE_INLINE IVec<SSE,float> operator>=  (const FVec<SSE,float>& a,  const FVec<SSE,float>& b)  { return _mm_castps_si128( _mm_cmpge_ps( a, b ) ); }
FORCE_INLINE IVec<SSE,float> operator<   (const FVec<SSE,float>& a,  const FVec<SSE,float>& b)  { return _mm_castps_si128(_mm_cmplt_ps(a, b)); }
#endif
#ifdef USE_FMA
FORCE_INLINE FVec<SSE, float> mulSub(const FVec<SSE, float>& a, const FVec<SSE, float>& b, const FVec<SSE, float>& c) { return _mm_fmsub_ps(a, b, c); }
#endif

typedef VecStorage<InstrFloatTraits<SSE,double>> FVec128Double;

template <>
struct FVec1<SSE, double> : FVec128Double
{
    FORCE_INLINE FVec1() {}
    FORCE_INLINE FVec1( double f )       : FVec128Double( _mm_load_sd( &f ) ) {}
    FORCE_INLINE FVec1( const vec_t& v ) : FVec128Double( v )                 {}

    FORCE_INLINE double get0() const { return _mm_cvtsd_f64( vec ); }
};

template <>
struct FVec<SSE, double> : FVec128Double
{
    FORCE_INLINE FVec() {}
    FORCE_INLINE FVec( double d )        : FVec128Double( _mm_set1_pd( d ) )   {}
    FORCE_INLINE FVec( const double *v ) : FVec128Double( _mm_loadu_pd( v ) )  {}
    FORCE_INLINE FVec( const vec_t& v)   : FVec128Double( v )                  {}
    FORCE_INLINE FVec( double f1, double f0 ) : FVec128Double( _mm_set_pd(f1, f0) ) {}

    void set0( double f  ) { vec = _mm_load_sd( &f ); }
    void setN( double f  ) { vec = _mm_set1_pd( f ); }

    FORCE_INLINE void setidx( const double *xi, const IVec<SSE,double>& idx )
    {
        vec = _mm_set_pd( xi[idx.get1()], xi[idx.get0()] );
    }

    FORCE_INLINE double get0() const { return _mm_cvtsd_f64( vec ); }
    FORCE_INLINE double get1() const { return _mm_cvtsd_f64( _mm_shuffle_pd( vec, vec, 1 ) ); };
};

FORCE_INLINE FVec1<SSE,double> operator+   (const FVec1<SSE,double>& a, const FVec1<SSE,double>& b) { return _mm_add_sd( a, b ); }
FORCE_INLINE FVec1<SSE,double> operator-   (const FVec1<SSE,double>& a, const FVec1<SSE,double>& b) { return _mm_sub_sd( a, b ); }
FORCE_INLINE FVec1<SSE,double> operator*   (const FVec1<SSE,double>& a, const FVec1<SSE,double>& b) { return _mm_mul_sd( a, b ); }
FORCE_INLINE FVec1<SSE,double> operator/   (const FVec1<SSE,double>& a, const FVec1<SSE,double>& b) { return _mm_div_sd( a, b ); }
FORCE_INLINE int               ftoi        (const FVec1<SSE,double>& a)                             { return _mm_cvttsd_si32(a); }
FORCE_INLINE IVec<SSE,double> operator>    (const FVec1<SSE,double>& a, const FVec1<SSE,double>& b) { return _mm_castpd_si128( _mm_cmpgt_sd( a, b ) ); }
#ifdef USE_FMA
FORCE_INLINE FVec1<SSE, double> mulSub(const FVec1<SSE, double>& a, const FVec1<SSE, double>& b, const FVec1<SSE, double>& c) { return _mm_fmsub_sd(a, b, c); }
#endif

FORCE_INLINE FVec<SSE,double> operator-   (const FVec<SSE,double>& a, const FVec<SSE,double>& b)    { return _mm_sub_pd( a, b ); }
FORCE_INLINE FVec<SSE,double> operator*   (const FVec<SSE,double>& a, const FVec<SSE,double>& b)    { return _mm_mul_pd( a, b ); }
FORCE_INLINE FVec<SSE,double> operator/   (const FVec<SSE,double>& a, const FVec<SSE,double>& b)    { return _mm_div_pd( a, b ); }
FORCE_INLINE IVec<SSE,float>  ftoi        (const FVec<SSE,double>& a)                               { return _mm_cvttpd_epi32(a); }
#ifndef __clang__ // Conflicts with builtin operator
FORCE_INLINE IVec<SSE,double> operator<=  (const FVec<SSE,double>& a, const FVec<SSE,double>& b)    { return _mm_castpd_si128( _mm_cmple_pd( a, b ) ); }
FORCE_INLINE IVec<SSE,double> operator<   (const FVec<SSE,double>& a, const FVec<SSE,double>& b)    { return _mm_castpd_si128(_mm_cmplt_pd(a, b)); }
FORCE_INLINE IVec<SSE,double> operator>=  (const FVec<SSE,double>& a, const FVec<SSE,double>& b)    { return _mm_castpd_si128( _mm_cmpge_pd( a, b ) ); }
#endif
#ifdef USE_FMA
FORCE_INLINE FVec<SSE, double> mulSub(const FVec<SSE, double>& a, const FVec<SSE, double>& b, const FVec<SSE, double>& c ) { return _mm_fmsub_pd(a, b, c); }
#endif

#ifdef USE_AVX

template <>
struct IVecBase<AVX> : VecStorage<InstrIntTraits<AVX>>
{
protected:
    FORCE_INLINE IVecBase() {}
    FORCE_INLINE IVecBase( const vec_t& v) : VecStorage<InstrIntTraits<AVX>>( v ) {}
public:
    FORCE_INLINE static vec_t zero() { return _mm256_setzero_si256(); }

    FORCE_INLINE int32 get0() const { return _mm_cvtsi128_si32(_mm256_castsi256_si128(vec)); }

    FORCE_INLINE void assignIf( const vec_t& val, const vec_t& mask ) { vec = _mm256_blendv_epi8(vec, val, mask); }
    FORCE_INLINE void orIf(const vec_t& val, const vec_t& mask)
    {
        vec = _mm256_blendv_epi8(vec, val, mask);
        //vec = _mm256_or_si256(vec, _mm256_and_si256(val,mask));
    }

    FORCE_INLINE __m128i lo128() const { return _mm256_castsi256_si128(vec); }
    FORCE_INLINE __m128i hi128() const { return _mm256_extractf128_si256(vec, 1); }
};

template <>
struct IVec<AVX, float> : IVecBase<AVX>
{
    FORCE_INLINE IVec() {}
    FORCE_INLINE IVec( int32 i ) : IVecBase<AVX>( _mm256_set1_epi32( i ) )  {}
    FORCE_INLINE IVec( const vec_t& v) : IVecBase<AVX>( v )              {}
    FORCE_INLINE IVec(uint32 u7, uint32 u6, uint32 u5, uint32 u4, uint32 u3, uint32 u2, uint32 u1, uint32 u0) : IVecBase<AVX>(_mm256_set_epi32(u7, u6, u5, u4, u3, u2, u1, u0))          {}

    void setN( int32 i ) { vec = _mm256_set1_epi32( i ); }

    FORCE_INLINE int32 get1() const { return _mm256_extract_epi32(vec, 1); }
    FORCE_INLINE int32 get2() const { return _mm256_extract_epi32(vec, 2); }
    FORCE_INLINE int32 get3() const { return _mm256_extract_epi32(vec, 3); }
    FORCE_INLINE int32 get4() const { return _mm256_extract_epi32(vec, 4); }
    FORCE_INLINE int32 get5() const { return _mm256_extract_epi32(vec, 5); }
    FORCE_INLINE int32 get6() const { return _mm256_extract_epi32(vec, 6); }
    FORCE_INLINE int32 get7() const { return _mm256_extract_epi32(vec, 7); }

    FORCE_INLINE void setidx( const uint32 *bi, const IVec<AVX,float>& idx )
    {
        vec = _mm256_i32gather_epi32(reinterpret_cast<const int32 *>(bi), idx, sizeof(uint32));
    }

    FORCE_INLINE void store( uint32 *pi ) const { _mm256_storeu_si256( reinterpret_cast<vec_t*>(pi), vec ); }

    FORCE_INLINE int countbit()
    {
        return popcnt32(_mm256_movemask_ps(_mm256_castsi256_ps(vec)));
    }
};

template <>
struct IVec<AVX, double> : IVecBase<AVX>
{
    FORCE_INLINE IVec() {}
    FORCE_INLINE IVec( int32 i ) : IVecBase<AVX>( _mm256_set1_epi64x( i ) )    {}
    FORCE_INLINE IVec( const vec_t& v) : IVecBase<AVX>( v )                 {}
    FORCE_INLINE IVec(uint64 u3, uint64 u2, uint64 u1, uint64 u0) : IVecBase<AVX>(_mm256_set_epi64x(u3, u2, u1, u0))          {}

    void setN( int32 i ) { vec = _mm256_set1_epi64x( i ); }

    // extract the 4 32 bits integers no. 0, 2, 4, 6 and store them in a __m128i
    FORCE_INLINE IVec<SSE,float> extractLo32s() const
    {
      union {
        uint32 u32[4];
        __m128i u;
      } mask = {0,2,4,6};
      //__m256 ps256 = _mm256_castsi256_ps(vec);
      //__m128 lo128 = _mm256_castps256_ps128(ps256);
      //__m128 hi128 = _mm256_extractf128_ps(ps256, 1);
      //__m128 blend = _mm_shuffle_ps(lo128, hi128, 0 + (2<<2) + (0<<4) + (2<<6));
      __m256i blend = _mm256_permutevar8x32_epi32(vec, _mm256_castsi128_si256(mask.u));
      return _mm256_castsi256_si128(blend);
    }

    //int32 get1() const { return _mm256_cvtsi256_si32( _mm256_shuffle_epi32( vec, 2 ) ); };
    FORCE_INLINE int32 get1() const { return _mm256_extract_epi32(vec, 2); }

    FORCE_INLINE void store( uint32 *pi ) const
    {
        extractLo32s().store(pi);
    }

    FORCE_INLINE int countbit()
    {
        return popcnt32(_mm256_movemask_pd(_mm256_castsi256_pd(vec)));
    }
};

template <typename T>
FORCE_INLINE IVec<AVX,T> operator>> (const IVec<AVX,T>& a, unsigned n)            { return _mm256_srli_epi32(a, n); }
template <typename T>
FORCE_INLINE IVec<AVX,T> operator<< (const IVec<AVX,T>& a, unsigned n)            { return _mm256_slli_epi32(a, n); }
template <typename T>
FORCE_INLINE IVec<AVX,T> operator&  (const IVec<AVX,T>& a, const IVec<AVX,T>& b ) { return _mm256_and_si256( a, b ); }
template <typename T>
FORCE_INLINE IVec<AVX,T> operator|  (const IVec<AVX,T>& a, const IVec<AVX,T>& b ) { return _mm256_or_si256( a, b ); }
template <typename T>
FORCE_INLINE IVec<AVX,T> operator^  (const IVec<AVX,T>& a, const IVec<AVX,T>& b ) { return _mm256_xor_si256( a, b ); }
template <typename T>
FORCE_INLINE IVec<AVX,T> min        (const IVec<AVX,T>& a, const IVec<AVX,T>& b ) { return _mm256_min_epi32( a, b ); }

FORCE_INLINE IVec<AVX,float> operator+  (const IVec<AVX,float>& a, const IVec<AVX,float>& b ) { return _mm256_add_epi32( a, b ); }
FORCE_INLINE IVec<AVX,float> operator-  (const IVec<AVX,float>& a, const IVec<AVX,float>& b ) { return _mm256_sub_epi32( a, b ); }
FORCE_INLINE IVec<AVX,double> operator+  (const IVec<AVX,double>& a, const IVec<AVX,double>& b ) { return _mm256_add_epi64( a, b ); }
FORCE_INLINE IVec<AVX,double> operator-  (const IVec<AVX,double>& a, const IVec<AVX,double>& b ) { return _mm256_sub_epi64( a, b ); }


typedef VecStorage<InstrFloatTraits<AVX,float>> FVec256Float;

template <>
struct FVec<AVX, float> : FVec256Float
{
    FORCE_INLINE FVec() {}
    FORCE_INLINE FVec( float f ) : FVec256Float( _mm256_set1_ps( f ) ) {}
    FORCE_INLINE FVec( const float *v ) : FVec256Float( _mm256_loadu_ps( v ) ) {}
    FORCE_INLINE FVec( const vec_t& v) : FVec256Float(v) {}
    FORCE_INLINE FVec(float f7, float f6, float f5, float f4, float f3, float f2, float f1, float f0) : FVec256Float(_mm256_set_ps(f7, f6, f5, f4, f3, f2, f1, f0))          {}

    //void set0( float f  ) { vec = _mm256_load_ss( &f ); }
    void setN( float f  ) { vec = _mm256_set1_ps( f ); }

    FORCE_INLINE void setidx( const float *xi, const IVec<AVX,float>& idx )
    {
#if 1 // use gather primitives
        vec = _mm256_i32gather_ps (xi, idx, 4);
#elif 0
        uint32 i0 = idx.get0();
        uint32 i1 = idx.get1();
        uint32 i2 = idx.get2();
        uint32 i3 = idx.get3();
        uint32 i4 = idx.get4();
        uint32 i5 = idx.get5();
        uint32 i6 = idx.get6();
        uint32 i7 = idx.get7();
        vec = _mm256_set_ps( xi[i7], xi[i6], xi[i5], xi[i4], xi[i3], xi[i2], xi[i1], xi[i0] );
#else
        union {
            __m256i vec;
            uint32 ui32[8];
        } i;
        i.vec = static_cast<const __m256i&>(idx);
        vec = _mm256_set_ps(xi[i.ui32[7]], xi[i.ui32[6]], xi[i.ui32[5]], xi[i.ui32[4]], xi[i.ui32[3]], xi[i.ui32[2]], xi[i.ui32[1]], xi[i.ui32[0]]);
#endif
    }

    FORCE_INLINE FVec<SSE, float> lo128() const { return _mm256_castps256_ps128(vec); }
    FORCE_INLINE FVec<SSE, float> hi128() const { return _mm256_extractf128_ps(vec, 1); }

    //FORCE_INLINE float get0() const { return _mm256_cvtss_f32( vec ); }
    //FORCE_INLINE float get1() const { return _mm256_cvtss_f32( _mm256_shuffle_ps( vec, vec, 1 ) ); }
    //FORCE_INLINE float get2() const { return _mm256_cvtss_f32( _mm256_shuffle_ps( vec, vec, 2 ) ); }
    //FORCE_INLINE float get3() const { return _mm256_cvtss_f32( _mm256_shuffle_ps( vec, vec, 3 ) ); }
};

FORCE_INLINE FVec<AVX,float> operator-   (const FVec<AVX,float>& a,  const FVec<AVX,float>& b)  { return _mm256_sub_ps( a, b ); }
FORCE_INLINE FVec<AVX,float> operator*   (const FVec<AVX,float>& a,  const FVec<AVX,float>& b)  { return _mm256_mul_ps( a, b ); }
FORCE_INLINE FVec<AVX,float> operator/   (const FVec<AVX,float>& a,  const FVec<AVX,float>& b)  { return _mm256_div_ps( a, b ); }
FORCE_INLINE IVec<AVX,float> ftoi        (const FVec<AVX,float>& a)                             { return _mm256_cvttps_epi32(a); }
FORCE_INLINE IVec<AVX,float> operator<=  (const FVec<AVX,float>& a,  const FVec<AVX,float>& b)  { return _mm256_castps_si256( _mm256_cmp_ps( a, b, _CMP_LE_OS) ); }
FORCE_INLINE IVec<AVX,float> operator>=  (const FVec<AVX,float>& a,  const FVec<AVX,float>& b)  { return _mm256_castps_si256( _mm256_cmp_ps( a, b, _CMP_GE_OS ) ); }
FORCE_INLINE IVec<AVX,float> operator<   (const FVec<AVX,float>& a,  const FVec<AVX,float>& b)  { return _mm256_castps_si256(_mm256_cmp_ps(a, b, _CMP_LT_OS )); }
#ifdef USE_FMA
FORCE_INLINE FVec<AVX, float> mulSub(const FVec<AVX, float>& a, const FVec<AVX, float>& b, const FVec<AVX, float>& c) { return _mm256_fmsub_ps(a, b, c); }
#endif

typedef VecStorage<InstrFloatTraits<AVX,double>> FVec256Double;

template <>
struct FVec<AVX, double> : FVec256Double
{
    FORCE_INLINE FVec() {}
    FORCE_INLINE FVec( double d )        : FVec256Double( _mm256_set1_pd( d ) )   {}
    FORCE_INLINE FVec( const double *v ) : FVec256Double( _mm256_loadu_pd( v ) )  {}
    FORCE_INLINE FVec( const vec_t& v)   : FVec256Double( v )                  {}
    FORCE_INLINE FVec(double d3, double d2, double d1, double d0) : FVec256Double(_mm256_set_pd(d3, d2, d1, d0))          {}

    //void set0( double f  ) { vec = _mm256_load_sd( &f ); }
    void setN( double f  ) { vec = _mm256_set1_pd( f ); }

    FORCE_INLINE void setidx( const double *xi, const IVec<SSE,float>& idx )
    {
        vec = _mm256_i32gather_pd(xi, idx, 8);
    }

    FORCE_INLINE void setidx( const double *xi, const IVec<AVX,double>& idx )
    {
        vec = _mm256_i64gather_pd(xi, idx, 8);
    }

//    FORCE_INLINE double get0() const { return _mm256_cvtsd_f64( vec ); }
//    FORCE_INLINE double get1() const { return _mm256_cvtsd_f64( _mm256_shuffle_pd( vec, vec, 1 ) ); };
};

FORCE_INLINE FVec<AVX,double> operator-   (const FVec<AVX,double>& a, const FVec<AVX,double>& b)    { return _mm256_sub_pd( a, b ); }
FORCE_INLINE FVec<AVX,double> operator*   (const FVec<AVX,double>& a, const FVec<AVX,double>& b)    { return _mm256_mul_pd( a, b ); }
FORCE_INLINE FVec<AVX,double> operator/   (const FVec<AVX,double>& a, const FVec<AVX,double>& b)    { return _mm256_div_pd( a, b ); }
FORCE_INLINE IVec<SSE,float>  ftoi        (const FVec<AVX,double>& a)                               { return _mm256_cvttpd_epi32(a); }
FORCE_INLINE IVec<AVX,double> operator<=   (const FVec<AVX,double>& a, const FVec<AVX,double>& b)    { return _mm256_castpd_si256(_mm256_cmp_pd( a, b, _CMP_LE_OS ) ); }
FORCE_INLINE IVec<AVX,double> operator<    (const FVec<AVX,double>& a, const FVec<AVX,double>& b)    { return _mm256_castpd_si256(_mm256_cmp_pd(a, b, _CMP_LT_OS)); }
FORCE_INLINE IVec<AVX,double> operator>=   (const FVec<AVX,double>& a, const FVec<AVX,double>& b)    { return _mm256_castpd_si256(_mm256_cmp_pd( a, b, _CMP_GE_OS ) ); }
#ifdef USE_FMA
FORCE_INLINE FVec<AVX, double> mulSub(const FVec<AVX, double>& a, const FVec<AVX, double>& b, const FVec<AVX, double>& c) { return _mm256_fmsub_pd(a, b, c); }
#endif

#endif

} // namepsace Details
} // namespace BinSearch
#endif // !defined(__aarch64__)<|MERGE_RESOLUTION|>--- conflicted
+++ resolved
@@ -86,10 +86,6 @@
     typedef __m128d vec_t;
 };
 
-<<<<<<< HEAD
-template <>
-struct FTOITraits<SSE, float>
-=======
 template <> struct InstrFloatTraits<Scalar, float>
 {
     typedef float  vec_t;
@@ -102,7 +98,6 @@
 
 template <InstrSet I, typename T>
 struct FTOITraits
->>>>>>> 5c0ba851
 {
     typedef IVec<SSE, float> vec_t;
 };
