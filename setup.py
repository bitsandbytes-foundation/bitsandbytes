# Copyright (c) Facebook, Inc. and its affiliates.
#
# This source code is licensed under the MIT license found in the
# LICENSE file in the root directory of this source tree.
import glob
import os

<<<<<<< HEAD
from setuptools import find_packages, setup
from setuptools.dist import Distribution
=======
from setuptools import Extension, find_packages, setup
>>>>>>> 5c0ba851


libs = list(glob.glob("./bitsandbytes/libbitsandbytes*.*"))
libs = [os.path.basename(p) for p in libs]
print("libs:", libs)


def read(fname):
    return open(os.path.join(os.path.dirname(__file__), fname)).read()

# Tested with wheel v0.29.0
class BinaryDistribution(Distribution):
    def has_ext_modules(self):
        return True

setup(
    name="bitsandbytes",
    version="0.43.0.dev0",
    author="Tim Dettmers",
    author_email="dettmers@cs.washington.edu",
    description="k-bit optimizers and matrix multiplication routines.",
    license="MIT",
    keywords="gpu optimizers optimization 8-bit quantization compression",
    url="https://github.com/TimDettmers/bitsandbytes",
    packages=find_packages(),
    package_data={"": libs},
    install_requires=['torch', 'numpy'],
    extras_require={
        'benchmark': ['pandas', 'matplotlib'],
        'test': ['scipy'],
    },
    long_description=read("README.md"),
    long_description_content_type="text/markdown",
    # HACK: pretend we have a native extension module so the wheel is tagged
    #       correctly with a platform tag (e.g. `-linux_x86_64.whl`).
    ext_modules=[Extension("bitsandbytes", sources=[], language="c")],
    classifiers=[
        "Development Status :: 4 - Beta",
        "Topic :: Scientific/Engineering :: Artificial Intelligence",
    ],
    distclass=BinaryDistribution
)<|MERGE_RESOLUTION|>--- conflicted
+++ resolved
@@ -5,12 +5,8 @@
 import glob
 import os
 
-<<<<<<< HEAD
 from setuptools import find_packages, setup
 from setuptools.dist import Distribution
-=======
-from setuptools import Extension, find_packages, setup
->>>>>>> 5c0ba851
 
 
 libs = list(glob.glob("./bitsandbytes/libbitsandbytes*.*"))
