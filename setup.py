--- conflicted
+++ resolved
@@ -16,7 +16,6 @@
         return True
 
 
-<<<<<<< HEAD
 class ExtBuildPy(build_py):
     def run(self):
         # build_cmake needs to be called prior to build_py, as the latter
@@ -29,13 +28,10 @@
         super().run()
 
 
-setup(version="0.45.3.dev0",
+setup(version="0.45.4.dev0",
       packages=find_packages(),
       distclass=BinaryDistribution,
       cmake_source_dir=".",
       cmdclass={
           "build_py": ExtBuildPy,
-      })
-=======
-setup(version="0.45.4.dev0", packages=find_packages(), distclass=BinaryDistribution)
->>>>>>> e772a9e8
+      })