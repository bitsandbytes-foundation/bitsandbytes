# Copyright (c) Facebook, Inc. and its affiliates.
#
# This source code is licensed under the MIT license found in the
# LICENSE file in the root directory of this source tree.
from setuptools import find_packages, setup
from setuptools.dist import Distribution


# Tested with wheel v0.29.0
class BinaryDistribution(Distribution):
    def has_ext_modules(self):
        return True

setup(
<<<<<<< HEAD
    version="0.43.0.dev0",
=======
    name="bitsandbytes",
    version="0.44.0.dev",
    author="Tim Dettmers",
    author_email="dettmers@cs.washington.edu",
    description="k-bit optimizers and matrix multiplication routines.",
    license="MIT",
    keywords="gpu optimizers optimization 8-bit quantization compression",
    url="https://github.com/TimDettmers/bitsandbytes",
>>>>>>> 05483768
    packages=find_packages(),
    distclass=BinaryDistribution
)<|MERGE_RESOLUTION|>--- conflicted
+++ resolved
@@ -11,19 +11,5 @@
     def has_ext_modules(self):
         return True
 
-setup(
-<<<<<<< HEAD
-    version="0.43.0.dev0",
-=======
-    name="bitsandbytes",
-    version="0.44.0.dev",
-    author="Tim Dettmers",
-    author_email="dettmers@cs.washington.edu",
-    description="k-bit optimizers and matrix multiplication routines.",
-    license="MIT",
-    keywords="gpu optimizers optimization 8-bit quantization compression",
-    url="https://github.com/TimDettmers/bitsandbytes",
->>>>>>> 05483768
-    packages=find_packages(),
-    distclass=BinaryDistribution
-)+
+setup(version="0.44.0.dev0", packages=find_packages(), distclass=BinaryDistribution)