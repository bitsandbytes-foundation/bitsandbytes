name: Python package

on:
  push: {}
  pull_request:
    branches: [main]
    paths:
      - ".github/workflows/python-package.yml"
      - "bitsandbytes/**"
      - "csrc/**"
      - "include/**"
      - "tests/**"
      - "CMakeLists.txt"
      - "requirements*.txt"
      - "setup.py"
      - "pyproject.toml"
  release:
    types: [published]
  workflow_dispatch: {} # Allow manual trigger
  workflow_call: {} # Allow triggering from other worfkflows

concurrency:
  group: ${{ github.workflow }}-${{ github.event.pull_request.number || github.ref }}
  cancel-in-progress: true

jobs:
  ##
  # This job matrix builds the non-CUDA versions of the libraries for all supported platforms.
  ##
  build-shared-libs:
    strategy:
      matrix:
        include:
          - os: ubuntu-22.04
            arch: x86_64
          - os: ubuntu-22.04-arm
            arch: aarch64
          - os: windows-latest
            arch: x86_64
          - os: macos-latest
            arch: arm64
    runs-on: ${{ matrix.os }}
    steps:
      - uses: actions/checkout@v4
      - name: Setup MSVC
        if: startsWith(matrix.os, 'windows')
        uses: ilammy/msvc-dev-cmd@v1.13.0 # to use cl
      - name: Build C++
        run: bash .github/scripts/build-cpu.sh
        env:
          build_os: ${{ matrix.os }}
          build_arch: ${{ matrix.arch }}
      - name: Upload build artifact
        uses: actions/upload-artifact@v4
        with:
          name: shared_library_${{ matrix.os }}_${{ matrix.arch }}
          path: output/*
          retention-days: 7
  ##
  # This job matrix builds the CUDA versions of the libraries for platforms that support CUDA (Linux x64/aarch64 + Windows x64)
  ##
  build-shared-libs-cuda:
    strategy:
      fail-fast: false
      matrix:
        os: [ubuntu-22.04, ubuntu-22.04-arm, windows-latest]
        include:
          - os: ubuntu-22.04
            arch: x86_64
          - os: ubuntu-22.04-arm
            arch: aarch64
          - os: windows-latest
            arch: x86_64
        cuda_version:
          ["11.8.0", "12.0.1", "12.1.1", "12.2.2", "12.3.2", "12.4.1", "12.5.1", "12.6.3", "12.8.1"]
    runs-on: ${{ matrix.os }}
    steps:
      - uses: actions/checkout@v4
        # Windows: We install Cuda on the agent (slow)
      - uses: Jimver/cuda-toolkit@v0.2.22
        if: startsWith(matrix.os, 'windows')
        id: cuda-toolkit
        with:
          cuda: ${{ matrix.cuda_version }}
          method: "network"
          sub-packages: '["nvcc","cudart","cusparse","cublas","thrust","nvrtc_dev","cublas_dev","cusparse_dev"]'
          linux-local-args: '["--toolkit"]'
          use-github-cache: false
      - name: Setup MSVC
        if: startsWith(matrix.os, 'windows')
        uses: ilammy/msvc-dev-cmd@v1.13.0 # to use cl
      - name: Build C++
        run: bash .github/scripts/build-cuda.sh
        env:
          build_os: ${{ matrix.os }}
          build_arch: ${{ matrix.arch }}
          cuda_version: ${{ matrix.cuda_version }}
      - name: Upload build artifact
        uses: actions/upload-artifact@v4
        with:
          name: shared_library_cuda_${{ matrix.os }}_${{ matrix.arch }}_${{ matrix.cuda_version }}
          path: output/*
          retention-days: 7

  build-shared-libs-rocm:
    strategy:
      matrix:
        os: [ubuntu-22.04]
        arch: [x86_64]
        rocm_version:
          ["6.1.2", "6.2.4", "6.3.2"]
    runs-on: ${{ matrix.os }}
    steps:
      - uses: actions/checkout@v4
      - name: Set up Docker multiarch
        uses: docker/setup-qemu-action@v3
      - name: Clean up disk space
        run: |
          sudo rm -rf \
              /usr/share/dotnet \
              /opt/ghc \
              "/usr/local/share/boost" \
              "$AGENT_TOOLSDIRECTORY" \
              /opt/hostedtoolcache \
              /opt/google/chrome \
              /opt/microsoft/msedge \
              /opt/microsoft/powershell \
              /opt/pipx \
              /usr/lib/mono \
              /usr/local/julia* \
              /usr/local/lib/android \
              /usr/local/lib/node_modules \
              /usr/local/share/chromium \
              /usr/local/share/powershell \
              /usr/share/swift
      - name: Build C++
        run: bash .github/scripts/build-rocm.sh
        env:
          build_os: ${{ matrix.os }}
          build_arch: ${{ matrix.arch }}
          rocm_version: ${{ matrix.rocm_version }}
      - name: Upload build artifact
        uses: actions/upload-artifact@v4
        with:
          name: shared_library_rocm_${{ matrix.os }}_${{ matrix.arch }}_${{ matrix.rocm_version }}
          path: output/*
          retention-days: 7

  build-wheels:
    needs:
      - build-shared-libs
      - build-shared-libs-cuda
      - build-shared-libs-rocm
    strategy:
      matrix:
        os: [ubuntu-22.04, ubuntu-22.04-arm, windows-latest, macos-latest]
        include:
          - os: ubuntu-22.04
            arch: x86_64
          - os: ubuntu-22.04-arm
            arch: aarch64
          - os: windows-latest
            arch: x86_64
          - os: macos-latest
            arch: arm64
        # The specific Python version is irrelevant in this context as we are only packaging non-C extension
        # code. This ensures compatibility across Python versions, including Python 3.9, as compatibility is
        # dictated by the packaged code itself, not the Python version used for packaging.
        python-version: ["3.10"]
    runs-on: ${{ matrix.os }}
    steps:
      - uses: actions/checkout@v4
      - name: Download build artifacts
        uses: actions/download-artifact@v4
        with:
          merge-multiple: true
          pattern: "shared_library*_${{ matrix.os }}_${{ matrix.arch }}*"
          path: output/
      - name: Copy correct platform shared library
        shell: bash
        run: |
          ls -lR output/
          cp output/${{ matrix.os }}/${{ matrix.arch }}/* bitsandbytes/
      - name: Set up Python ${{ matrix.python-version }}
        uses: actions/setup-python@v5
        with:
          python-version: ${{ matrix.python-version }}
          cache: pip
      - run: pip install build wheel
      - run: python -m build .
      - name: Determine and Set Platform Tag, then Tag Wheel
        shell: bash
        run: |
          PLATFORM_TAG=$(python .github/scripts/set_platform_tag.py "${{ matrix.arch }}")
          echo "PLATFORM_TAG=$PLATFORM_TAG"
          wheel tags --remove --abi-tag=none --python-tag=py3 --platform-tag=$PLATFORM_TAG dist/bitsandbytes-*.whl
      - name: Upload build artifact
        uses: actions/upload-artifact@v4
        with:
          name: bdist_wheel_${{ matrix.os }}_${{ matrix.arch }}
          path: dist/bitsandbytes-*.whl
          retention-days: 7

  upload-pre-release-wheels:
    name: Create release and upload artifacts
    runs-on: ubuntu-latest
    if: github.ref_name == 'main'
    permissions:
      contents: write
    needs:
      - build-wheels
    steps:
      - name: Download and rename artifacts
        uses: actions/download-artifact@v4
        with:
          path: tmp/
          pattern: "bdist_wheel_*"
          merge-multiple: true

      - name: Inspect tmp directory after downloading artifacts
<<<<<<< HEAD
        run: ls -alFR tmp/
=======
        run: |
          ls -alFR tmp/
          WHEEL_COUNT=$(find tmp/ -type f -name "*.whl" | wc -l)
          echo "Found $WHEEL_COUNT wheel files"
          if [ "$WHEEL_COUNT" -eq 0 ]; then
            echo "::error::No wheel files found in tmp directory! Cannot proceed with release."
            exit 1
          fi
>>>>>>> 76d3e2b1

      - name: Move and rename wheel files with pattern replacement
        run: |
          mkdir -p wheels/

          # The whole point of the continuous release is to have a stable download link and the only way to have a PEP 440–compliant wheel name
          # is to use a stable placeholder version. Otherwise, pip won't let you install the wheel. The cool thing is that we can now install the
          # wheel directly from the GH pre-release which gets updated continuously, e.g.
          # `pip install https://github.com/bitsandbytes-foundation/bitsandbytes/releases/download/continuous-release_main/bitsandbytes-1.33.7.preview-py3-none-manylinux_2_24_x86_64.whl`
          STABLE_PLACEHOLDER_VERSION="1.33.7.preview"

          # exclude macos wheels for now
          find tmp/ -type f -name '*.whl' ! -name '*macos*' -print0 | while IFS= read -r -d '' wheel; do
            wheel_filename=$(basename "$wheel")

            # Strip off the original version
            rest=${wheel_filename#bitsandbytes-*-}
            new_name="bitsandbytes-${STABLE_PLACEHOLDER_VERSION}-${rest}"

            echo "Renaming $wheel_filename → $new_name"
            mv "$wheel" "wheels/${new_name}"
          done

      - name: Inspect wheels directory after renaming files
        run: ls -alFR wheels/

<<<<<<< HEAD
=======
      - uses: actions/checkout@v4
        with:
          path: repo
>>>>>>> 76d3e2b1
      - name: Delete old pre-release (if exists)
        run: |
          cd repo && gh release delete continuous-release_main --cleanup-tag -y
        env:
          GITHUB_TOKEN: ${{ secrets.GITHUB_TOKEN }}

      - name: Ensure tag exists
        run: |
          cd repo
          git tag -f continuous-release_main
          git push -f origin continuous-release_main
        env:
          GITHUB_TOKEN: ${{ secrets.GITHUB_TOKEN }}

      - name: Generate pip install commands for release body
        run: |
          cat > body.md << 'ENDOFMARKDOWN'
          ## Latest `main` pre-release wheel

          This pre-release contains the latest development wheels for all supported platforms, rebuilt automatically on every commit to the `main` branch.

          **How to install:**
          Pick the correct command for your platform and run it in your terminal:

          ENDOFMARKDOWN

          for whl in wheels/*.whl; do
            fname=$(basename "$whl")
            url="https://github.com/bitsandbytes-foundation/bitsandbytes/releases/download/continuous-release_main/$fname"

            if [[ "$fname" == *"manylinux_2_24_x86_64"* ]]; then
              echo "### Linux (x86_64)" >> body.md
            elif [[ "$fname" == *"manylinux_2_24_aarch64"* ]]; then
              echo "### Linux (ARM/aarch64)" >> body.md
            elif [[ "$fname" == *"win_amd64"* ]]; then
              echo "### Windows (x86_64)" >> body.md
            else
              echo "### Other platform" >> body.md
            fi

            echo "\`\`\`sh" >> body.md
            echo "pip install --force-reinstall $url" >> body.md
            echo "\`\`\`" >> body.md
            echo "" >> body.md
          done

          cat >> body.md << 'ENDOFMARKDOWN'
          > **Note:**
          > These wheels are updated automatically with every commit to `main` and become available as soon as the [python-package.yml](.github/workflows/python-package.yml) workflow finishes.

          The version number is replaced with 1.33.7-preview in order to keep the link stable, this however does not affect the installed version at all:
          ```
          > pip install https://.../bitsandbytes-1.33.7-preview-py3-none-manylinux_2_24_x86_64.whl
          Collecting bitsandbytes==1.33.7rc0
          ...
          Successfully installed bitsandbytes-0.46.0.dev0
          ```
          ENDOFMARKDOWN

          # for debugging:
          cat body.md

      - name: Create new pre-release and upload artifacts
        uses: softprops/action-gh-release@v2.2.1
        with:
          files: wheels/*.whl
          prerelease: true
          name: Latest `main` wheel
          body_path: body.md
          tag_name: continuous-release_main
          make_latest: false
          draft: false

  audit-wheels:
    needs: build-wheels
    strategy:
      matrix:
        os: [ubuntu-22.04, ubuntu-22.04-arm]
        include:
          - os: ubuntu-22.04
            arch: x86_64
          - os: ubuntu-22.04-arm
            arch: aarch64
    runs-on: ${{ matrix.os }}
    env:
      PIP_DISABLE_PIP_VERSION_CHECK: 1
    steps:
      - uses: actions/checkout@v4
      - name: Download wheel
        uses: actions/download-artifact@v4
        with:
          name: bdist_wheel_${{ matrix.os }}_${{ matrix.arch }}
          path: wheels/
      - name: Set up Python
        uses: actions/setup-python@v5
        with:
          python-version: "3.12"
      - run: pip install auditwheel
      - run: python ./.github/scripts/auditwheel_show.py wheels/* | tee $GITHUB_STEP_SUMMARY

  publish-wheels:
    name: Publish wheels to PyPI
    needs: [build-wheels, audit-wheels]
    runs-on: ubuntu-latest
    if: |
      github.repository == 'bitsandbytes-foundation/bitsandbytes'
      && github.event_name == 'push' && startsWith(github.ref, 'refs/tags')
    environment:
      name: release
      url: https://pypi.org/p/bitsandbytes
    permissions:
      id-token: write
    steps:
      - name: Download distribution artifacts
        uses: actions/download-artifact@v4
        with:
          path: dist/
          pattern: "bdist_wheel_*"
          merge-multiple: true

      - name: Remove macOS wheels
        run: rm dist/*macos*

      - name: Publish to PyPI
        uses: pypa/gh-action-pypi-publish@release/v1
        with:
          print-hash: true<|MERGE_RESOLUTION|>--- conflicted
+++ resolved
@@ -218,9 +218,7 @@
           merge-multiple: true
 
       - name: Inspect tmp directory after downloading artifacts
-<<<<<<< HEAD
-        run: ls -alFR tmp/
-=======
+
         run: |
           ls -alFR tmp/
           WHEEL_COUNT=$(find tmp/ -type f -name "*.whl" | wc -l)
@@ -229,7 +227,6 @@
             echo "::error::No wheel files found in tmp directory! Cannot proceed with release."
             exit 1
           fi
->>>>>>> 76d3e2b1
 
       - name: Move and rename wheel files with pattern replacement
         run: |
@@ -256,12 +253,10 @@
       - name: Inspect wheels directory after renaming files
         run: ls -alFR wheels/
 
-<<<<<<< HEAD
-=======
       - uses: actions/checkout@v4
         with:
           path: repo
->>>>>>> 76d3e2b1
+
       - name: Delete old pre-release (if exists)
         run: |
           cd repo && gh release delete continuous-release_main --cleanup-tag -y
