--- conflicted
+++ resolved
@@ -113,22 +113,7 @@
       if: startsWith(matrix.os, 'windows')
       id: cuda-toolkit
       with:
-<<<<<<< HEAD
         cuda: ${{ env.CUDA_VERSION }}
-        method: 'local'
-        # sub-packages: '["nvcc","cudart","nvrtc_dev","cublas_dev","cusparse_dev","visual_studio_integration"]'
-    - name: Add msbuild to PATH
-      uses: microsoft/setup-msbuild@v1.1
-      if: ${{ startsWith(matrix.os, 'windows') }}
-      # Check out dependencies code
-    - uses: actions/checkout@v4
-      name: Check out NVidia cub
-      with:
-        repository: nvidia/cub
-        ref: 1.11.0
-        path: dependencies/cub
-=======
-        cuda: ${{ matrix.cuda_version }}
         method: 'network'
         sub-packages: '["nvcc","cudart","cusparse","cublas","thrust","nvrtc_dev","cublas_dev","cusparse_dev"]'
         linux-local-args: '["--toolkit"]'
@@ -137,7 +122,6 @@
       if: startsWith(matrix.os, 'windows')
       #uses: microsoft/setup-msbuild@v1.1 # to use msbuild
       uses: ilammy/msvc-dev-cmd@v1.13.0 # to use cl
->>>>>>> 04885664
       # Compile C++ code
     - name: Build C++
       shell: bash
