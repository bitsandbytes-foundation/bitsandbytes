name: Python package

on:
  push: {}
  pull_request:
    branches: [main]
    paths:
      - ".github/workflows/python-package.yml"
      - "bitsandbytes/**"
      - "csrc/**"
      - "include/**"
      - "tests/**"
      - "CMakeLists.txt"
      - "requirements*.txt"
      - "setup.py"
      - "pyproject.toml"
      - "pytest.ini"
  release:
    types: [published]
  workflow_dispatch: {} # Allow manual trigger

concurrency:
  group: ${{ github.workflow }}-${{ github.event.pull_request.number || github.ref }}
  cancel-in-progress: true

jobs:
  ##
  # This job matrix builds the non-CUDA versions of the libraries for all supported platforms.
  ##
  build-shared-libs:
    strategy:
      matrix:
        os: [ubuntu-latest, macos-latest, windows-latest]
        arch: [x86_64, aarch64]
        exclude:
          - os: windows-latest # This probably requires arm64 Windows agents
            arch: aarch64
          - os: ubuntu-latest # Temporary. Takes too long, not ready yet.
            arch: aarch64
    runs-on: ${{ matrix.os }} # One day, we could run them on native agents. Azure supports this now but it's planned only for Q3 2023 for hosted agents
    steps:
      - uses: actions/checkout@v4
      - name: Setup MSVC
        if: startsWith(matrix.os, 'windows')
        uses: ilammy/msvc-dev-cmd@v1.13.0 # to use cl
      - name: Build C++
        run: bash .github/scripts/build-cpu.sh
        env:
          build_os: ${{ matrix.os }}
          build_arch: ${{ matrix.arch }}
      - name: Upload build artifact
        uses: actions/upload-artifact@v4
        with:
          name: shared_library_${{ matrix.os }}_${{ matrix.arch }}
          path: output/*
          retention-days: 7
  ##
  # This job matrix builds the CUDA versions of the libraries for platforms that support CUDA (Linux x64/aarch64 + Windows x64)
  ##
  build-shared-libs-cuda:
    strategy:
      matrix:
        os: [ubuntu-latest, windows-latest]
        arch: [x86_64, aarch64]
        cuda_version:
          ["11.7.1", "11.8.0", "12.0.1", "12.1.1", "12.2.2", "12.3.2"]
        exclude:
          - os: windows-latest # This probably requires arm64 Windows agents
            arch: aarch64
          - os: ubuntu-latest # Temporary. Takes too long, not ready yet.
            arch: aarch64
    runs-on: ${{ matrix.os }} # One day, we could run them on native agents. Azure supports this now but it's planned only for Q3 2023 for hosted agents
    steps:
      - uses: actions/checkout@v4
        # Linux: We use Docker to build cross platform Cuda (aarch64 is built in emulation)
      - name: Set up Docker multiarch
        if: startsWith(matrix.os, 'ubuntu')
        uses: docker/setup-qemu-action@v2
        # Windows: We install Cuda on the agent (slow)
      - uses: Jimver/cuda-toolkit@v0.2.14
        if: startsWith(matrix.os, 'windows')
        id: cuda-toolkit
        with:
          cuda: ${{ matrix.cuda_version }}
          method: "network"
          sub-packages: '["nvcc","cudart","cusparse","cublas","thrust","nvrtc_dev","cublas_dev","cusparse_dev"]'
          linux-local-args: '["--toolkit"]'
          use-github-cache: false
      - name: Setup MSVC
        if: startsWith(matrix.os, 'windows')
        uses: ilammy/msvc-dev-cmd@v1.13.0 # to use cl
      - name: Build C++
        run: bash .github/scripts/build-cuda.sh
        env:
          build_os: ${{ matrix.os }}
          build_arch: ${{ matrix.arch }}
          cuda_version: ${{ matrix.cuda_version }}
      - name: Upload build artifact
        uses: actions/upload-artifact@v4
        with:
          name: shared_library_cuda_${{ matrix.os }}_${{ matrix.arch }}_${{ matrix.cuda_version }}
          path: output/*
          retention-days: 7
  build-wheels:
    needs:
      - build-shared-libs
      - build-shared-libs-cuda
    strategy:
      matrix:
        os: [ubuntu-latest, macos-latest, windows-latest]
        # The specific Python version is irrelevant in this context as we are only packaging non-C extension
        # code. This ensures compatibility across Python versions, including Python 3.8, as compatibility is
        # dictated by the packaged code itself, not the Python version used for packaging.
        python-version: ["3.10"]
        arch: [x86_64, aarch64]
        exclude:
          - os: windows-latest # This probably requires arm64 Windows agents
            arch: aarch64
          - os: ubuntu-latest # Temporary. Takes too long, not ready yet.
            arch: aarch64
    runs-on: ${{ matrix.os }}
    steps:
<<<<<<< HEAD
      # Check out code
    - uses: actions/checkout@v4
      # Download shared libraries
    - name: Download build artifact
      uses: actions/download-artifact@v4
      with:
        merge-multiple: true
        pattern: "shared_library*_${{ matrix.os }}_${{ matrix.arch }}*"
        path: output/
    - name: Copy correct platform shared library
      shell: bash
      run: |
        ls -lR output/
        cp output/${{ matrix.os }}/${{ matrix.arch }}/* bitsandbytes/
      # Set up the Python version needed
    - name: Set up Python ${{ matrix.python-version }}
      uses: actions/setup-python@v5
      with:
        python-version: ${{ matrix.python-version }}
        cache: pip
    - name: Install build package
      shell: bash
      run: pip install build
    # TODO: How to run CUDA tests on GitHub actions?
    #- name: Run unit tests
    #  if: ${{ matrix.arch == 'x86_64' }} # Tests are too slow to run in emulation. Wait for real aarch64 agents
    #  run: |
    #    PYTHONPATH=. pytest --log-cli-level=DEBUG tests
    - name: Build wheel
      shell: bash
      run: python -m build .
    - name: Upload build artifact
      uses: actions/upload-artifact@v4
      with:
        name: bdist_wheel_${{ matrix.os }}_${{ matrix.arch }}_${{ matrix.python-version }}
        path: dist/bitsandbytes-*.whl
        retention-days: 7
  publish:
=======
      - uses: actions/checkout@v4
      - name: Download build artifact
        uses: actions/download-artifact@v4
        with:
          merge-multiple: true
          pattern: "shared_library*_${{ matrix.os }}_${{ matrix.arch }}*"
          path: output/
      - name: Copy correct platform shared library
        shell: bash
        run: |
          ls -lR output/
          cp output/${{ matrix.os }}/${{ matrix.arch }}/* bitsandbytes/
      - name: Set up Python ${{ matrix.python-version }}
        uses: actions/setup-python@v5
        with:
          python-version: ${{ matrix.python-version }}
          cache: pip
      - run: pip install build wheel
      - run: python -m build .
      - name: Determine and Set Platform Tag, then Tag Wheel
        shell: bash
        run: |
          PLATFORM_TAG=$(python .github/scripts/set_platform_tag.py "${{ matrix.arch }}")
          echo "PLATFORM_TAG=$PLATFORM_TAG"
          wheel tags --remove --abi-tag=none --python-tag=py3 --platform-tag=$PLATFORM_TAG dist/bitsandbytes-*.whl
      - name: Upload build artifact
        uses: actions/upload-artifact@v4
        with:
          name: bdist_wheel_${{ matrix.os }}_${{ matrix.arch }}
          path: dist/bitsandbytes-*.whl
          retention-days: 7

  audit-wheels:
>>>>>>> 05483768
    needs: build-wheels
    runs-on: ubuntu-latest
    env:
      PIP_DISABLE_PIP_VERSION_CHECK: 1
    steps:
      - uses: actions/checkout@v4
      - name: Download all wheels
        uses: actions/download-artifact@v4
        with:
          merge-multiple: true
          pattern: "bdist_wheel_*"
          path: wheels/
      - name: Set up Python
        uses: actions/setup-python@v5
        with:
          python-version: "3.12"
      - run: pip install auditwheel
      - run: python ./.github/scripts/auditwheel_show.py wheels/* | tee $GITHUB_STEP_SUMMARY

#  test:
#    needs:
#      - build-wheels
#    strategy:
#      fail-fast: false
#      matrix:
#        include:
#          - os: ubuntu-latest
#            arch: x86_64
#            python-version: "3.8"
#          - os: windows-latest
#            arch: x86_64
#            python-version: "3.8"
#    runs-on: ${{ matrix.os }}
#    steps:
#      - uses: actions/checkout@v4
#      - uses: actions/download-artifact@v4
#        with:
#          merge-multiple: true
#          pattern: "bdist_wheel_${{ matrix.os }}_${{ matrix.arch }}*"
#          path: wheel/
#      - uses: actions/setup-python@v5
#        with:
#          python-version: ${{ matrix.python-version }}
#          cache: pip
#      - shell: bash
#        run: ls -lar wheel/
#      - run: pip install wheel/*.whl -r requirements-ci.txt
#      - run: pytest --log-cli-level=DEBUG --continue-on-collection-errors tests<|MERGE_RESOLUTION|>--- conflicted
+++ resolved
@@ -120,46 +120,6 @@
             arch: aarch64
     runs-on: ${{ matrix.os }}
     steps:
-<<<<<<< HEAD
-      # Check out code
-    - uses: actions/checkout@v4
-      # Download shared libraries
-    - name: Download build artifact
-      uses: actions/download-artifact@v4
-      with:
-        merge-multiple: true
-        pattern: "shared_library*_${{ matrix.os }}_${{ matrix.arch }}*"
-        path: output/
-    - name: Copy correct platform shared library
-      shell: bash
-      run: |
-        ls -lR output/
-        cp output/${{ matrix.os }}/${{ matrix.arch }}/* bitsandbytes/
-      # Set up the Python version needed
-    - name: Set up Python ${{ matrix.python-version }}
-      uses: actions/setup-python@v5
-      with:
-        python-version: ${{ matrix.python-version }}
-        cache: pip
-    - name: Install build package
-      shell: bash
-      run: pip install build
-    # TODO: How to run CUDA tests on GitHub actions?
-    #- name: Run unit tests
-    #  if: ${{ matrix.arch == 'x86_64' }} # Tests are too slow to run in emulation. Wait for real aarch64 agents
-    #  run: |
-    #    PYTHONPATH=. pytest --log-cli-level=DEBUG tests
-    - name: Build wheel
-      shell: bash
-      run: python -m build .
-    - name: Upload build artifact
-      uses: actions/upload-artifact@v4
-      with:
-        name: bdist_wheel_${{ matrix.os }}_${{ matrix.arch }}_${{ matrix.python-version }}
-        path: dist/bitsandbytes-*.whl
-        retention-days: 7
-  publish:
-=======
       - uses: actions/checkout@v4
       - name: Download build artifact
         uses: actions/download-artifact@v4
@@ -193,7 +153,6 @@
           retention-days: 7
 
   audit-wheels:
->>>>>>> 05483768
     needs: build-wheels
     runs-on: ubuntu-latest
     env:
