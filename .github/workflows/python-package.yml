--- conflicted
+++ resolved
@@ -30,29 +30,16 @@
   build-shared-libs:
     strategy:
       matrix:
-<<<<<<< HEAD
         os: [ubuntu-22.04, macos-latest, windows-latest, ubuntu-22.04-arm]
-=======
-        os:
-          - ubuntu-22.04  # if you change this, also change the pattern in the build-wheels job to reflect this!
-          - macos-latest
-          - windows-latest
->>>>>>> a5dd01bb
         arch: [x86_64, aarch64]
         exclude:
           - os: windows-latest
             arch: aarch64
-<<<<<<< HEAD
           - os: ubuntu-22.04
             arch: aarch64
           - os: ubuntu-22.04-arm 
             arch: x86_64
-    runs-on: ${{ matrix.os }} # One day, we could run them on native agents. Azure supports this now but it's planned only for Q3 2023 for hosted agents
-=======
-          - os: ubuntu-22.04 # Temporary. Takes too long, not ready yet.
-            arch: aarch64
     runs-on: ${{ matrix.os }}
->>>>>>> a5dd01bb
     steps:
       - uses: actions/checkout@v4
       - name: Setup MSVC
@@ -76,31 +63,14 @@
     strategy:
       fail-fast: false
       matrix:
-<<<<<<< HEAD
         os: [ubuntu-22.04, windows-latest, ubuntu-22.04-arm]
-=======
-        os:
-          # NOTE: The CUDA Docker image is hard-coded in the build script, so the Ubuntu version here only affects the runner, not the build environment:
-          - ubuntu-22.04
-          - windows-latest
->>>>>>> a5dd01bb
         arch: [x86_64, aarch64]
         cuda_version:
           ["11.8.0", "12.0.1", "12.1.1", "12.2.2", "12.3.2", "12.4.1", "12.5.1", "12.6.3", "12.8.1"]
         exclude:
           - os: windows-latest
             arch: aarch64
-<<<<<<< HEAD
-          - os: ubuntu-22.04
-            arch: aarch64
-          - os: ubuntu-22.04-arm 
-            arch: x86_64
-    runs-on: ${{ matrix.os }} # One day, we could run them on native agents. Azure supports this now but it's planned only for Q3 2023 for hosted agents
-=======
-          - os: ubuntu-22.04 # Temporary. Takes too long, not ready yet.
-            arch: aarch64
     runs-on: ${{ matrix.os }}
->>>>>>> a5dd01bb
     steps:
       - uses: actions/checkout@v4
         # Windows: We install Cuda on the agent (slow)
@@ -135,14 +105,7 @@
       - build-shared-libs-cuda
     strategy:
       matrix:
-<<<<<<< HEAD
         os: [ubuntu-22.04, macos-latest, windows-latest, ubuntu-22.04-arm]
-=======
-        os:
-          - ubuntu-22.04
-          - macos-latest
-          - windows-latest
->>>>>>> a5dd01bb
         # The specific Python version is irrelevant in this context as we are only packaging non-C extension
         # code. This ensures compatibility across Python versions, including Python 3.9, as compatibility is
         # dictated by the packaged code itself, not the Python version used for packaging.
@@ -151,11 +114,7 @@
         exclude:
           - os: windows-latest
             arch: aarch64
-<<<<<<< HEAD
           - os: ubuntu-22.04
-=======
-          - os: ubuntu-22.04 # Temporary. Takes too long, not ready yet.
->>>>>>> a5dd01bb
             arch: aarch64
           - os: ubuntu-22.04-arm 
             arch: x86_64
