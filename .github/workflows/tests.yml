--- conflicted
+++ resolved
@@ -49,10 +49,7 @@
   build-cuda:
     strategy:
       matrix:
-<<<<<<< HEAD
-=======
         # TODO: Add 13.0.1 when we have runners with new enough drivers.
->>>>>>> bdb8b2b7
         cuda_version: ["11.8.0", "12.6.3", "12.8.1", "12.9.1"]
         os: [ubuntu-22.04, ubuntu-22.04-arm]
         include:
@@ -347,11 +344,7 @@
         os: [ubuntu-22.04, windows-2025]
         arch: [x86_64]
         gpu: [T4, L40S]
-<<<<<<< HEAD
-        cuda_version: ["11.8.0", "12.6.3", "12.8.1", "12.9.1"]
-=======
         cuda_version: ["11.8.0", "12.6.3", "12.8.1", "12.9.1"] #, "13.0.1"]
->>>>>>> bdb8b2b7
         include:
           - cuda_version: "11.8.0"
             torch_version: "2.3.1"
@@ -363,13 +356,6 @@
             torch_version: "2.8.0"
             pypi_index: "https://download.pytorch.org/whl/cu129"
           - cuda_version: "12.8.1"
-<<<<<<< HEAD
-            torch_version: "2.7.1"
-            pypi_index: "https://download.pytorch.org/whl/cu128"
-          - cuda_version: "12.9.1"
-            torch_version: "2.8.0"
-            pypi_index: "https://download.pytorch.org/whl/cu129"
-=======
             torch_version: "2.9.0"
             pypi_index: "https://download.pytorch.org/whl/test/cu128"
 
@@ -378,7 +364,6 @@
           # - cuda_version: "13.0.1"
           #   torch_version: "2.9.0"
           #   pypi_index: "https://download.pytorch.org/whl/test/cu130"
->>>>>>> bdb8b2b7
 
 
           # Linux L40S runners
@@ -418,11 +403,8 @@
           # Our current T4 Windows runner has a driver too old (471.11)
           # and cannot support CUDA 12+. Skip for now.
           - os: windows-2025
-<<<<<<< HEAD
-=======
             cuda_version: "13.0.1"
           - os: windows-2025
->>>>>>> bdb8b2b7
             cuda_version: "12.9.1"
           - os: windows-2025
             cuda_version: "12.8.1"
