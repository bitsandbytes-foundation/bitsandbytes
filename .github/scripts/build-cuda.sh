#!/bin/bash
declare build_arch
declare build_os
declare cuda_version
declare cuda_targets

set -xeuo pipefail

if [[ -v cuda_targets ]]; then
    build_capability="${cuda_targets}"
elif [ "${build_arch}" = "aarch64" ]; then
    build_capability="75;80;90"

    # CUDA 12.8+: Add sm100/sm120
<<<<<<< HEAD
    [[ "${cuda_version}" == 12.8.* || "${cuda_version}" == 12.9.* ]] && build_capability="75;80;90;100;120"

    # CUDA 13.0+: Add sm100/sm110/sm120
    [[ "${cuda_version}" == 13.*.* ]] && build_capability="75;80;90;100;110;120"
=======
    [[ "${cuda_version}" == 12.8.* || "${cuda_version}" == 12.9.* || "${cuda_version}" == 13.*.* ]] && build_capability="75;80;90;100;120"
>>>>>>> 09ea8618
else
    # By default, target Pascal through Hopper.
    build_capability="60;70;75;80;86;89;90"

    # CUDA 12.8+: Add sm100 and sm120; remove < sm70 to align with PyTorch 2.8+cu128 minimum
    [[ "${cuda_version}" == 12.8.* || "${cuda_version}" == 12.9.* ]] && build_capability="70;75;80;86;89;90;100;120"

    # CUDA 13.0+: Remove < sm75 to align with PyTorch 2.9+cu130 minimum
    [[ "${cuda_version}" == 13.*.* ]] && build_capability="75;80;86;89;90;100;120"
fi

[[ "${build_os}" = windows-* ]] && python3 -m pip install ninja

if [ "${build_os:0:6}" == ubuntu ]; then
    # We'll use Rocky Linux 8 in order to maintain manylinux 2.24 compatibility.
    image="nvidia/cuda:${cuda_version}-devel-rockylinux8"
    echo "Using image $image"

    docker run -i -w /src -v "$PWD:/src" "$image" bash -c \
        "dnf update -y \
        && dnf install cmake gcc-toolset-11 -y \
        && source scl_source enable gcc-toolset-11 \
        && cmake -DCOMPUTE_BACKEND=cuda -DCOMPUTE_CAPABILITY=\"${build_capability}\" . \
        && cmake --build . --config Release"
else
    pip install cmake==3.28.3
    cmake -G Ninja -DCOMPUTE_BACKEND=cuda -DCOMPUTE_CAPABILITY="${build_capability}" -DCMAKE_BUILD_TYPE=Release -S .
    cmake --build . --config Release
fi


output_dir="output/${build_os}/${build_arch}"
mkdir -p "${output_dir}"
(shopt -s nullglob && cp bitsandbytes/*.{so,dylib,dll} "${output_dir}")<|MERGE_RESOLUTION|>--- conflicted
+++ resolved
@@ -11,15 +11,11 @@
 elif [ "${build_arch}" = "aarch64" ]; then
     build_capability="75;80;90"
 
-    # CUDA 12.8+: Add sm100/sm120
-<<<<<<< HEAD
+    # CUDA 12.8-12.9: Add sm100/sm120
     [[ "${cuda_version}" == 12.8.* || "${cuda_version}" == 12.9.* ]] && build_capability="75;80;90;100;120"
 
     # CUDA 13.0+: Add sm100/sm110/sm120
     [[ "${cuda_version}" == 13.*.* ]] && build_capability="75;80;90;100;110;120"
-=======
-    [[ "${cuda_version}" == 12.8.* || "${cuda_version}" == 12.9.* || "${cuda_version}" == 13.*.* ]] && build_capability="75;80;90;100;120"
->>>>>>> 09ea8618
 else
     # By default, target Pascal through Hopper.
     build_capability="60;70;75;80;86;89;90"
