--- conflicted
+++ resolved
@@ -115,7 +115,6 @@
       <td>✅</td>
     </tr>
     <tr>
-<<<<<<< HEAD
       <td></td>
       <td>🟧 Ascend NPU <br><code>npu</code></td>
       <td>Atlas 800T A2+</td>
@@ -124,10 +123,7 @@
       <td>❌</td>
     </tr>
     <tr>
-      <td colspan="6">🪟 <strong>Windows 11 / Windows Server 2019+</strong></td>
-=======
       <td colspan="6">🪟 <strong>Windows 11 / Windows Server 2022+</strong></td>
->>>>>>> 96ce0935
     </tr>
     <tr>
       <td align="right">x86-64</td>
