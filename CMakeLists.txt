# This CMake config hopefully makes it easier to compile.
# Ensure the CUDA Toolkit is available on your path. Then run:
#   For  GCC: `cmake -B build . && cmake --build build`
#   For MSVC: `cmake -B build . && cmake --build build --config Release`
# You can also use the following options and variables
#  - COMPUTE_BACKEND: Set to `cpu`, `cuda`, or `mps` to select the backend
#  - CUDA_VERSION: The expected CUDA version, for sanity checking. The actual version
#                  is whatever CMake finds on your path.
#  - COMPUTE_CAPABILITY: Which GPU Arch/Compute codes to provide to NVCC.
#                        Separate by semicolons, i.e. `-DCOMPUTE_CAPABILITY=89;90;100;120`
#                        Check your compute capability here: https://developer.nvidia.com/cuda-gpus
#  - PTXAS_VERBOSE: Pass the `-v` option to the PTX Assembler
cmake_minimum_required(VERSION 3.22.1)

project(bitsandbytes LANGUAGES CXX)

# If run without specifying a build type, default to using the Release configuration:
#    optimizing the generated binaries for performance and also adds the `-DNDEBUG` flag,
#    which turns off a bunch of asserts which seem to link to new symbols in libstdc++,
#    worsening our many_linux compliance..
if(NOT CMAKE_BUILD_TYPE)
    set(CMAKE_BUILD_TYPE Release)
endif()

# Define included source files
set(CPP_FILES csrc/common.cpp csrc/cpu_ops.cpp csrc/pythonInterface.cpp)
set(CUDA_FILES csrc/ops.cu csrc/kernels.cu)
set(HIP_FILES csrc/ops.hip csrc/kernels.hip)
set(MPS_FILES csrc/mps_ops.mm)
set(METAL_FILES csrc/mps_kernels.metal)
set(XPU_FILES csrc/xpu_ops.cpp csrc/xpu_kernels.cpp)
# C++ sources are always included
list(APPEND SRC_FILES ${CPP_FILES})

set(COMPUTE_BACKEND "cpu" CACHE STRING "The compute backend to use (cpu, cuda, hip, mps, xpu)")
set_property(CACHE COMPUTE_BACKEND PROPERTY STRINGS cpu cuda hip mps xpu)
option(PTXAS_VERBOSE "Pass through -v flag to PTX Assembler" OFF)

if(APPLE)
  set(CMAKE_OSX_DEPLOYMENT_TARGET 13.1)
endif()

set(BNB_OUTPUT_NAME "bitsandbytes")

message(STATUS "Configuring ${PROJECT_NAME} (Backend: ${COMPUTE_BACKEND})")

if(${COMPUTE_BACKEND} STREQUAL "cuda")
    if(APPLE)
        message(FATAL_ERROR "CUDA is not supported on macOS" )
    endif()
    set(BUILD_CUDA ON)
    set(BUILD_HIP OFF)
    set(BUILD_MPS OFF)
elseif(${COMPUTE_BACKEND} STREQUAL "hip")
    if(APPLE)
        message(FATAL_ERROR "HIP is not supported on macOS" )
    endif()
    set(BUILD_CUDA OFF)
    set(BUILD_HIP ON)
    set(BUILD_MPS OFF)
elseif(${COMPUTE_BACKEND} STREQUAL "mps")
    if(NOT APPLE)
        message(FATAL_ERROR "MPS is only supported on macOS" )
    endif()
    set(BUILD_CUDA OFF)
    set(BUILD_HIP OFF)
    set(BUILD_MPS ON)
elseif(${COMPUTE_BACKEND} STREQUAL "xpu")
    if(APPLE)
        message(FATAL_ERROR "XPU is not supported on macOS" )
    endif()
    set(BUILD_CUDA OFF)
<<<<<<< HEAD
    set(BUILD_HIP OFF)
=======
>>>>>>> bdb8b2b7
    set(BUILD_MPS OFF)
    set(BUILD_XPU ON)
else()
    set(BUILD_CUDA OFF)
    set(BUILD_HIP OFF)
    set(BUILD_MPS OFF)
    set(BUILD_XPU OFF)
endif()


if(BUILD_CUDA)
    # NVCC normally will only work with MSVC up to 1939. VS2022 17.10+ starts using versions 1940+.
    # Workaround: use --allow-unsupported-compiler
    # This needs to be added *before* we try to enable the CUDA language so CMake's compiler check passes.
    if(MSVC AND MSVC_VERSION VERSION_GREATER_EQUAL 1940)
        string(APPEND CMAKE_CUDA_FLAGS " --allow-unsupported-compiler")

        # This is needed to build with VS2022 17.11+ and CUDA < 12.4.
        if (MSVC_VERSION VERSION_GREATER_EQUAL 1941)
            string(APPEND CMAKE_CUDA_FLAGS " -D_ALLOW_COMPILER_AND_STL_VERSION_MISMATCH")
        endif()
    endif()

    enable_language(CUDA) # This will fail if CUDA is not found
    find_package(CUDAToolkit REQUIRED)

    # Convert the CUDA version from X.Y.z to XY. There's probably a shorter way of doing this
    string(REGEX MATCH "^[0-9]+.[0-9]+" _CUDA_VERSION_FIRST_TWO "${CMAKE_CUDA_COMPILER_VERSION}")
    string(REPLACE "." "" CUDA_VERSION_SHORT "${_CUDA_VERSION_FIRST_TWO}")

    # Expose a cache variable that the user can set to ensure the correct version of CUDA is found
    set(CUDA_VERSION "${CUDA_VERSION_SHORT}" CACHE STRING "Expected CUDA Version Shortcode")

    message(STATUS "CUDA Version: ${CUDA_VERSION_SHORT} (${CMAKE_CUDA_COMPILER_VERSION})")
    message(STATUS "CUDA Compiler: ${CMAKE_CUDA_COMPILER}")

    # It should match the discovered version
    if(NOT CUDA_VERSION STREQUAL "${CUDA_VERSION_SHORT}")
        message(FATAL_ERROR "You've specified CUDA version ${CUDA_VERSION} however the CUDA compiler found is ${CUDA_VERSION_SHORT}."
            " Ensure the desired CUDA compiler is the first one available on your PATH."
        )
    endif()

    if(CMAKE_CUDA_COMPILER_VERSION VERSION_LESS "11.8")
        message(FATAL_ERROR "CUDA Version < 11.8 is not supported")
    elseif(CMAKE_CUDA_COMPILER_VERSION VERSION_GREATER_EQUAL "14.0")
        message(FATAL_ERROR "CUDA Version > 13 is not supported")
    endif()

    # CMake < 3.23.0 does not define CMAKE_CUDA_ARCHITECTURES_ALL.
    if(CMAKE_VERSION VERSION_LESS "3.23.0")
        message(STATUS "CMake < 3.23.0; determining CUDA architectures supported...")

        if(CMAKE_CUDA_COMPILER_VERSION VERSION_GREATER_EQUAL "13.0")
            # Starting in CUDA 13.0, Thor Blackwell is renamed to SM110.
            # Support for architectures older than Turing (SM75) is removed.
            list(APPEND CMAKE_CUDA_ARCHITECTURES_ALL 75 80 86 87 88 89 90 100 103 110 120 121)
            list(APPEND CMAKE_CUDA_ARCHITECTURES_ALL_MAJOR 80 90 100 110 120)
        else()
            # 11.8-12.9 supports these at a minimum.
            set(CMAKE_CUDA_ARCHITECTURES_ALL 50 52 53 60 61 62 70 72 75 80 86 87 89 90)
            set(CMAKE_CUDA_ARCHITECTURES_ALL_MAJOR 50 60 70 80 90)

            # CUDA 12.8 adds support for Blackwell.
            if(CMAKE_CUDA_COMPILER_VERSION VERSION_GREATER_EQUAL "12.8")
                list(APPEND CMAKE_CUDA_ARCHITECTURES_ALL 100 101 120 121)
                list(APPEND CMAKE_CUDA_ARCHITECTURES_ALL_MAJOR 100 120)
            endif()

            # CUDA 12.9 adds SM103 (Blackwell B300).
            if(CMAKE_CUDA_COMPILER_VERSION VERSION_GREATER_EQUAL "12.9")
                list(APPEND CMAKE_CUDA_ARCHITECTURES_ALL 103)
            endif()
        endif()
    endif()

    string(APPEND CMAKE_CUDA_FLAGS " --use_fast_math")

    if(PTXAS_VERBOSE)
        # Verbose? Outputs register usage information, and other things...
        string(APPEND CMAKE_CUDA_FLAGS " -Xptxas=-v")
    endif()

    foreach(capability ${CMAKE_CUDA_ARCHITECTURES_ALL})
        # Most of the items here are like: `xx-real`, so we just extract the `xx` portion
        string(REGEX MATCH "[0-9]+" capability_id "${capability}")
        if(capability_id GREATER 0)
            list(APPEND POSSIBLE_CAPABILITIES ${capability_id})
        endif()
    endforeach()

    # This can be changed via -D argument to CMake
    # By default all possible capabilities are compiled
    set(COMPUTE_CAPABILITY "${POSSIBLE_CAPABILITIES}" CACHE STRING "Compute Capabilities Targeted")

    message(STATUS "CUDA Capabilities Available: ${POSSIBLE_CAPABILITIES}")
    message(STATUS "CUDA Capabilities  Selected: ${COMPUTE_CAPABILITY}")

    # Use the "real" option to build native cubin for all selections.
    # Ensure we build the PTX for the latest version.
    # This behavior of adding a PTX (virtual) target for the highest architecture
    # is similar to how the "all" and "all-major" options would behave in CMake >= 3.23.
    # TODO: Consider bumping CMake requirement and using CMAKE_CUDA_ARCHITECTURES=[all | native] by default
    list(REMOVE_DUPLICATES COMPUTE_CAPABILITY)
    list(SORT COMPUTE_CAPABILITY COMPARE NATURAL)
    list(POP_BACK COMPUTE_CAPABILITY _LATEST_CAPABILITY)
    list(TRANSFORM COMPUTE_CAPABILITY APPEND "-real" OUTPUT_VARIABLE CMAKE_CUDA_ARCHITECTURES)
    list(APPEND CMAKE_CUDA_ARCHITECTURES ${_LATEST_CAPABILITY})

    message(STATUS "CUDA Targets: ${CMAKE_CUDA_ARCHITECTURES}")
    message(STATUS "CUDA NVCC Flags: ${CMAKE_CUDA_FLAGS}")

    list(APPEND SRC_FILES ${CUDA_FILES})

    string(APPEND BNB_OUTPUT_NAME "_cuda${CUDA_VERSION_SHORT}")
    add_compile_definitions(BUILD_CUDA)
elseif(BUILD_HIP)
    enable_language(HIP)
    message(STATUS "HIP Compiler: ${CMAKE_HIP_COMPILER}")
    if(DEFINED BNB_ROCM_ARCH)
      set(CMAKE_HIP_ARCHITECTURES ${BNB_ROCM_ARCH})
    else()
      if (NOT AMDGPU_TARGETS AND NOT CMAKE_HIP_ARCHITECTURES)
        set(CMAKE_HIP_ARCHITECTURES "gfx90a;gfx942;gfx1100")
      elseif (AMDGPU_TARGETS AND NOT CMAKE_HIP_ARCHITECTURES)
        set(CMAKE_HIP_ARCHITECTURES ${AMDGPU_TARGETS})
      endif()
    endif()
    message(STATUS "HIP Targets: ${CMAKE_HIP_ARCHITECTURES}")

    list(APPEND SRC_FILES ${HIP_FILES})

    string(APPEND BNB_OUTPUT_NAME "_rocm")

    # get hip version
    execute_process(COMMAND hipconfig --version OUTPUT_VARIABLE HIP_CONFIG_VERSION)
    string(REGEX MATCH "[0-9]+\\.[0-9]+" HIP_VERSION "${HIP_CONFIG_VERSION}")
    string(REPLACE "." "" HIP_VERSION_SHORT "${HIP_VERSION}")

    string(APPEND BNB_OUTPUT_NAME "${HIP_VERSION_SHORT}")
    add_compile_definitions(__HIP_PLATFORM_AMD__)
    add_compile_definitions(__HIP_PLATFORM_HCC__)
    add_compile_definitions(BUILD_HIP)
elseif(BUILD_MPS)
    if(NOT APPLE)
        message(FATAL_ERROR "MPS is only supported on macOS" )
    endif()

    enable_language(OBJCXX)

    list(APPEND SRC_FILES ${MPS_FILES})

    string(APPEND BNB_OUTPUT_NAME "_mps")
    add_compile_definitions(BUILD_MPS)
    file(MAKE_DIRECTORY "build")
    add_custom_command(OUTPUT "bitsandbytes/bitsandbytes.metallib"
                COMMAND xcrun metal -c -o "build/bitsandbytes.air" ${METAL_FILES}
                COMMAND xcrun metallib "build/bitsandbytes.air" -o "bitsandbytes/bitsandbytes.metallib"
                DEPENDS "${METAL_FILES}"
                COMMENT "Compiling Metal kernels"
                VERBATIM)
    add_custom_target(metallib DEPENDS "bitsandbytes/bitsandbytes.metallib")
elseif(BUILD_XPU)
    list(APPEND SRC_FILES ${XPU_FILES})
    string(APPEND BNB_OUTPUT_NAME "_xpu")
    add_compile_definitions(BUILD_XPU)
    set(CMAKE_C_COMPILER icx)
    set(CMAKE_CXX_COMPILER icpx)
    if(WIN32)
        set(CMAKE_CXX_COMPILER icx)
    endif()
else()
    string(APPEND BNB_OUTPUT_NAME "_cpu")
    set(GPU_SOURCES)
endif()


if(WIN32)
    # Export all symbols
    set(CMAKE_WINDOWS_EXPORT_ALL_SYMBOLS ON)
endif()

if(MSVC)
    set(CMAKE_CXX_FLAGS "${CMAKE_CXX_FLAGS} /arch:AVX2 /fp:fast")
endif()

set_source_files_properties(${CPP_FILES} PROPERTIES LANGUAGE CXX)
add_library(bitsandbytes SHARED ${SRC_FILES})
target_compile_features(bitsandbytes PUBLIC cxx_std_17)
target_include_directories(bitsandbytes PUBLIC csrc include)


if(BUILD_CUDA)
    target_include_directories(bitsandbytes PUBLIC ${CMAKE_CUDA_TOOLKIT_INCLUDE_DIRECTORIES})
    target_link_libraries(bitsandbytes PUBLIC CUDA::cudart CUDA::cublas CUDA::cublasLt CUDA::cusparse)
    set_target_properties(bitsandbytes
        PROPERTIES
            CUDA_SEPARABLE_COMPILATION ON
    )
endif()
if(BUILD_HIP)
    if(NOT DEFINED ENV{ROCM_PATH})
      set(ROCM_PATH /opt/rocm)
    else()
      set(ROCM_PATH $ENV{ROCM_PATH})
    endif()
    list(APPEND CMAKE_PREFIX_PATH ${ROCM_PATH})
    macro(find_package_and_print_version PACKAGE_NAME)
      find_package("${PACKAGE_NAME}" ${ARGN})
      message("${PACKAGE_NAME} VERSION: ${${PACKAGE_NAME}_VERSION}")
    endmacro()
    find_package_and_print_version(hipblas REQUIRED)
    find_package_and_print_version(hiprand REQUIRED)
    find_package_and_print_version(hipsparse REQUIRED)

    ## hacky way of excluding hip::amdhip64 (with it linked many tests unexpectedly fail e.g. adam8bit because of inaccuracies)
    set_target_properties(hip::host PROPERTIES INTERFACE_LINK_LIBRARIES "")
    set_target_properties(hip-lang::host PROPERTIES INTERFACE_LINK_LIBRARIES "")
    set(CMAKE_HIP_IMPLICIT_LINK_LIBRARIES "")

    target_include_directories(bitsandbytes PRIVATE ${CMAKE_SOURCE_DIR} ${CMAKE_SOURCE_DIR}/include ${ROCM_PATH}/include /include)
    target_link_directories(bitsandbytes PRIVATE ${ROCM_PATH}/lib /lib)
    target_link_libraries(bitsandbytes PUBLIC roc::hipblas hip::hiprand roc::hipsparse)

    target_compile_definitions(bitsandbytes PUBLIC BNB_USE_HIP)
    set_source_files_properties(${HIP_FILES} PROPERTIES LANGUAGE HIP)
    set_target_properties(bitsandbytes PROPERTIES LINKER_LANGUAGE CXX)

    if(HIP_VERSION VERSION_LESS "6.1")
	target_compile_definitions(bitsandbytes PUBLIC NO_HIPBLASLT)
    else()
	find_package(hipblaslt)
        target_link_libraries(bitsandbytes PUBLIC roc::hipblaslt)
    endif()
endif()
if(BUILD_MPS)
    add_dependencies(bitsandbytes metallib)
    target_link_libraries(bitsandbytes objc "-framework Foundation" "-framework Metal" "-framework MetalPerformanceShaders" "-framework MetalPerformanceShadersGraph")
endif()
if(BUILD_XPU)
    set(SYCL_LINK_FLAGS "-fsycl;--offload-compress;-fsycl-targets=spir64_gen,spir64;-Xs;-device pvc,xe-lpg,ats-m150 -options ' -cl-intel-enable-auto-large-GRF-mode -cl-poison-unsupported-fp64-kernels -cl-intel-greater-than-4GB-buffer-required'")
    set(SYCL_COMPILE_FLAGS "-fsycl;-fhonor-nans;-fhonor-infinities;-fno-associative-math;-fno-approx-func;-fno-sycl-instrument-device-code;--offload-compress;-fsycl-targets=spir64_gen,spir64;")

    set_property(TARGET bitsandbytes PROPERTY CXX_STANDARD 20)
    target_compile_options(bitsandbytes PRIVATE ${SYCL_COMPILE_FLAGS})
    target_link_options(bitsandbytes PRIVATE ${SYCL_LINK_FLAGS})

endif()

if(WIN32)
    set_target_properties(bitsandbytes PROPERTIES PREFIX "lib")
endif()
set_target_properties(bitsandbytes PROPERTIES OUTPUT_NAME ${BNB_OUTPUT_NAME})
if(MSVC)
    set_target_properties(bitsandbytes PROPERTIES LIBRARY_OUTPUT_DIRECTORY_RELEASE "${PROJECT_SOURCE_DIR}/bitsandbytes")
    set_target_properties(bitsandbytes PROPERTIES LIBRARY_OUTPUT_DIRECTORY_DEBUG "${PROJECT_SOURCE_DIR}/bitsandbytes")
    set_target_properties(bitsandbytes PROPERTIES RUNTIME_OUTPUT_DIRECTORY_RELEASE "${PROJECT_SOURCE_DIR}/bitsandbytes")
    set_target_properties(bitsandbytes PROPERTIES RUNTIME_OUTPUT_DIRECTORY_DEBUG "${PROJECT_SOURCE_DIR}/bitsandbytes")
endif()

set_target_properties(bitsandbytes PROPERTIES LIBRARY_OUTPUT_DIRECTORY "${PROJECT_SOURCE_DIR}/bitsandbytes")<|MERGE_RESOLUTION|>--- conflicted
+++ resolved
@@ -70,10 +70,7 @@
         message(FATAL_ERROR "XPU is not supported on macOS" )
     endif()
     set(BUILD_CUDA OFF)
-<<<<<<< HEAD
     set(BUILD_HIP OFF)
-=======
->>>>>>> bdb8b2b7
     set(BUILD_MPS OFF)
     set(BUILD_XPU ON)
 else()
