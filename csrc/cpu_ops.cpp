#include <BinSearch.h>
<<<<<<< HEAD
#include <common.h>
=======
>>>>>>> 3f9f6f3c
#include <cpu_ops.h>
#include <thread>

#ifdef HAS_OPENMP
#include <omp.h>
#define BNB_OMP_PARALLEL_FOR _Pragma("omp parallel for")
#else
#define BNB_OMP_PARALLEL_FOR
#endif

using namespace BinSearch;

#if defined(__AVX512F__)
#include <immintrin.h>

<<<<<<< HEAD
=======
#ifdef _MSC_VER
#include <intrin.h>

static inline bool has_avx512f() {
    static bool v = [] {
        int info[4];
        __cpuidex(info, 7, 0);
        return (info[1] & (1 << 16)) != 0; // EBX bit16 AVX512F
    }();
    return v;
}

static inline bool has_avx512bf16() {
    static bool v = [] {
        int info[4];
        __cpuidex(info, 7, 1);
        return (info[0] & (1 << 5)) != 0; // EAX bit5 AVX512_BF16
    }();
    return v;
}
#else
bool has_avx512f() {
    static const bool supported_avx512f = __builtin_cpu_supports("avx512f");
    return supported_avx512f;
}

bool has_avx512bf16() {
    static const bool supported_avx512bf16 = __builtin_cpu_supports("avx512bf16");
    return supported_avx512bf16;
}
#endif

>>>>>>> 3f9f6f3c
inline __m256i cvt_fp32_to_fp16(const __m512 src) {
    return _mm512_cvtps_ph(src, (_MM_FROUND_TO_NEAREST_INT | _MM_FROUND_NO_EXC));
}

inline __m256i cvt_fp32_to_bf16(const __m512 src) {
#if defined(__AVX512BF16__)
<<<<<<< HEAD
    return reinterpret_cast<__m256i>(_mm512_cvtneps_pbh(src));
#else
=======
    if (has_avx512bf16()) {
        return reinterpret_cast<__m256i>(_mm512_cvtneps_pbh(src));
    }
#endif
>>>>>>> 3f9f6f3c
    __m512i value = _mm512_castps_si512(src);
    __m512i nan = _mm512_set1_epi32(0xffff);
    auto mask_value = _mm512_cmp_ps_mask(src, src, _CMP_ORD_Q);
    __m512i ones = _mm512_set1_epi32(0x1);
    __m512i vec_bias = _mm512_set1_epi32(0x7fff);
    // uint32_t lsb = (input >> 16) & 1;
    auto t_value = _mm512_and_si512(_mm512_srli_epi32(value, 16), ones);
    // uint32_t rounding_bias = 0x7fff + lsb;
    t_value = _mm512_add_epi32(t_value, vec_bias);
    // input += rounding_bias;
    t_value = _mm512_add_epi32(t_value, value);
    // input = input >> 16;
    t_value = _mm512_srli_epi32(t_value, 16);
    // Check NaN before converting back to bf16
    t_value = _mm512_mask_blend_epi32(mask_value, nan, t_value);
    return _mm512_cvtusepi32_epi16(t_value);
<<<<<<< HEAD
#endif
=======
>>>>>>> 3f9f6f3c
}

static inline __m512 set_nf4_lut() {
    return _mm512_set_ps(
        1.0f, 0.7229568362236023, 0.5626170039176941, 0.44070982933044434, 0.33791524171829224, 0.24611230194568634,
        0.16093020141124725, 0.07958029955625534, 0.0f, -0.09105003625154495, -0.18477343022823334,
        -0.28444138169288635, -0.39491748809814453, -0.5250730514526367, -0.6961928009986877, -1.0f
    );
}

static inline __m512 set_fp4_lut() {
    return _mm512_set_ps(
        -0.2500f, -0.16666667f, -0.5000f, -0.33333333f, -1.0000f, -0.66666667f, -5.208333333e-03f, 0.0000f, 0.2500f,
        0.16666667f, 0.5000f, 0.33333333f, 1.0000f, 0.66666667f, 5.208333333e-03f, 0.0000f
    );
}
#endif

// 4-bit (FP4 / NF4) dequantization helper extracted from the original else branch.
<<<<<<< HEAD
// DATA_TYPE: 1 = FP4, 0 = NF4
=======
// DATA_TYPE: 1 = FP4, 2 = NF4
>>>>>>> 3f9f6f3c
template <typename T, int DATA_TYPE>
void dequantizeBlockwise4bitCpu(
    unsigned char* A, const float* absmax, T* out, long long blocksize, long long m, long long n
) {
<<<<<<< HEAD
    static_assert(DATA_TYPE == 0 || DATA_TYPE == 1, "dequantizeBlockwise4bitCpu called with non 4-bit DATA_TYPE");
=======
    static_assert(DATA_TYPE == 1 || DATA_TYPE == 2, "dequantizeBlockwise4bitCpu called with non 4-bit DATA_TYPE");
>>>>>>> 3f9f6f3c
    if (blocksize <= 0 || m < 0 || n <= 0)
        return;

#if defined(__AVX512F__)
<<<<<<< HEAD
    long long dim_0 = m;
    long long dim_1 = n;
    long long input_dim_1 = dim_1 >> 1;
    long long absmax_dim_1 = dim_1 / blocksize;
    using Tcomp = float;
    constexpr auto VEC_LEN = sizeof(__m512i) / sizeof(Tcomp); // 16
    if (dim_1 % VEC_LEN == 0 && blocksize >= VEC_LEN) {
        __m512 lut = DATA_TYPE == 1 ? set_fp4_lut() : set_nf4_lut();
        constexpr auto k_step = VEC_LEN / 2; // 8
#pragma omp parallel for
        for (int block_idx = 0; block_idx < dim_0; ++block_idx) {
            for (int k = 0; k < input_dim_1; k += k_step) {
                // Load 64 bits of nf4 data and a single scale data
                uint8_t* p = &A[block_idx * input_dim_1 + k];
                uint64_t packed;
                std::memcpy(&packed, p, sizeof(uint64_t));
                auto scale_idx = k * 2 / blocksize;
                auto vscales = _mm512_set1_ps((float)absmax[block_idx * absmax_dim_1 + scale_idx]);
                // unpack nf4 data to 32-bit integers
                uint64_t high = 0;
                uint64_t low = 0;
                for (int i = 0; i < 4; ++i) {
                    low |= ((packed >> (2 * i * 4)) & 0xf) << ((2 * i + 1) * 8);
                    low |= ((packed >> ((2 * i + 1) * 4)) & 0xf) << (2 * i * 8);
                    high |= ((packed >> (2 * i * 4 + 32)) & 0xf) << ((2 * i + 1) * 8);
                    high |= ((packed >> ((2 * i + 1) * 4 + 32)) & 0xf) << (2 * i * 8);
                }
                __m128i packed_128 = _mm_set_epi64x(high, low);
                __m512i vint32 = _mm512_cvtepu8_epi32(packed_128);
                // Table look-up
                __m512 vout = _mm512_permutexvar_ps(vint32, lut);
                // Apply scale
                vout = _mm512_mul_ps(vout, vscales);
                // Store results
                T* pout = &out[block_idx * dim_1 + k * 2];
                if constexpr (std::is_same<T, float>()) {
                    _mm512_storeu_ps(pout, vout);
                } else if constexpr (std::is_same<T, bf16_t>()) {
                    _mm256_storeu_si256((__m256i*)pout, cvt_fp32_to_bf16(vout));
                } else if constexpr (std::is_same<T, fp16_t>()) {
                    _mm256_storeu_si256((__m256i*)pout, cvt_fp32_to_fp16(vout));
                }
            }
        }
        return;
=======
    if (has_avx512f()) {
        long long dim_0 = m;
        long long dim_1 = n;
        long long input_dim_1 = dim_1 >> 1;
        long long absmax_dim_1 = dim_1 / blocksize;
        using Tcomp = float;
        constexpr auto VEC_LEN = sizeof(__m512i) / sizeof(Tcomp); // 16
        if (dim_1 % VEC_LEN == 0 && blocksize >= VEC_LEN) {
            __m512 lut = DATA_TYPE == 1 ? set_fp4_lut() : set_nf4_lut();
            constexpr auto k_step = VEC_LEN / 2; // 8
            BNB_OMP_PARALLEL_FOR
            for (int block_idx = 0; block_idx < dim_0; ++block_idx) {
                for (int k = 0; k < input_dim_1; k += k_step) {
                    // Load 64 bits of nf4 data and a single scale data
                    uint8_t* p = &A[block_idx * input_dim_1 + k];
                    uint64_t packed;
                    std::memcpy(&packed, p, sizeof(uint64_t));
                    auto scale_idx = k * 2 / blocksize;
                    auto vscales = _mm512_set1_ps((float)absmax[block_idx * absmax_dim_1 + scale_idx]);
                    // unpack nf4 data to 32-bit integers
                    uint64_t high = 0;
                    uint64_t low = 0;
                    for (int i = 0; i < 4; ++i) {
                        low |= ((packed >> (2 * i * 4)) & 0xf) << ((2 * i + 1) * 8);
                        low |= ((packed >> ((2 * i + 1) * 4)) & 0xf) << (2 * i * 8);
                        high |= ((packed >> (2 * i * 4 + 32)) & 0xf) << ((2 * i + 1) * 8);
                        high |= ((packed >> ((2 * i + 1) * 4 + 32)) & 0xf) << (2 * i * 8);
                    }
                    __m128i packed_128 = _mm_set_epi64x(high, low);
                    __m512i vint32 = _mm512_cvtepu8_epi32(packed_128);
                    // Table look-up
                    __m512 vout = _mm512_permutexvar_ps(vint32, lut);
                    // Apply scale
                    vout = _mm512_mul_ps(vout, vscales);
                    // Store results
                    T* pout = &out[block_idx * dim_1 + k * 2];
                    if constexpr (std::is_same<T, float>()) {
                        _mm512_storeu_ps(pout, vout);
                    } else if constexpr (std::is_same<T, bf16_t>()) {
                        _mm256_storeu_si256((__m256i*)pout, cvt_fp32_to_bf16(vout));
                    } else if constexpr (std::is_same<T, fp16_t>()) {
                        _mm256_storeu_si256((__m256i*)pout, cvt_fp32_to_fp16(vout));
                    }
                }
            }
            return;
        }
>>>>>>> 3f9f6f3c
    }
#endif
    // Scalar fallback branch
    long long total = m * n;
<<<<<<< HEAD
#pragma omp parallel for
=======
    BNB_OMP_PARALLEL_FOR
>>>>>>> 3f9f6f3c
    for (long long block_idx = 0; block_idx < total; block_idx += blocksize) {
        long long valid_items = (total - block_idx >= blocksize ? blocksize : total - block_idx);
        float scale = absmax[block_idx / blocksize];
        for (long long i = 0; i < valid_items; i += 2) {
            long long byte_index = (block_idx + i) >> 1;
            unsigned char byte = A[byte_index];

            // High nibble first (matches previous code logic)
            float v0 = (DATA_TYPE == 1 ? dDequantizeFP4(byte >> 4) : dDequantizeNF4(byte >> 4)) * scale;
            // Low nibble second
            float v1 = (DATA_TYPE == 1 ? dDequantizeFP4(byte & 0x0F) : dDequantizeNF4(byte & 0x0F)) * scale;

            if constexpr (std::is_same<T, bf16_t>::value) {
                out[block_idx + i] = float_to_bf16(v0);
            } else if constexpr (std::is_same<T, fp16_t>::value) {
                out[block_idx + i] = float_to_fp16(v0);
            } else {
                out[block_idx + i] = static_cast<T>(v0);
            }

            if (i + 1 < valid_items) {
                if constexpr (std::is_same<T, bf16_t>::value) {
                    out[block_idx + i + 1] = float_to_bf16(v1);
                } else if constexpr (std::is_same<T, fp16_t>::value) {
                    out[block_idx + i + 1] = float_to_fp16(v1);
                } else {
                    out[block_idx + i + 1] = static_cast<T>(v1);
                }
            }
        }
    }
}

template <typename T>
void dequantizeBlockwise8bitCpu(
    float* code, unsigned char* A, const float* absmax, T* out, long long blocksize, long long n
) {
    if (blocksize <= 0 || n <= 0)
        return;
<<<<<<< HEAD
// 8-bit path
#pragma omp parallel for
=======
    // 8-bit path
    BNB_OMP_PARALLEL_FOR
>>>>>>> 3f9f6f3c
    for (long long block_idx = 0; block_idx < n; block_idx += blocksize) {
        long long valid_items = (n - block_idx >= blocksize ? blocksize : n - block_idx);
        long long block_end = block_idx + valid_items;
        float scale = absmax[block_idx / blocksize];
        for (long long i = block_idx; i < block_end; ++i) {
            float v = code[A[i]] * scale;
            if constexpr (std::is_same<T, bf16_t>::value) {
                out[i] = float_to_bf16(v);
            } else if constexpr (std::is_same<T, fp16_t>::value) {
                out[i] = float_to_fp16(v);
            } else {
                out[i] = static_cast<T>(v);
            }
        }
    }
}

void quantize_cpu(float* code, float* A, float* absmax, unsigned char* out, long long blocksize, long long n) {

    // the default code is has range [-0.993, 1.0] which can cause an error in the binary search algorithm used below
    code[0] = -1.0f;

    long long num_blocks = n / blocksize;
    num_blocks += n % blocksize == 0 ? 0 : 1;

    const uint32 elements_code = 256;
    BinAlgo<Scalar, float, Direct2> bin_searcher(code, elements_code);

    int thread_wave_size = 256;
    // we chunk the threads into waves of 256 since the max limit is
    // between 16k and 64k on Linux (we reach this when running BLOOM-176B with a large batch size)
    for (long long offset = 0; offset < num_blocks; offset += thread_wave_size) {
        long long valid_chunks = num_blocks - offset >= thread_wave_size ? thread_wave_size : num_blocks - offset;
        std::vector<std::thread> threads(valid_chunks);
        std::vector<quantize_block_args> args(valid_chunks);

        int chunks_processed = 0;
        for (long long block_idx = offset * blocksize; block_idx < n; block_idx += blocksize) {
            long long valid_items = n - block_idx >= blocksize ? blocksize : n - block_idx;
            long long block_end = block_idx + valid_items;

            struct quantize_block_args& arg = args[chunks_processed];
            arg.bin_searcher = &bin_searcher;
            arg.code = code;
            arg.A = A;
            arg.absmax = absmax;
            arg.out = out;
            arg.block_end = block_end;
            arg.block_idx = block_idx;
            arg.threadidx = block_idx / blocksize;
            arg.blocksize = blocksize;

            threads[chunks_processed] = std::thread([arg] { quantize_block(arg); });
            chunks_processed += 1;
            if (chunks_processed == valid_chunks) {
                break;
            }
        }

        for (int i = 0; i < valid_chunks; i++)
            threads[i].join();
    }
}

<<<<<<< HEAD
#if true // || defined(__AVX512F__) && defined(__AVX512BF16__)

#define CVT_BF16_TO_FP32(a) _mm512_castsi512_ps(_mm512_slli_epi32(_mm512_cvtepu16_epi32(a), 16))

template <typename scalar_t, int BLOCK_M, int BLOCK_N, int DATA_TYPE> struct tinygemm_kernel_nn {
    static inline void apply(
        const scalar_t*, const unsigned char*, scalar_t*, const scalar_t*, int64_t, int, int64_t, int64_t, int64_t,
        int64_t, int64_t
    ) {
        static_assert(sizeof(scalar_t) == 0, "tinygemm_kernel_nn primary template should never be instantiated");
    }
};

template <int BLOCK_M, int BLOCK_N, int DATA_TYPE> struct tinygemm_kernel_nn<bf16_t, BLOCK_M, BLOCK_N, DATA_TYPE> {
    static inline void apply(
        const bf16_t* __restrict__ A, const unsigned char* __restrict__ B, bf16_t* __restrict__ C,
        const bf16_t* __restrict__ Bs, int64_t K, int group_size, int64_t lda, int64_t ldb, int64_t ldc,
        int64_t strideBz, int64_t strideBs
    ) {
        static_assert(BLOCK_N % 32 == 0);
        constexpr int ROWS = BLOCK_M;      // 32
        constexpr int COLS = BLOCK_N / 16; // 2

        // prefetch distance
        constexpr int PREFETCH_SIZE_K = 16 * 4;

        __m512bh va;
        __m512bh vb[COLS];
        __m512 vc[ROWS * COLS];
        __m512 vc_master[ROWS * COLS];

        __m256i mask = _mm256_set1_epi8(0xF); // lower 4 bit
        __m256i fifteen = _mm256_set1_epi8(15);
        __m512i lut = DATA_TYPE == 1
                          ? _mm512_set_epi16(
                                0x0000, -0x4180, -0x41D5, -0x4100, -0x4155, -0x4080, -0x40D5, -0x4455, 0x0000, 0x3E80,
                                0x3E2B, 0x3F00, 0x3EAB, 0x3F80, 0x3F2B, 0x3BAB, 0x0000, 0x0000, 0x0000, 0x0000, 0x0000,
                                0x0000, 0x0000, 0x0000, 0x0000, 0x0000, 0x0000, 0x0000, 0x0000, 0x0000, 0x0000, 0x0000
                            )
                          : _mm512_set_epi16(
                                0x0000, 0x3F80, 0x3F39, 0x3F10, 0x3EE2, 0x3EAD, 0x3E7C, 0x3E25, 0x3DA3, 0x0000, -0x4246,
                                -0x41C3, -0x416E, -0x4136, -0x40FA, -0x40CE, -0x4080, 0x0000, 0x0000, 0x0000, 0x0000,
                                0x0000, 0x0000, 0x0000, 0x0000, 0x0000, 0x0000, 0x0000, 0x0000, 0x0000, 0x0000, 0x0000
                            );
        __m512 scales[COLS];
        const int64_t K2 = K >> 1;
        const int64_t lda2 = lda >> 1;
        const int64_t ldb2 = ldb;            // ldb * 2 >> 1;
        const int64_t gs2 = group_size >> 1; // 64 / 2 = 32
        const float* a_ptr = reinterpret_cast<const float*>(A);

        auto loadc = [&](auto i) {
            constexpr int col = i % COLS;
            vc_master[i] = _mm512_set1_ps(0.f);
        };
        Unroll<ROWS * COLS>{}(loadc);

        auto pre_compute = [&](auto i, int64_t kgs) {
            constexpr int row = i / COLS;
            constexpr int col = i % COLS;
            vc[i] = _mm512_set1_ps(0.f); // reset accumulator

            // load scales
            if constexpr (row == 0 && col % 2 == 0) {
                // Bs layout: [K/gs, BLOCK_N] : [strideBs, 1], dtype=bf16
                __m512i tmp = _mm512_loadu_si512(reinterpret_cast<const __m512i*>(Bs + kgs * strideBs + col * 16));
                scales[col] = CVT_BF16_TO_FP32(_mm512_extracti32x8_epi32(tmp, 0));
                scales[col + 1] = CVT_BF16_TO_FP32(_mm512_extracti32x8_epi32(tmp, 1));
            }
        };
        auto compute = [&](auto i, int64_t k) {
            constexpr int row = i / COLS;
            constexpr int col = i % COLS;

            if constexpr (col == 0) {
                va = (__m512bh)(_mm512_set1_ps(a_ptr[row * lda2 + k]));
            }
            if constexpr (row == 0 && col % 2 == 0) {
                __m256i vb_u4 = _mm256_loadu_si256(reinterpret_cast<const __m256i*>(B + k * ldb + col * 16));

                // deinterleave and lookup to BF16
                __m256i vb_i8_lo = vb_u4 & mask;
                __m256i vb_i8_hi = _mm256_srli_epi16(vb_u4, 4) & mask;
                vb_i8_lo = _mm256_add_epi8(vb_i8_lo, fifteen);
                vb_i8_hi = _mm256_add_epi8(vb_i8_hi, fifteen);
                vb[col] = (__m512bh)_mm512_permutexvar_epi16(_mm512_cvtepi8_epi16(vb_i8_lo), lut);
                vb[col + 1] = (__m512bh)_mm512_permutexvar_epi16(_mm512_cvtepi8_epi16(vb_i8_hi), lut);

                if constexpr (PREFETCH_SIZE_K > 0) {
                    _mm_prefetch(B + (k + PREFETCH_SIZE_K) * ldb2 + col * 16, _MM_HINT_T0);
                }
            }
            vc[i] = _mm512_dpbf16_ps(vc[i], va, vb[col]);
        };
        auto post_compute = [&](auto i, int64_t kgs) {
            vc_master[i] = _mm512_fmadd_ps(vc[i], scales[i % COLS], vc_master[i]);
        };
        for (int64_t k = 0; k < K2; k += gs2) {
            Unroll<ROWS * COLS>{}(pre_compute, k / gs2);
            for (int64_t k_offset = 0; k_offset < gs2; ++k_offset) {
                Unroll<ROWS * COLS>{}(compute, k + k_offset);
            }
            Unroll<ROWS * COLS>{}(post_compute, k / gs2);
        }

        auto storec = [&](auto i) {
            constexpr int row = i / COLS;
            constexpr int col = i % COLS;
            if constexpr (col % 2 == 0) {
                _mm512_storeu_si512(
                    reinterpret_cast<__m512i*>(C + row * ldc + col * 16),
                    (__m512i)(_mm512_cvtne2ps_pbh(vc_master[i + 1], vc_master[i]))
                );
            }
        };
        Unroll<ROWS * COLS>{}(storec);
    }
};

#define LAUNCH_TINYGEMM_KERNEL_NN(MB_SIZE, NB_SIZE, DATA_TYPE)                                                         \
    tinygemm_kernel_nn<scalar_t, MB_SIZE, NB_SIZE, DATA_TYPE>::apply(                                                  \
        A + mb_start * lda, B + nb_start, C + mb_start * ldc + nb_start, Bs + nb_start, K, group_size, lda, ldb, ldc,  \
        strideBz, strideBs                                                                                             \
    );

template <typename scalar_t, int DATA_TYPE>
void tinygemm_kernel(
    const scalar_t* __restrict__ A, const unsigned char* __restrict__ B, scalar_t* __restrict__ C,
    const scalar_t* __restrict__ Bs, scalar_t* __restrict__ Btmp, float* __restrict__ Ctmp, int64_t M, int64_t N,
    int64_t K, int group_size, int64_t lda, int64_t ldb, int64_t ldc, int64_t strideBz, int64_t strideBs
) {
    constexpr int64_t BLOCK_M = 4;
    constexpr int64_t BLOCK_N = 64;
    const int64_t MB = div_up(M, BLOCK_M);
    const int64_t NB = div_up(N, BLOCK_N);
    for (int mb = 0; mb < MB; ++mb) {
        int64_t mb_start = mb * BLOCK_M;
        int64_t mb_size = std::min(BLOCK_M, M - mb_start);
        for (int64_t nb = 0; nb < NB; ++nb) {
            int64_t nb_start = nb * BLOCK_N;
            int64_t nb_size = std::min(BLOCK_N, N - nb_start);

            switch (mb_size << 4 | nb_size >> 4) {
            // mb_size = 1
            case 0x12:
                LAUNCH_TINYGEMM_KERNEL_NN(1, 32, DATA_TYPE);
                break;
            case 0x14:
                LAUNCH_TINYGEMM_KERNEL_NN(1, 64, DATA_TYPE);
                break;
            // mb_size = 2
            case 0x22:
                LAUNCH_TINYGEMM_KERNEL_NN(2, 32, DATA_TYPE);
                break;
            case 0x24:
                LAUNCH_TINYGEMM_KERNEL_NN(2, 64, DATA_TYPE);
                break;
            // mb_size = 3
            case 0x32:
                LAUNCH_TINYGEMM_KERNEL_NN(3, 32, DATA_TYPE);
                break;
            case 0x34:
                LAUNCH_TINYGEMM_KERNEL_NN(3, 64, DATA_TYPE);
                break;
            // mb_size = 4
            case 0x42:
                LAUNCH_TINYGEMM_KERNEL_NN(4, 32, DATA_TYPE);
                break;
            case 0x44:
                LAUNCH_TINYGEMM_KERNEL_NN(4, 64, DATA_TYPE);
                break;
            default: {
                std::fprintf(
                    stderr, "[bitsandbytes] Unexpected block size %lldx%lld\n", (long long)mb_size, (long long)nb_size
                );
                std::abort(); // or return; if you prefer silent exit
            }
            }
        }
    }
}

template <typename T, int DATA_TYPE>
void gemv_4bit_inference(
    int64_t M, int64_t N, int64_t K, const T* __restrict__ x, const unsigned char* __restrict__ w,
    const T* __restrict__ absmax, T* __restrict__ out, int64_t blocksize, int64_t x_stride, int64_t out_stride
) {
    constexpr int64_t BLOCK_M = block_size_m(); // 32
    constexpr int64_t BLOCK_N = block_size_n(); // 32
    const int64_t MB = div_up(M, BLOCK_M);      // （x + y -1）/ y, res = 1 when M <= 32
    const int64_t NB = div_up(N, BLOCK_N);
    // TODO: enable brgemm in the future.
    // const bool use_brgemm = M > 4;
    // const bool use_brgemm_dequant_out = M > 512;
    // T* Btmp_start = nullptr;
    // l2 cache block for n
    int64_t cache_blocks_nb = get_cache_blocks<T>(BLOCK_N * K);
    parallel_2d(MB, NB, [&](int64_t begin_mb, int64_t end_mb, int64_t begin_nb, int64_t end_nb) {
        // for brgemm, use float32 for accumulate
        alignas(64) float Ctmp[BLOCK_M * BLOCK_N];
        alignas(64) T Btmp_inner[BLOCK_N * BLOCK_K]; // BLOCK_K = 128
        for (int64_t nbb = begin_nb; nbb < end_nb; nbb += cache_blocks_nb) {
            for (int64_t mb = begin_mb; mb < end_mb; ++mb) { // 0-1
                for (int64_t nb = nbb; nb < std::min(nbb + cache_blocks_nb, end_nb); ++nb) {
                    int64_t mb_start = mb * BLOCK_M; // 0
                    int64_t mb_size = std::min(M - mb_start, BLOCK_M);
                    int64_t nb_start = nb * BLOCK_N;
                    int64_t nb_size = std::min(N - nb_start, BLOCK_N);
                    tinygemm_kernel<T, DATA_TYPE>(
                        /*   A  */ x + mb_start * x_stride,
                        /*   B  */ w + nb_start * K / 2, // divide by 2 since w is u4 packed in u8, K is w.size(1) * 2
                        /*   C  */ out + mb_start * out_stride + nb_start,
                        /*  Bs  */ absmax + nb_start,
                        /* Btmp */ Btmp_inner,
                        /* Ctmp */ Ctmp,
                        /*   M  */ mb_size,
                        /*   N  */ nb_size,
                        /*   K  */ K,
                        /*  gs  */ blocksize, // group_size
                        /* lda  */ x_stride,
                        /* ldb  */ nb_size,
                        /* ldc  */ out_stride,
                        /* sBz  */ N,
                        /* sBs  */ N
                    );
                }
            }
        }
        // if (use_brgemm) {
        //     at::native::cpublas::brgemm_release();
        // }
    });
}
#endif

=======
>>>>>>> 3f9f6f3c
//==============================================================
//                   TEMPLATE DEFINITIONS
//==============================================================

template void dequantizeBlockwise8bitCpu<float>(
    float* code, unsigned char* A, const float* absmax, float* out, long long blocksize, long long n
);
template void dequantizeBlockwise8bitCpu<fp16_t>(
    float* code, unsigned char* A, const float* absmax, fp16_t* out, long long blocksize, long long n
);
template void dequantizeBlockwise8bitCpu<bf16_t>(
    float* code, unsigned char* A, const float* absmax, bf16_t* out, long long blocksize, long long n
);

template void dequantizeBlockwise4bitCpu<float, FP4>(
    unsigned char* A, const float* absmax, float* out, long long blocksize, long long m, long long n
);
template void dequantizeBlockwise4bitCpu<float, NF4>(
    unsigned char* A, const float* absmax, float* out, long long blocksize, long long m, long long n
);

template void dequantizeBlockwise4bitCpu<fp16_t, FP4>(
    unsigned char* A, const float* absmax, fp16_t* out, long long blocksize, long long m, long long n
);
template void dequantizeBlockwise4bitCpu<fp16_t, NF4>(
    unsigned char* A, const float* absmax, fp16_t* out, long long blocksize, long long m, long long n
);

template void dequantizeBlockwise4bitCpu<bf16_t, FP4>(
    unsigned char* A, const float* absmax, bf16_t* out, long long blocksize, long long m, long long n
);
template void dequantizeBlockwise4bitCpu<bf16_t, NF4>(
    unsigned char* A, const float* absmax, bf16_t* out, long long blocksize, long long m, long long n
);

<<<<<<< HEAD
// template void gemv_4bit_inference<float, FP4>(
//     int64_t M, int64_t N, int64_t K, const float* __restrict__ x, const unsigned char* __restrict__ w, const float*
//     __restrict__ absmax, float* __restrict__ out, int64_t blocksize, int64_t x_stride, int64_t out_stride);
// template void gemv_4bit_inference<float, NF4>(
//     int64_t M, int64_t N, int64_t K, const float* __restrict__ x, const unsigned char* __restrict__ w, const float*
//     __restrict__ absmax, float* __restrict__ out, int64_t blocksize, int64_t x_stride, int64_t out_stride);
//
// template void gemv_4bit_inference<fp16_t, FP4>(
//     int64_t M, int64_t N, int64_t K, const fp16_t* __restrict__ x, const unsigned char* __restrict__ w, const float*
//     __restrict__ absmax, fp16_t* __restrict__ out, int64_t blocksize, int64_t x_stride, int64_t out_stride);
// template void gemv_4bit_inference<fp16_t, NF4>(
//     int64_t M, int64_t N, int64_t K, const fp16_t* __restrict__ x, const unsigned char* __restrict__ w, const float*
//     __restrict__ absmax, fp16_t* __restrict__ out, int64_t blocksize, int64_t x_stride, int64_t out_stride);
template void gemv_4bit_inference<bf16_t, FP4>(
    int64_t M, int64_t N, int64_t K, const bf16_t* __restrict__ x, const unsigned char* __restrict__ w,
    const bf16_t* __restrict__ absmax, bf16_t* __restrict__ out, int64_t blocksize, int64_t x_stride, int64_t out_stride
);
template void gemv_4bit_inference<bf16_t, NF4>(
    int64_t M, int64_t N, int64_t K, const bf16_t* __restrict__ x, const unsigned char* __restrict__ w,
    const bf16_t* __restrict__ absmax, bf16_t* __restrict__ out, int64_t blocksize, int64_t x_stride, int64_t out_stride
);
=======
// template void gemv_4bit_inference<fp16_t, 16>(
//     int m, int n, int k, fp16_t* A, unsigned char* B, float* absmax, float* datatype, fp16_t* out,
//     int lda, int ldb, int ldc, int blocksize);

// template void gemv_4bit_inference<bf16_t, 16>(
//     int m, int n, int k, bf16_t* A, unsigned char* B, float* absmax, float* datatype, bf16_t* out,
//     int lda, int ldb, int ldc, int blocksize);

// template void gemv_4bit_inference<float, 32>(
//     int m, int n, int k, float* A, unsigned char* B, float* absmax, float* datatype, float* out,
//     int lda, int ldb, int ldc, int blocksize);
>>>>>>> 3f9f6f3c
<|MERGE_RESOLUTION|>--- conflicted
+++ resolved
@@ -1,8 +1,5 @@
 #include <BinSearch.h>
-<<<<<<< HEAD
 #include <common.h>
-=======
->>>>>>> 3f9f6f3c
 #include <cpu_ops.h>
 #include <thread>
 
@@ -18,8 +15,6 @@
 #if defined(__AVX512F__)
 #include <immintrin.h>
 
-<<<<<<< HEAD
-=======
 #ifdef _MSC_VER
 #include <intrin.h>
 
@@ -52,22 +47,16 @@
 }
 #endif
 
->>>>>>> 3f9f6f3c
 inline __m256i cvt_fp32_to_fp16(const __m512 src) {
     return _mm512_cvtps_ph(src, (_MM_FROUND_TO_NEAREST_INT | _MM_FROUND_NO_EXC));
 }
 
 inline __m256i cvt_fp32_to_bf16(const __m512 src) {
 #if defined(__AVX512BF16__)
-<<<<<<< HEAD
-    return reinterpret_cast<__m256i>(_mm512_cvtneps_pbh(src));
-#else
-=======
     if (has_avx512bf16()) {
         return reinterpret_cast<__m256i>(_mm512_cvtneps_pbh(src));
     }
 #endif
->>>>>>> 3f9f6f3c
     __m512i value = _mm512_castps_si512(src);
     __m512i nan = _mm512_set1_epi32(0xffff);
     auto mask_value = _mm512_cmp_ps_mask(src, src, _CMP_ORD_Q);
@@ -84,10 +73,6 @@
     // Check NaN before converting back to bf16
     t_value = _mm512_mask_blend_epi32(mask_value, nan, t_value);
     return _mm512_cvtusepi32_epi16(t_value);
-<<<<<<< HEAD
-#endif
-=======
->>>>>>> 3f9f6f3c
 }
 
 static inline __m512 set_nf4_lut() {
@@ -107,71 +92,16 @@
 #endif
 
 // 4-bit (FP4 / NF4) dequantization helper extracted from the original else branch.
-<<<<<<< HEAD
-// DATA_TYPE: 1 = FP4, 0 = NF4
-=======
 // DATA_TYPE: 1 = FP4, 2 = NF4
->>>>>>> 3f9f6f3c
 template <typename T, int DATA_TYPE>
 void dequantizeBlockwise4bitCpu(
     unsigned char* A, const float* absmax, T* out, long long blocksize, long long m, long long n
 ) {
-<<<<<<< HEAD
-    static_assert(DATA_TYPE == 0 || DATA_TYPE == 1, "dequantizeBlockwise4bitCpu called with non 4-bit DATA_TYPE");
-=======
     static_assert(DATA_TYPE == 1 || DATA_TYPE == 2, "dequantizeBlockwise4bitCpu called with non 4-bit DATA_TYPE");
->>>>>>> 3f9f6f3c
     if (blocksize <= 0 || m < 0 || n <= 0)
         return;
 
 #if defined(__AVX512F__)
-<<<<<<< HEAD
-    long long dim_0 = m;
-    long long dim_1 = n;
-    long long input_dim_1 = dim_1 >> 1;
-    long long absmax_dim_1 = dim_1 / blocksize;
-    using Tcomp = float;
-    constexpr auto VEC_LEN = sizeof(__m512i) / sizeof(Tcomp); // 16
-    if (dim_1 % VEC_LEN == 0 && blocksize >= VEC_LEN) {
-        __m512 lut = DATA_TYPE == 1 ? set_fp4_lut() : set_nf4_lut();
-        constexpr auto k_step = VEC_LEN / 2; // 8
-#pragma omp parallel for
-        for (int block_idx = 0; block_idx < dim_0; ++block_idx) {
-            for (int k = 0; k < input_dim_1; k += k_step) {
-                // Load 64 bits of nf4 data and a single scale data
-                uint8_t* p = &A[block_idx * input_dim_1 + k];
-                uint64_t packed;
-                std::memcpy(&packed, p, sizeof(uint64_t));
-                auto scale_idx = k * 2 / blocksize;
-                auto vscales = _mm512_set1_ps((float)absmax[block_idx * absmax_dim_1 + scale_idx]);
-                // unpack nf4 data to 32-bit integers
-                uint64_t high = 0;
-                uint64_t low = 0;
-                for (int i = 0; i < 4; ++i) {
-                    low |= ((packed >> (2 * i * 4)) & 0xf) << ((2 * i + 1) * 8);
-                    low |= ((packed >> ((2 * i + 1) * 4)) & 0xf) << (2 * i * 8);
-                    high |= ((packed >> (2 * i * 4 + 32)) & 0xf) << ((2 * i + 1) * 8);
-                    high |= ((packed >> ((2 * i + 1) * 4 + 32)) & 0xf) << (2 * i * 8);
-                }
-                __m128i packed_128 = _mm_set_epi64x(high, low);
-                __m512i vint32 = _mm512_cvtepu8_epi32(packed_128);
-                // Table look-up
-                __m512 vout = _mm512_permutexvar_ps(vint32, lut);
-                // Apply scale
-                vout = _mm512_mul_ps(vout, vscales);
-                // Store results
-                T* pout = &out[block_idx * dim_1 + k * 2];
-                if constexpr (std::is_same<T, float>()) {
-                    _mm512_storeu_ps(pout, vout);
-                } else if constexpr (std::is_same<T, bf16_t>()) {
-                    _mm256_storeu_si256((__m256i*)pout, cvt_fp32_to_bf16(vout));
-                } else if constexpr (std::is_same<T, fp16_t>()) {
-                    _mm256_storeu_si256((__m256i*)pout, cvt_fp32_to_fp16(vout));
-                }
-            }
-        }
-        return;
-=======
     if (has_avx512f()) {
         long long dim_0 = m;
         long long dim_1 = n;
@@ -219,16 +149,11 @@
             }
             return;
         }
->>>>>>> 3f9f6f3c
     }
 #endif
     // Scalar fallback branch
     long long total = m * n;
-<<<<<<< HEAD
-#pragma omp parallel for
-=======
     BNB_OMP_PARALLEL_FOR
->>>>>>> 3f9f6f3c
     for (long long block_idx = 0; block_idx < total; block_idx += blocksize) {
         long long valid_items = (total - block_idx >= blocksize ? blocksize : total - block_idx);
         float scale = absmax[block_idx / blocksize];
@@ -268,13 +193,8 @@
 ) {
     if (blocksize <= 0 || n <= 0)
         return;
-<<<<<<< HEAD
-// 8-bit path
-#pragma omp parallel for
-=======
     // 8-bit path
     BNB_OMP_PARALLEL_FOR
->>>>>>> 3f9f6f3c
     for (long long block_idx = 0; block_idx < n; block_idx += blocksize) {
         long long valid_items = (n - block_idx >= blocksize ? blocksize : n - block_idx);
         long long block_end = block_idx + valid_items;
@@ -339,8 +259,7 @@
     }
 }
 
-<<<<<<< HEAD
-#if true // || defined(__AVX512F__) && defined(__AVX512BF16__)
+#if defined(__AVX512F__) && defined(__AVX512BF16__)
 
 #define CVT_BF16_TO_FP32(a) _mm512_castsi512_ps(_mm512_slli_epi32(_mm512_cvtepu16_epi32(a), 16))
 
@@ -575,8 +494,6 @@
 }
 #endif
 
-=======
->>>>>>> 3f9f6f3c
 //==============================================================
 //                   TEMPLATE DEFINITIONS
 //==============================================================
@@ -612,7 +529,6 @@
     unsigned char* A, const float* absmax, bf16_t* out, long long blocksize, long long m, long long n
 );
 
-<<<<<<< HEAD
 // template void gemv_4bit_inference<float, FP4>(
 //     int64_t M, int64_t N, int64_t K, const float* __restrict__ x, const unsigned char* __restrict__ w, const float*
 //     __restrict__ absmax, float* __restrict__ out, int64_t blocksize, int64_t x_stride, int64_t out_stride);
@@ -633,17 +549,4 @@
 template void gemv_4bit_inference<bf16_t, NF4>(
     int64_t M, int64_t N, int64_t K, const bf16_t* __restrict__ x, const unsigned char* __restrict__ w,
     const bf16_t* __restrict__ absmax, bf16_t* __restrict__ out, int64_t blocksize, int64_t x_stride, int64_t out_stride
-);
-=======
-// template void gemv_4bit_inference<fp16_t, 16>(
-//     int m, int n, int k, fp16_t* A, unsigned char* B, float* absmax, float* datatype, fp16_t* out,
-//     int lda, int ldb, int ldc, int blocksize);
-
-// template void gemv_4bit_inference<bf16_t, 16>(
-//     int m, int n, int k, bf16_t* A, unsigned char* B, float* absmax, float* datatype, bf16_t* out,
-//     int lda, int ldb, int ldc, int blocksize);
-
-// template void gemv_4bit_inference<float, 32>(
-//     int m, int n, int k, float* A, unsigned char* B, float* absmax, float* datatype, float* out,
-//     int lda, int ldb, int ldc, int blocksize);
->>>>>>> 3f9f6f3c
+);