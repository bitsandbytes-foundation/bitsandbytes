--- conflicted
+++ resolved
@@ -13,13 +13,11 @@
 #if BUILD_MPS
 // #include <mps_ops.h>
 #endif
-<<<<<<< HEAD
 #if BUILD_NPU
 #include <npu_ops.h>
-=======
+#endif
 #if BUILD_XPU
 #include <xpu_ops.h>
->>>>>>> 63f538a4
 #endif
 #include <cpu_ops.h>
 
@@ -755,7 +753,6 @@
 
 #endif
 
-<<<<<<< HEAD
 #if BUILD_NPU
 
 void cdequantize_blockwise_fp32_nf4(uint8_t *A, uint8_t *absmax, uint8_t *out, uint32_t blocksize, uint32_t n,
@@ -768,7 +765,8 @@
     void* stream
 ) {
     dequantizeBlockwiseNf4(A, absmax, out, blocksize, n, stream, 2);
-=======
+}
+#endif
 #if BUILD_XPU
 
 void cdequantize_blockwise_fp16_fp4(
@@ -847,7 +845,6 @@
     int ldc, int blocksize, sycl::queue* stream
 ) {
     gemv_4bit_inference_fp32(m, n, k, A, B, absmax, datatype, out, lda, ldb, ldc, blocksize, stream);
->>>>>>> 63f538a4
 }
 
 #endif
