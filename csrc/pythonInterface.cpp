// Copyright (c) Facebook, Inc. and its affiliates.
//
// This source code is licensed under the MIT license found in the
// LICENSE file in the root directory of this source tree.

#if BUILD_CUDA
#include <cuda_runtime_api.h>
#include <ops.cuh>
#endif
#if BUILD_HIP
#include <ops_hip.cuh>
#endif
#if BUILD_MPS
// #include <mps_ops.h>
#endif
#if BUILD_XPU
#include <xpu_ops.h>
#endif
#include <cpu_ops.h>

// Compatibility between HIP/CUDA APIs
#if BUILD_HIP
#define cudaStream_t hipStream_t
#define __nv_bfloat16 hip_bfloat16
#define cublasLtHandle_t hipblasLtHandle_t
#define ContextCusparse ContextHipsparse
#define cusparseHandle_t hipsparseHandle_t
#define cudaMallocManaged hipMallocManaged
#define cudaMemAttachHost hipMemAttachHost
#define cudaPeekAtLastError hipPeekAtLastError
#define cudaDeviceGetAttribute hipDeviceGetAttribute
#define cudaDevAttrConcurrentManagedAccess hipDeviceAttributeConcurrentManagedAccess
#define cudaMemPrefetchAsync hipMemPrefetchAsync
#endif

// We cannot call templated code from C, so we wrap the template in a C compatible call here if necessary.
// We use macro functions to expand all the different optimizers. Looks ugly, and is ugly, but its better than to
// maintain all that boilerplate
//===================================================================================
//                               UNMANGLED CALLS
//===================================================================================

#if BUILD_CUDA || BUILD_HIP

// void gemm_host_fp32(int M, int N, int K, float * A,  float* B,  float * out,  int lda, int ldb, int ldc)
//{ gemm_host<float>(M, N, K, A, B, out, lda, ldb, ldc, 32); }
void gemm_host_fp16(int M, int N, int K, half* A, half* B, half* out, int lda, int ldb, int ldc) {
    gemm_host<half>(M, N, K, A, B, out, lda, ldb, ldc, 16);
}

void gemm_4bit_inference(
    int m, int n, int k, half* A, unsigned char* B, float* absmax, half* out, int lda, int ldb, int ldc, int blocksize
) {
    gemm_4bit_inference<half>(m, n, k, A, B, absmax, out, lda, ldb, ldc, blocksize);
}

void gemm_4bit_inference_naive_fp16(
    int m, int n, int k, half* A, unsigned char* B, float* absmax, float* datatype, half* out, int lda, int ldb,
    int ldc, int blocksize, cudaStream_t stream
) {
    gemm_4bit_inference_naive<half, 16>(m, n, k, A, B, absmax, datatype, out, lda, ldb, ldc, blocksize, stream);
}

void gemm_4bit_inference_naive_bf16(
    int m, int n, int k, __nv_bfloat16* A, unsigned char* B, float* absmax, float* datatype, __nv_bfloat16* out,
    int lda, int ldb, int ldc, int blocksize, cudaStream_t stream
) {
    gemm_4bit_inference_naive<__nv_bfloat16, 16>(
        m, n, k, A, B, absmax, datatype, out, lda, ldb, ldc, blocksize, stream
    );
}

void gemm_4bit_inference_naive_fp32(
    int m, int n, int k, float* A, unsigned char* B, float* absmax, float* datatype, float* out, int lda, int ldb,
    int ldc, int blocksize, cudaStream_t stream
) {
    gemm_4bit_inference_naive<float, 32>(m, n, k, A, B, absmax, datatype, out, lda, ldb, ldc, blocksize, stream);
}

#define MAKE_ELEMENTWISE_FUNC(fname, type_name, ctype, FUNC)                                                           \
    void fname##_##type_name(ctype* A, ctype* B, ctype value, long n) { func<ctype, FUNC>(A, B, value, n); }

MAKE_ELEMENTWISE_FUNC(fill, fp32, float, FILL)
MAKE_ELEMENTWISE_FUNC(fill, uint8, unsigned char, FILL)
MAKE_ELEMENTWISE_FUNC(arange, fp32, float, ARANGE)
MAKE_ELEMENTWISE_FUNC(_mul, fp32, float, _MUL)

#define MAKE_FUNC32(fname, oname, gtype, gbits)                                                                        \
    void fname##32bit_grad_##gbits(                                                                                    \
        gtype* g, gtype* p, float* state1, float* state2, float* unorm, float max_unorm, float param_norm,             \
        const float beta1, const float beta2, const float beta3, const float alpha, const float eps,                   \
        const float weight_decay, const int step, const float lr, float gnorm_scale, bool skip_zeros, const int n      \
    ) {                                                                                                                \
        optimizer32bit<gtype, oname>(                                                                                  \
            g, p, state1, state2, unorm, max_unorm, param_norm, beta1, beta2, beta3, alpha, eps, weight_decay, step,   \
            lr, gnorm_scale, skip_zeros, n                                                                             \
        );                                                                                                             \
    }

MAKE_FUNC32(momentum, MOMENTUM, float, 32)
MAKE_FUNC32(momentum, MOMENTUM, half, 16)
MAKE_FUNC32(adam, ADAM, float, fp32)
MAKE_FUNC32(adam, ADAM, half, fp16)
MAKE_FUNC32(adam, ADAM, __nv_bfloat16, bf16)
MAKE_FUNC32(rmsprop, RMSPROP, float, 32)
MAKE_FUNC32(rmsprop, RMSPROP, half, 16)
MAKE_FUNC32(lion, LION, float, fp32)
MAKE_FUNC32(lion, LION, half, fp16)
MAKE_FUNC32(lion, LION, __nv_bfloat16, bf16)
MAKE_FUNC32(adagrad, ADAGRAD, float, 32)
MAKE_FUNC32(adagrad, ADAGRAD, half, 16)
MAKE_FUNC32(ademamix, ADEMAMIX, float, fp32)
MAKE_FUNC32(ademamix, ADEMAMIX, half, fp16)
MAKE_FUNC32(ademamix, ADEMAMIX, __nv_bfloat16, bf16)

#define MAKE_FUNC8(fname, oname, gtype, gbits)                                                                         \
    void fname##_static_8bit_grad_##gbits(                                                                             \
        gtype* p, gtype* g, unsigned char* state1, unsigned char* state2, float* unorm, float max_unorm,               \
        float param_norm, float beta1, float beta2, float eps, int step, float lr, float* quantiles1,                  \
        float* quantiles2, float* max1, float* max2, float* new_max1, float* new_max2, float weight_decay,             \
        float gnorm_scale, int n                                                                                       \
    ) {                                                                                                                \
        optimizerStatic8bit<gtype, oname>(                                                                             \
            g, p, state1, state2, unorm, max_unorm, param_norm, beta1, beta2, eps, step, lr, quantiles1, quantiles2,   \
            max1, max2, new_max1, new_max2, weight_decay, gnorm_scale, n                                               \
        );                                                                                                             \
    }

MAKE_FUNC8(adam, ADAM, float, 32)
MAKE_FUNC8(adam, ADAM, half, 16)
MAKE_FUNC8(momentum, MOMENTUM, float, 32)
MAKE_FUNC8(momentum, MOMENTUM, half, 16)
MAKE_FUNC8(rmsprop, RMSPROP, float, 32)
MAKE_FUNC8(rmsprop, RMSPROP, half, 16)
MAKE_FUNC8(lion, LION, float, 32)
MAKE_FUNC8(lion, LION, half, 16)

#define MAKE_BLOCKWISE8(fname, optim_name, gtype, gbits)                                                               \
    void fname##_8bit_blockwise_grad_##gbits(                                                                          \
        gtype* p, gtype* g, unsigned char* state1, unsigned char* state2, float beta1, float beta2, float beta3,       \
        float alpha, float eps, int step, float lr, float* quantiles1, float* quantiles2, float* absmax1,              \
        float* absmax2, float weight_decay, const float gnorm_scale, bool skip_zeros, int n                            \
    ) {                                                                                                                \
        optimizerStatic8bitBlockwise<gtype, optim_name>(                                                               \
            p, g, state1, state2, beta1, beta2, beta3, alpha, eps, step, lr, quantiles1, quantiles2, absmax1, absmax2, \
            weight_decay, gnorm_scale, skip_zeros, n                                                                   \
        );                                                                                                             \
    }

MAKE_BLOCKWISE8(adam, ADAM, half, fp16)
MAKE_BLOCKWISE8(adam, ADAM, __nv_bfloat16, bf16)
MAKE_BLOCKWISE8(adam, ADAM, float, fp32)
MAKE_BLOCKWISE8(momentum, MOMENTUM, half, fp16)
MAKE_BLOCKWISE8(momentum, MOMENTUM, __nv_bfloat16, bf16)
MAKE_BLOCKWISE8(momentum, MOMENTUM, float, fp32)
MAKE_BLOCKWISE8(rmsprop, RMSPROP, half, fp16)
MAKE_BLOCKWISE8(rmsprop, RMSPROP, __nv_bfloat16, bf16)
MAKE_BLOCKWISE8(rmsprop, RMSPROP, float, fp32)
MAKE_BLOCKWISE8(adagrad, ADAGRAD, half, fp16)
MAKE_BLOCKWISE8(adagrad, ADAGRAD, __nv_bfloat16, bf16)
MAKE_BLOCKWISE8(adagrad, ADAGRAD, float, fp32)
MAKE_BLOCKWISE8(lion, LION, half, fp16)
MAKE_BLOCKWISE8(lion, LION, __nv_bfloat16, bf16)
MAKE_BLOCKWISE8(lion, LION, float, fp32)
MAKE_BLOCKWISE8(ademamix, ADEMAMIX, half, fp16)
MAKE_BLOCKWISE8(ademamix, ADEMAMIX, __nv_bfloat16, bf16)
MAKE_BLOCKWISE8(ademamix, ADEMAMIX, float, fp32)

void percentileClipping_g32(float* g, float* gnorm_vec, int step, const int n) {
    percentileClipping<float>(g, gnorm_vec, step, n);
}

void percentileClipping_g16(half* g, float* gnorm_vec, int step, const int n) {
    percentileClipping<half>(g, gnorm_vec, step, n);
}

void quantizeBlockwise_fp16(float* code, half* A, float* absmax, unsigned char* out, int blocksize, const int n) {
    quantizeBlockwise<half, 0, General8bit>(code, A, absmax, out, NULL, 0, blocksize, n);
}

void quantizeBlockwise_fp16_fp4(float* code, half* A, float* absmax, unsigned char* out, int blocksize, const int n) {
    quantizeBlockwise<half, 0, FP4>(NULL, A, absmax, out, NULL, 0, blocksize, n);
}

void quantizeBlockwise_fp16_nf4(float* code, half* A, float* absmax, unsigned char* out, int blocksize, const int n) {
    quantizeBlockwise<half, 0, NF4>(NULL, A, absmax, out, NULL, 0, blocksize, n);
}

void quantizeBlockwise_bf16(
    float* code, __nv_bfloat16* A, float* absmax, unsigned char* out, int blocksize, const int n
) {
    quantizeBlockwise<__nv_bfloat16, 0, General8bit>(code, A, absmax, out, NULL, 0, blocksize, n);
}

void quantizeBlockwise_bf16_fp4(
    float* code, __nv_bfloat16* A, float* absmax, unsigned char* out, int blocksize, const int n
) {
    quantizeBlockwise<__nv_bfloat16, 0, FP4>(NULL, A, absmax, out, NULL, 0, blocksize, n);
}

void quantizeBlockwise_bf16_nf4(
    float* code, __nv_bfloat16* A, float* absmax, unsigned char* out, int blocksize, const int n
) {
    quantizeBlockwise<__nv_bfloat16, 0, NF4>(NULL, A, absmax, out, NULL, 0, blocksize, n);
}

void quantizeBlockwise_fp32(float* code, float* A, float* absmax, unsigned char* out, int blocksize, const int n) {
    quantizeBlockwise<float, 0, General8bit>(code, A, absmax, out, NULL, 0, blocksize, n);
}

void quantizeBlockwise_fp32_fp4(float* code, float* A, float* absmax, unsigned char* out, int blocksize, const int n) {
    quantizeBlockwise<float, 0, FP4>(NULL, A, absmax, out, NULL, 0, blocksize, n);
}

void quantizeBlockwise_fp32_nf4(float* code, float* A, float* absmax, unsigned char* out, int blocksize, const int n) {
    quantizeBlockwise<float, 0, NF4>(NULL, A, absmax, out, NULL, 0, blocksize, n);
}

void dequantizeBlockwise_fp16(
    float* code, unsigned char* A, float* absmax, half* out, int blocksize, const int n, cudaStream_t stream
) {
    dequantizeBlockwise<half, General8bit>(code, A, absmax, out, blocksize, n, stream);
}

void dequantizeBlockwise_fp16_fp4(
    float* code, unsigned char* A, float* absmax, half* out, int blocksize, const int n, cudaStream_t stream
) {
    dequantizeBlockwise<half, FP4>(NULL, A, absmax, out, blocksize, n, stream);
}

void dequantizeBlockwise_fp16_nf4(
    float* code, unsigned char* A, float* absmax, half* out, int blocksize, const int n, cudaStream_t stream
) {
    dequantizeBlockwise<half, NF4>(NULL, A, absmax, out, blocksize, n, stream);
}

void dequantizeBlockwise_fp32(
    float* code, unsigned char* A, float* absmax, float* out, int blocksize, const int n, cudaStream_t stream
) {
    dequantizeBlockwise<float, General8bit>(code, A, absmax, out, blocksize, n, stream);
}

void dequantizeBlockwise_fp32_fp4(
    float* code, unsigned char* A, float* absmax, float* out, int blocksize, const int n, cudaStream_t stream
) {
    dequantizeBlockwise<float, FP4>(NULL, A, absmax, out, blocksize, n, stream);
}

void dequantizeBlockwise_fp32_nf4(
    float* code, unsigned char* A, float* absmax, float* out, int blocksize, const int n, cudaStream_t stream
) {
    dequantizeBlockwise<float, NF4>(NULL, A, absmax, out, blocksize, n, stream);
}

void dequantizeBlockwise_bf16(
    float* code, unsigned char* A, float* absmax, __nv_bfloat16* out, int blocksize, const int n, cudaStream_t stream
) {
    dequantizeBlockwise<__nv_bfloat16, General8bit>(code, A, absmax, out, blocksize, n, stream);
}

void dequantizeBlockwise_bf16_fp4(
    float* code, unsigned char* A, float* absmax, __nv_bfloat16* out, int blocksize, const int n, cudaStream_t stream
) {
    dequantizeBlockwise<__nv_bfloat16, FP4>(NULL, A, absmax, out, blocksize, n, stream);
}

void dequantizeBlockwise_bf16_nf4(
    float* code, unsigned char* A, float* absmax, __nv_bfloat16* out, int blocksize, const int n, cudaStream_t stream
) {
    dequantizeBlockwise<__nv_bfloat16, NF4>(NULL, A, absmax, out, blocksize, n, stream);
}

int igemmlt_32(
    cublasLtHandle_t ltHandle, int m, int n, int k, const int8_t* A, const int8_t* B, void* C, float* row_scale,
    int lda, int ldb, int ldc, cudaStream_t stream
) {
    return igemmlt<32, 0>(ltHandle, m, n, k, A, B, C, row_scale, lda, ldb, ldc, stream);
}

int igemmlt_8(
    cublasLtHandle_t ltHandle, int m, int n, int k, const int8_t* A, const int8_t* B, void* C, float* row_scale,
    int lda, int ldb, int ldc, cudaStream_t stream
) {
    return igemmlt<8, 0>(ltHandle, m, n, k, A, B, C, row_scale, lda, ldb, ldc, stream);
}

int igemmlt_8_rowscale(
    cublasLtHandle_t ltHandle, int m, int n, int k, const int8_t* A, const int8_t* B, void* C, float* row_scale,
    int lda, int ldb, int ldc, cudaStream_t stream
) {
    return igemmlt<8, 1>(ltHandle, m, n, k, A, B, C, row_scale, lda, ldb, ldc, stream);
}

void spmm_coo_very_sparse_naive_fp16(
    int* max_count, int* max_idx, int* offset_rowidx, int* rowidx, int* colidx, half* values, half* B, half* out,
    float* dequant_stats, int nnz_rows, int nnz, int rowsA, int rowsB, int colsB
) {
    spmm_coo_very_sparse_naive<half, 16>(
        max_count, max_idx, offset_rowidx, rowidx, colidx, values, B, out, dequant_stats, nnz_rows, nnz, rowsA, rowsB,
        colsB
    );
}

void spmm_coo_very_sparse_naive_int8(
    int* max_count, int* max_idx, int* offset_rowidx, int* rowidx, int* colidx, half* values, signed char* B, half* out,
    float* dequant_stats, int nnz_rows, int nnz, int rowsA, int rowsB, int colsB
) {
    spmm_coo_very_sparse_naive<signed char, 8>(
        max_count, max_idx, offset_rowidx, rowidx, colidx, values, B, out, dequant_stats, nnz_rows, nnz, rowsA, rowsB,
        colsB
    );
}
#endif

#if BUILD_XPU

void dequantizeBlockwise_fp16(
    float* code, unsigned char* A, float* absmax, sycl::half* out, int blocksize, const int n, sycl::queue* stream
) {
    dequantizeBlockwise<sycl::half, General8bit>(code, A, absmax, out, blocksize, n, stream);
}

void dequantizeBlockwise_fp16_fp4(
    float* code, unsigned char* A, float* absmax, sycl::half* out, int blocksize, const int n, sycl::queue* stream
) {
    dequantizeBlockwise<sycl::half, FP4>(NULL, A, absmax, out, blocksize, n, stream);
}

void dequantizeBlockwise_fp16_nf4(
    float* code, unsigned char* A, float* absmax, sycl::half* out, int blocksize, const int n, sycl::queue* stream
) {
    dequantizeBlockwise<sycl::half, NF4>(NULL, A, absmax, out, blocksize, n, stream);
}

void dequantizeBlockwise_fp32(
    float* code, unsigned char* A, float* absmax, float* out, int blocksize, const int n, sycl::queue* stream
) {
    dequantizeBlockwise<float, General8bit>(code, A, absmax, out, blocksize, n, stream);
}

void dequantizeBlockwise_fp32_fp4(
    float* code, unsigned char* A, float* absmax, float* out, int blocksize, const int n, sycl::queue* stream
) {
    dequantizeBlockwise<float, FP4>(NULL, A, absmax, out, blocksize, n, stream);
}

void dequantizeBlockwise_fp32_nf4(
    float* code, unsigned char* A, float* absmax, float* out, int blocksize, const int n, sycl::queue* stream
) {
    dequantizeBlockwise<float, NF4>(NULL, A, absmax, out, blocksize, n, stream);
}

void dequantizeBlockwise_bf16(
    float* code, unsigned char* A, float* absmax, sycl::ext::oneapi::bfloat16* out, int blocksize, const int n,
    sycl::queue* stream
) {
    dequantizeBlockwise<sycl::ext::oneapi::bfloat16, General8bit>(code, A, absmax, out, blocksize, n, stream);
}

void dequantizeBlockwise_bf16_fp4(
    float* code, unsigned char* A, float* absmax, sycl::ext::oneapi::bfloat16* out, int blocksize, const int n,
    sycl::queue* stream
) {
    dequantizeBlockwise<sycl::ext::oneapi::bfloat16, FP4>(NULL, A, absmax, out, blocksize, n, stream);
}

void dequantizeBlockwise_bf16_nf4(
    float* code, unsigned char* A, float* absmax, sycl::ext::oneapi::bfloat16* out, int blocksize, const int n,
    sycl::queue* stream
) {
    dequantizeBlockwise<sycl::ext::oneapi::bfloat16, NF4>(NULL, A, absmax, out, blocksize, n, stream);
}

void gemv_4bit_inference_fp16(
    int m, int n, int k, sycl::half* A, unsigned char* B, float* absmax, float* datatype, sycl::half* out, int lda,
    int ldb, int ldc, int blocksize, sycl::queue* stream
) {
    gemv_4bit_inference<sycl::half, 16>(m, n, k, A, B, absmax, datatype, out, lda, ldb, ldc, blocksize, stream);
}

void gemv_4bit_inference_bf16(
    int m, int n, int k, sycl::ext::oneapi::bfloat16* A, unsigned char* B, float* absmax, float* datatype,
    sycl::ext::oneapi::bfloat16* out, int lda, int ldb, int ldc, int blocksize, sycl::queue* stream
) {
    gemv_4bit_inference<sycl::ext::oneapi::bfloat16, 16>(
        m, n, k, A, B, absmax, datatype, out, lda, ldb, ldc, blocksize, stream
    );
}

void gemv_4bit_inference_fp32(
    int m, int n, int k, float* A, unsigned char* B, float* absmax, float* datatype, float* out, int lda, int ldb,
    int ldc, int blocksize, sycl::queue* stream
) {
    gemv_4bit_inference<float, 32>(m, n, k, A, B, absmax, datatype, out, lda, ldb, ldc, blocksize, stream);
}

#endif

extern "C" {
#if BUILD_CUDA || BUILD_HIP
void cquantize(float* code, float* A, unsigned char* out, int n) { quantize(code, A, out, n); }

void cdequantize(float* code, unsigned char* A, float* out, int n, cudaStream_t stream) {
    dequantize(code, A, out, n, stream);
}

void cdequantize_blockwise_fp16_fp4(
    float* code, unsigned char* A, float* absmax, half* out, int blocksize, const int n, cudaStream_t stream
) {
    dequantizeBlockwise_fp16_fp4(code, A, absmax, out, blocksize, n, stream);
}

void cdequantize_blockwise_fp16(
    float* code, unsigned char* A, float* absmax, half* out, int blocksize, const int n, cudaStream_t stream
) {
    dequantizeBlockwise_fp16(code, A, absmax, out, blocksize, n, stream);
}

void cdequantize_blockwise_fp16_nf4(
    float* code, unsigned char* A, float* absmax, half* out, int blocksize, const int n, cudaStream_t stream
) {
    dequantizeBlockwise_fp16_nf4(code, A, absmax, out, blocksize, n, stream);
}

void cquantize_blockwise_fp16(float* code, half* A, float* absmax, unsigned char* out, int blocksize, const int n) {
    quantizeBlockwise_fp16(code, A, absmax, out, blocksize, n);
}

void cquantize_blockwise_fp16_fp4(float* code, half* A, float* absmax, unsigned char* out, int blocksize, const int n) {
    quantizeBlockwise_fp16_fp4(code, A, absmax, out, blocksize, n);
}

void cquantize_blockwise_fp16_nf4(float* code, half* A, float* absmax, unsigned char* out, int blocksize, const int n) {
    quantizeBlockwise_fp16_nf4(code, A, absmax, out, blocksize, n);
}

void cquantize_blockwise_fp32(float* code, float* A, float* absmax, unsigned char* out, int blocksize, const int n) {
    quantizeBlockwise_fp32(code, A, absmax, out, blocksize, n);
}

void cquantize_blockwise_fp32_fp4(
    float* code, float* A, float* absmax, unsigned char* out, int blocksize, const int n
) {
    quantizeBlockwise_fp32_fp4(code, A, absmax, out, blocksize, n);
}

void cquantize_blockwise_fp32_nf4(
    float* code, float* A, float* absmax, unsigned char* out, int blocksize, const int n
) {
    quantizeBlockwise_fp32_nf4(code, A, absmax, out, blocksize, n);
}

void cdequantize_blockwise_fp32(
    float* code, unsigned char* A, float* absmax, float* out, int blocksize, const int n, cudaStream_t stream
) {
    dequantizeBlockwise_fp32(code, A, absmax, out, blocksize, n, stream);
}

void cdequantize_blockwise_fp32_fp4(
    float* code, unsigned char* A, float* absmax, float* out, int blocksize, const int n, cudaStream_t stream
) {
    dequantizeBlockwise_fp32_fp4(code, A, absmax, out, blocksize, n, stream);
}

void cdequantize_blockwise_fp32_nf4(
    float* code, unsigned char* A, float* absmax, float* out, int blocksize, const int n, cudaStream_t stream
) {
    dequantizeBlockwise_fp32_nf4(code, A, absmax, out, blocksize, n, stream);
}

void cquantize_blockwise_bf16(
    float* code, __nv_bfloat16* A, float* absmax, unsigned char* out, int blocksize, const int n
) {
    quantizeBlockwise_bf16(code, A, absmax, out, blocksize, n);
}

void cquantize_blockwise_bf16_fp4(
    float* code, __nv_bfloat16* A, float* absmax, unsigned char* out, int blocksize, const int n
) {
    quantizeBlockwise_bf16_fp4(code, A, absmax, out, blocksize, n);
}

void cquantize_blockwise_bf16_nf4(
    float* code, __nv_bfloat16* A, float* absmax, unsigned char* out, int blocksize, const int n
) {
    quantizeBlockwise_bf16_nf4(code, A, absmax, out, blocksize, n);
}

void cdequantize_blockwise_bf16(
    float* code, unsigned char* A, float* absmax, __nv_bfloat16* out, int blocksize, const int n, cudaStream_t stream
) {
    dequantizeBlockwise_bf16(code, A, absmax, out, blocksize, n, stream);
}

void cdequantize_blockwise_bf16_fp4(
    float* code, unsigned char* A, float* absmax, __nv_bfloat16* out, int blocksize, const int n, cudaStream_t stream
) {
    dequantizeBlockwise_bf16_fp4(code, A, absmax, out, blocksize, n, stream);
}

void cdequantize_blockwise_bf16_nf4(
    float* code, unsigned char* A, float* absmax, __nv_bfloat16* out, int blocksize, const int n, cudaStream_t stream
) {
    dequantizeBlockwise_bf16_nf4(code, A, absmax, out, blocksize, n, stream);
}

#define MAKE_CFUNC32(name, gtype, gbits)                                                                               \
    void c##name##32bit_grad_##gbits(                                                                                  \
        gtype* g, gtype* p, float* state1, float* state2, float* unorm, float max_unorm, float param_norm,             \
        const float beta1, const float beta2, const float beta3, const float alpha, const float eps,                   \
        const float weight_decay, const int step, const float lr, const float gnorm_scale, bool skip_zeros,            \
        const int n                                                                                                    \
    ) {                                                                                                                \
        name##32bit_grad_##gbits(                                                                                      \
            g, p, state1, state2, unorm, max_unorm, param_norm, beta1, beta2, beta3, alpha, eps, weight_decay, step,   \
            lr, gnorm_scale, skip_zeros, n                                                                             \
        );                                                                                                             \
    }

MAKE_CFUNC32(adam, float, fp32)
MAKE_CFUNC32(adam, half, fp16)
MAKE_CFUNC32(adam, __nv_bfloat16, bf16)
MAKE_CFUNC32(momentum, float, 32)
MAKE_CFUNC32(momentum, half, 16)
MAKE_CFUNC32(rmsprop, float, 32)
MAKE_CFUNC32(rmsprop, half, 16)
MAKE_CFUNC32(lion, float, fp32)
MAKE_CFUNC32(lion, half, fp16)
MAKE_CFUNC32(lion, __nv_bfloat16, bf16)
MAKE_CFUNC32(adagrad, float, 32)
MAKE_CFUNC32(adagrad, half, 16)
MAKE_CFUNC32(ademamix, float, fp32)
MAKE_CFUNC32(ademamix, half, fp16)
MAKE_CFUNC32(ademamix, __nv_bfloat16, bf16)

#define MAKE_CFUNC8(name, gtype, gbits)                                                                                \
    void c##name##_static_8bit_grad_##gbits(                                                                           \
        gtype* p, gtype* g, unsigned char* state1, unsigned char* state2, float* unorm, float max_unorm,               \
        float param_norm, float beta1, float beta2, float eps, int step, float lr, float* quantiles1,                  \
        float* quantiles2, float* max1, float* max2, float* new_max1, float* new_max2, float weight_decay,             \
        float gnorm_scale, int n                                                                                       \
    ) {                                                                                                                \
        name##_static_8bit_grad_##gbits(                                                                               \
            g, p, state1, state2, unorm, max_unorm, param_norm, beta1, beta2, eps, step, lr, quantiles1, quantiles2,   \
            max1, max2, new_max1, new_max2, weight_decay, gnorm_scale, n                                               \
        );                                                                                                             \
    }

MAKE_CFUNC8(adam, float, 32)
MAKE_CFUNC8(adam, half, 16)
MAKE_CFUNC8(momentum, float, 32)
MAKE_CFUNC8(momentum, half, 16)
MAKE_CFUNC8(rmsprop, float, 32)
MAKE_CFUNC8(rmsprop, half, 16)
MAKE_CFUNC8(lion, float, 32)
MAKE_CFUNC8(lion, half, 16)

#define MAKE_CBLOCKWISE8(fname, optim_name, gtype, gbits)                                                              \
    void c##fname##_8bit_blockwise_grad_##gbits(                                                                       \
        gtype* p, gtype* g, unsigned char* state1, unsigned char* state2, float beta1, float beta2, float beta3,       \
        float alpha, float eps, int step, float lr, float* quantiles1, float* quantiles2, float* absmax1,              \
        float* absmax2, float weight_decay, const float gnorm_scale, bool skip_zeros, int n                            \
    ) {                                                                                                                \
        fname##_8bit_blockwise_grad_##gbits(                                                                           \
            p, g, state1, state2, beta1, beta2, beta3, alpha, eps, step, lr, quantiles1, quantiles2, absmax1, absmax2, \
            weight_decay, gnorm_scale, skip_zeros, n                                                                   \
        );                                                                                                             \
    }

MAKE_CBLOCKWISE8(adam, ADAM, half, fp16)
MAKE_CBLOCKWISE8(adam, ADAM, float, fp32)
MAKE_CBLOCKWISE8(adam, ADAM, __nv_bfloat16, bf16)
MAKE_CBLOCKWISE8(momentum, MOMENTUM, half, fp16)
MAKE_CBLOCKWISE8(momentum, MOMENTUM, float, fp32)
MAKE_CBLOCKWISE8(momentum, MOMENTUM, __nv_bfloat16, bf16)
MAKE_CBLOCKWISE8(rmsprop, RMSPROP, half, fp16)
MAKE_CBLOCKWISE8(rmsprop, RMSPROP, float, fp32)
MAKE_CBLOCKWISE8(rmsprop, RMSPROP, __nv_bfloat16, bf16)
MAKE_CBLOCKWISE8(adagrad, ADAGRAD, half, fp16)
MAKE_CBLOCKWISE8(adagrad, ADAGRAD, float, fp32)
MAKE_CBLOCKWISE8(adagrad, ADAGRAD, __nv_bfloat16, bf16)
MAKE_CBLOCKWISE8(lion, LION, half, fp16)
MAKE_CBLOCKWISE8(lion, LION, float, fp32)
MAKE_CBLOCKWISE8(lion, LION, __nv_bfloat16, bf16)
MAKE_CBLOCKWISE8(ademamix, ADEMAMIX, half, fp16)
MAKE_CBLOCKWISE8(ademamix, ADEMAMIX, float, fp32)
MAKE_CBLOCKWISE8(ademamix, ADEMAMIX, __nv_bfloat16, bf16)

void cpercentile_clipping_g32(float* g, float* gnorm_vec, int step, const int n) {
    percentileClipping_g32(g, gnorm_vec, step, n);
}

void cpercentile_clipping_g16(half* g, float* gnorm_vec, int step, const int n) {
    percentileClipping_g16(g, gnorm_vec, step, n);
}

void cigemm(
    Context* context, bool transposeA, bool transposeB, int m, int n, int k, void* A, void* B, void* C, int lda,
    int ldb, int ldc
) {
    gemmex(context, transposeA, transposeB, m, n, k, A, B, C, lda, ldb, ldc);
}

void cbatched_igemm(
    Context* context, bool transposeA, bool transposeB, int m, int n, int k, void* A, void* B, void* C, int lda,
    int ldb, int ldc, long strideA, long strideB, long strideC, int batchCount
) {
    strided_gemmex(
        context, transposeA, transposeB, m, n, k, A, B, C, lda, ldb, ldc, strideA, strideB, strideC, batchCount
    );
}

Context* get_context() { return new Context(); }

ContextCusparse* get_cusparse() { return new ContextCusparse(); }

int cigemmlt_32(
    Context* context, int m, int n, int k, const int8_t* A, const int8_t* B, void* C, float* row_scale, int lda,
    int ldb, int ldc, cudaStream_t stream
) {
    return igemmlt_32((cublasLtHandle_t)context->m_handle, m, n, k, A, B, C, row_scale, lda, ldb, ldc, stream);
}

int cigemmlt_8(
    Context* context, int m, int n, int k, const int8_t* A, const int8_t* B, void* C, float* row_scale, int lda,
    int ldb, int ldc, cudaStream_t stream
) {
    return igemmlt_8((cublasLtHandle_t)context->m_handle, m, n, k, A, B, C, row_scale, lda, ldb, ldc, stream);
}

int cigemmlt_8_rowscale(
    Context* context, int m, int n, int k, const int8_t* A, const int8_t* B, void* C, float* row_scale, int lda,
    int ldb, int ldc, cudaStream_t stream
) {
    return igemmlt_8_rowscale((cublasLtHandle_t)context->m_handle, m, n, k, A, B, C, row_scale, lda, ldb, ldc, stream);
}

void cdequant_mm_int32_fp16(
    int* A, float* rowStats, float* colStats, half* out, half* bias, int numRows, int numCols, cudaStream_t stream
) {
    dequant_mm_int32_fp16(A, rowStats, colStats, out, bias, numRows, numCols, stream);
}

void cint8_vector_quant(
    half* __restrict__ A, int8_t* out, float* rowStats, float threshold, int rows, int cols, cudaStream_t stream
) {
    int8VectorQuant(A, out, rowStats, threshold, rows, cols, stream);
}

void cspmm_coo(
    ContextCusparse* context, int* A_rowidx, int* A_colidx, half* A_vals, int A_nnz, int A_rows, int A_cols, int B_cols,
    int ldb, half* B, int ldc, half* C, bool transposed_B
) {
    spmm_coo(
        (cusparseHandle_t)context->m_handle, A_rowidx, A_colidx, A_vals, A_nnz, A_rows, A_cols, B_cols, ldb, B, ldc, C,
        transposed_B
    );
}

void cspmm_coo_very_sparse_naive_fp16(
    int* max_count, int* max_idx, int* offset_rowidx, int* rowidx, int* colidx, half* values, half* B, half* out,
    float* dequant_stats, int nnz_rows, int nnz, int rowsA, int rowsB, int colsB
) {
    spmm_coo_very_sparse_naive_fp16(
        max_count, max_idx, offset_rowidx, rowidx, colidx, values, B, out, dequant_stats, nnz_rows, nnz, rowsA, rowsB,
        colsB
    );
}

void cspmm_coo_very_sparse_naive_int8(
    int* max_count, int* max_idx, int* offset_rowidx, int* rowidx, int* colidx, half* values, signed char* B, half* out,
    float* dequant_stats, int nnz_rows, int nnz, int rowsA, int rowsB, int colsB
) {
    spmm_coo_very_sparse_naive_int8(
        max_count, max_idx, offset_rowidx, rowidx, colidx, values, B, out, dequant_stats, nnz_rows, nnz, rowsA, rowsB,
        colsB
    );
}

// void cgemm_host_fp32(int M, int N, int K, float * A,  float* B,  float * out,  int lda, int ldb, int ldc)
//{ gemm_host_fp32(M, N, K, A, B, out, lda, ldb, ldc); }

void cgemm_host_fp16(int M, int N, int K, half* A, half* B, half* out, int lda, int ldb, int ldc) {
    gemm_host_fp16(M, N, K, A, B, out, lda, ldb, ldc);
}

void cgemm_4bit_inference(
    int m, int n, int k, half* A, unsigned char* B, float* absmax, half* out, int lda, int ldb, int ldc, int blocksize
) {
    gemm_4bit_inference(m, n, k, A, B, absmax, out, lda, ldb, ldc, blocksize);
}

void* cget_managed_ptr(size_t bytes) {
    void* ptr;
    CUDA_CHECK_RETURN(cudaMallocManaged(&ptr, bytes, cudaMemAttachHost));
    CUDA_CHECK_RETURN(cudaPeekAtLastError());

    return ptr;
}

void cprefetch(void* ptr, size_t bytes, int device) {

    int hasPrefetch = 0;
    CUDA_CHECK_RETURN(
        cudaDeviceGetAttribute(&hasPrefetch, cudaDevAttrConcurrentManagedAccess, device)
    ); // 40ns overhead
    if (hasPrefetch == 0)
        return;

#if CUDART_VERSION >= 13000
    cudaMemLocation loc{};
    loc.type = cudaMemLocationTypeDevice;
    loc.id = device;
    CUDA_CHECK_RETURN(cudaMemPrefetchAsync(ptr, bytes, loc, 0u, 0));
#else
    CUDA_CHECK_RETURN(cudaMemPrefetchAsync(ptr, bytes, device, 0));
#endif

    CUDA_CHECK_RETURN(cudaPeekAtLastError());
}

#define CMAKE_ELEMENTWISE_FUNC(fname, type_name, ctype, FUNC)                                                          \
    void c##fname##_##type_name(ctype* A, ctype* B, ctype value, long n) { fname##_##type_name(A, B, value, n); }

CMAKE_ELEMENTWISE_FUNC(fill, fp32, float, FILL)
CMAKE_ELEMENTWISE_FUNC(fill, uint8, unsigned char, FILL)
CMAKE_ELEMENTWISE_FUNC(arange, fp32, float, ARANGE)
CMAKE_ELEMENTWISE_FUNC(_mul, fp32, float, _MUL)

void cgemm_4bit_inference_naive_fp16(
    int m, int n, int k, half* A, unsigned char* B, float* absmax, float* datatype, half* out, int lda, int ldb,
    int ldc, int blocksize, cudaStream_t stream
) {
    gemm_4bit_inference_naive_fp16(m, n, k, A, B, absmax, datatype, out, lda, ldb, ldc, blocksize, stream);
}

void cgemm_4bit_inference_naive_bf16(
    int m, int n, int k, __nv_bfloat16* A, unsigned char* B, float* absmax, float* datatype, __nv_bfloat16* out,
    int lda, int ldb, int ldc, int blocksize, cudaStream_t stream
) {
    gemm_4bit_inference_naive_bf16(m, n, k, A, B, absmax, datatype, out, lda, ldb, ldc, blocksize, stream);
}

void cgemm_4bit_inference_naive_fp32(
    int m, int n, int k, float* A, unsigned char* B, float* absmax, float* datatype, float* out, int lda, int ldb,
    int ldc, int blocksize, cudaStream_t stream
) {
    gemm_4bit_inference_naive_fp32(m, n, k, A, B, absmax, datatype, out, lda, ldb, ldc, blocksize, stream);
}

#endif

#if BUILD_XPU

void cdequantize_blockwise_fp16_fp4(
    float* code, unsigned char* A, float* absmax, sycl::half* out, int blocksize, const int n, sycl::queue* stream
) {
    dequantizeBlockwise_fp16_fp4(code, A, absmax, out, blocksize, n, stream);
}

void cdequantize_blockwise_fp16(
    float* code, unsigned char* A, float* absmax, sycl::half* out, int blocksize, const int n, sycl::queue* stream
) {
    dequantizeBlockwise_fp16(code, A, absmax, out, blocksize, n, stream);
}

void cdequantize_blockwise_fp16_nf4(
    float* code, unsigned char* A, float* absmax, sycl::half* out, int blocksize, const int n, sycl::queue* stream
) {
    dequantizeBlockwise_fp16_nf4(code, A, absmax, out, blocksize, n, stream);
}

void cdequantize_blockwise_fp32(
    float* code, unsigned char* A, float* absmax, float* out, int blocksize, const int n, sycl::queue* stream
) {
    dequantizeBlockwise_fp32(code, A, absmax, out, blocksize, n, stream);
}

void cdequantize_blockwise_fp32_fp4(
    float* code, unsigned char* A, float* absmax, float* out, int blocksize, const int n, sycl::queue* stream
) {
    dequantizeBlockwise_fp32_fp4(code, A, absmax, out, blocksize, n, stream);
}

void cdequantize_blockwise_fp32_nf4(
    float* code, unsigned char* A, float* absmax, float* out, int blocksize, const int n, sycl::queue* stream
) {
    dequantizeBlockwise_fp32_nf4(code, A, absmax, out, blocksize, n, stream);
}

void cdequantize_blockwise_bf16(
    float* code, unsigned char* A, float* absmax, sycl::ext::oneapi::bfloat16* out, int blocksize, const int n,
    sycl::queue* stream
) {
    dequantizeBlockwise_bf16(code, A, absmax, out, blocksize, n, stream);
}

void cdequantize_blockwise_bf16_fp4(
    float* code, unsigned char* A, float* absmax, sycl::ext::oneapi::bfloat16* out, int blocksize, const int n,
    sycl::queue* stream
) {
    dequantizeBlockwise_bf16_fp4(code, A, absmax, out, blocksize, n, stream);
}

void cdequantize_blockwise_bf16_nf4(
    float* code, unsigned char* A, float* absmax, sycl::ext::oneapi::bfloat16* out, int blocksize, const int n,
    sycl::queue* stream
) {
    dequantizeBlockwise_bf16_nf4(code, A, absmax, out, blocksize, n, stream);
}

void cgemv_4bit_inference_fp16(
    int m, int n, int k, sycl::half* A, unsigned char* B, float* absmax, float* datatype, sycl::half* out, int lda,
    int ldb, int ldc, int blocksize, sycl::queue* stream
) {
    gemv_4bit_inference_fp16(m, n, k, A, B, absmax, datatype, out, lda, ldb, ldc, blocksize, stream);
}

void cgemv_4bit_inference_bf16(
    int m, int n, int k, sycl::ext::oneapi::bfloat16* A, unsigned char* B, float* absmax, float* datatype,
    sycl::ext::oneapi::bfloat16* out, int lda, int ldb, int ldc, int blocksize, sycl::queue* stream
) {
    gemv_4bit_inference_bf16(m, n, k, A, B, absmax, datatype, out, lda, ldb, ldc, blocksize, stream);
}

void cgemv_4bit_inference_fp32(
    int m, int n, int k, float* A, unsigned char* B, float* absmax, float* datatype, float* out, int lda, int ldb,
    int ldc, int blocksize, sycl::queue* stream
) {
    gemv_4bit_inference_fp32(m, n, k, A, B, absmax, datatype, out, lda, ldb, ldc, blocksize, stream);
}

#endif

void cquantize_blockwise_cpu_fp32(
    float* code, float* A, float* absmax, unsigned char* out, long long blocksize, long long n
) {
    quantize_cpu(code, A, absmax, out, blocksize, n);
}

void cdequantize_blockwise_cpu_fp32(
    float* code, unsigned char* A, const float* absmax, float* out, long long blocksize, long long n
<<<<<<< HEAD
) {
    dequantizeBlockwise8bitCpu<float>(code, A, absmax, out, blocksize, n);
=======
) {
    dequantizeBlockwise8bitCpu<float>(code, A, absmax, out, blocksize, n);
}

void cdequantize_blockwise_cpu_bf16(
    float* code, unsigned char* A, const float* absmax, bf16_t* out, long long blocksize, long long n
) {
    dequantizeBlockwise8bitCpu<bf16_t>(code, A, absmax, out, blocksize, n);
}

void cdequantize_blockwise_cpu_fp16(
    float* code, unsigned char* A, const float* absmax, fp16_t* out, long long blocksize, long long n
) {
    dequantizeBlockwise8bitCpu<fp16_t>(code, A, absmax, out, blocksize, n);
}

void cdequantize_blockwise_cpu_fp4_fp32(
    unsigned char* A, const float* absmax, float* out, long long blocksize, long long m, long long n
) {
    dequantizeBlockwise4bitCpu<float, FP4>(A, absmax, out, blocksize, m, n);
}

void cdequantize_blockwise_cpu_fp4_bf16(
    unsigned char* A, const float* absmax, bf16_t* out, long long blocksize, long long m, long long n
) {
    dequantizeBlockwise4bitCpu<bf16_t, FP4>(A, absmax, out, blocksize, m, n);
}

void cdequantize_blockwise_cpu_fp4_fp16(
    unsigned char* A, const float* absmax, fp16_t* out, long long blocksize, long long m, long long n
) {
    dequantizeBlockwise4bitCpu<fp16_t, FP4>(A, absmax, out, blocksize, m, n);
}

void cdequantize_blockwise_cpu_nf4_fp32(
    unsigned char* A, const float* absmax, float* out, long long blocksize, long long m, long long n
) {
    dequantizeBlockwise4bitCpu<float, NF4>(A, absmax, out, blocksize, m, n);
}

void cdequantize_blockwise_cpu_nf4_bf16(
    unsigned char* A, const float* absmax, bf16_t* out, long long blocksize, long long m, long long n
) {
    dequantizeBlockwise4bitCpu<bf16_t, NF4>(A, absmax, out, blocksize, m, n);
}

void cdequantize_blockwise_cpu_nf4_fp16(
    unsigned char* A, const float* absmax, fp16_t* out, long long blocksize, long long m, long long n
) {
    dequantizeBlockwise4bitCpu<fp16_t, NF4>(A, absmax, out, blocksize, m, n);
>>>>>>> 3f9f6f3c
}

void cdequantize_blockwise_cpu_bf16(
    float* code, unsigned char* A, const float* absmax, bf16_t* out, long long blocksize, long long n
) {
    dequantizeBlockwise8bitCpu<bf16_t>(code, A, absmax, out, blocksize, n);
}

void cdequantize_blockwise_cpu_fp16(
    float* code, unsigned char* A, const float* absmax, fp16_t* out, long long blocksize, long long n
) {
    dequantizeBlockwise8bitCpu<fp16_t>(code, A, absmax, out, blocksize, n);
}

void cdequantize_blockwise_cpu_fp4_fp32(
    unsigned char* A, const float* absmax, float* out, long long blocksize, long long m, long long n
) {
    dequantizeBlockwise4bitCpu<float, FP4>(A, absmax, out, blocksize, m, n);
}

void cdequantize_blockwise_cpu_fp4_bf16(
    unsigned char* A, const float* absmax, bf16_t* out, long long blocksize, long long m, long long n
) {
    dequantizeBlockwise4bitCpu<bf16_t, FP4>(A, absmax, out, blocksize, m, n);
}

void cdequantize_blockwise_cpu_fp4_fp16(
    unsigned char* A, const float* absmax, fp16_t* out, long long blocksize, long long m, long long n
) {
    dequantizeBlockwise4bitCpu<fp16_t, FP4>(A, absmax, out, blocksize, m, n);
}

void cdequantize_blockwise_cpu_nf4_fp32(
    unsigned char* A, const float* absmax, float* out, long long blocksize, long long m, long long n
) {
    dequantizeBlockwise4bitCpu<float, NF4>(A, absmax, out, blocksize, m, n);
}

void cdequantize_blockwise_cpu_nf4_bf16(
    unsigned char* A, const float* absmax, bf16_t* out, long long blocksize, long long m, long long n
) {
    dequantizeBlockwise4bitCpu<bf16_t, NF4>(A, absmax, out, blocksize, m, n);
}

void cdequantize_blockwise_cpu_nf4_fp16(
    unsigned char* A, const float* absmax, fp16_t* out, long long blocksize, long long m, long long n
) {
    dequantizeBlockwise4bitCpu<fp16_t, NF4>(A, absmax, out, blocksize, m, n);
}

#if defined(__AVX512F__) && defined(__AVX512BF16__)
void gemv_4bit_inference_cpu_fp4_bf16(
    int64_t M, int64_t N, int64_t K, const bf16_t* __restrict__ x, const unsigned char* __restrict__ w,
    const bf16_t* __restrict__ absmax, bf16_t* __restrict__ out, int64_t blocksize, int64_t x_stride, int64_t out_stride
) {
    gemv_4bit_inference<bf16_t, FP4>(M, N, K, x, w, absmax, out, blocksize, x_stride, out_stride);
}

void gemv_4bit_inference_cpu_nf4_bf16(
    int64_t M, int64_t N, int64_t K, const bf16_t* __restrict__ x, const unsigned char* __restrict__ w,
    const bf16_t* __restrict__ absmax, bf16_t* __restrict__ out, int64_t blocksize, int64_t x_stride, int64_t out_stride
) {
    gemv_4bit_inference<bf16_t, NF4>(M, N, K, x, w, absmax, out, blocksize, x_stride, out_stride);
}
#endif
#if defined(__AVX512F__)
bool has_avx512f_cpu() { return has_avx512f(); }

bool has_avx512bf16_cpu() { return has_avx512bf16(); }
#endif
}<|MERGE_RESOLUTION|>--- conflicted
+++ resolved
@@ -840,61 +840,8 @@
 
 void cdequantize_blockwise_cpu_fp32(
     float* code, unsigned char* A, const float* absmax, float* out, long long blocksize, long long n
-<<<<<<< HEAD
 ) {
     dequantizeBlockwise8bitCpu<float>(code, A, absmax, out, blocksize, n);
-=======
-) {
-    dequantizeBlockwise8bitCpu<float>(code, A, absmax, out, blocksize, n);
-}
-
-void cdequantize_blockwise_cpu_bf16(
-    float* code, unsigned char* A, const float* absmax, bf16_t* out, long long blocksize, long long n
-) {
-    dequantizeBlockwise8bitCpu<bf16_t>(code, A, absmax, out, blocksize, n);
-}
-
-void cdequantize_blockwise_cpu_fp16(
-    float* code, unsigned char* A, const float* absmax, fp16_t* out, long long blocksize, long long n
-) {
-    dequantizeBlockwise8bitCpu<fp16_t>(code, A, absmax, out, blocksize, n);
-}
-
-void cdequantize_blockwise_cpu_fp4_fp32(
-    unsigned char* A, const float* absmax, float* out, long long blocksize, long long m, long long n
-) {
-    dequantizeBlockwise4bitCpu<float, FP4>(A, absmax, out, blocksize, m, n);
-}
-
-void cdequantize_blockwise_cpu_fp4_bf16(
-    unsigned char* A, const float* absmax, bf16_t* out, long long blocksize, long long m, long long n
-) {
-    dequantizeBlockwise4bitCpu<bf16_t, FP4>(A, absmax, out, blocksize, m, n);
-}
-
-void cdequantize_blockwise_cpu_fp4_fp16(
-    unsigned char* A, const float* absmax, fp16_t* out, long long blocksize, long long m, long long n
-) {
-    dequantizeBlockwise4bitCpu<fp16_t, FP4>(A, absmax, out, blocksize, m, n);
-}
-
-void cdequantize_blockwise_cpu_nf4_fp32(
-    unsigned char* A, const float* absmax, float* out, long long blocksize, long long m, long long n
-) {
-    dequantizeBlockwise4bitCpu<float, NF4>(A, absmax, out, blocksize, m, n);
-}
-
-void cdequantize_blockwise_cpu_nf4_bf16(
-    unsigned char* A, const float* absmax, bf16_t* out, long long blocksize, long long m, long long n
-) {
-    dequantizeBlockwise4bitCpu<bf16_t, NF4>(A, absmax, out, blocksize, m, n);
-}
-
-void cdequantize_blockwise_cpu_nf4_fp16(
-    unsigned char* A, const float* absmax, fp16_t* out, long long blocksize, long long m, long long n
-) {
-    dequantizeBlockwise4bitCpu<fp16_t, NF4>(A, absmax, out, blocksize, m, n);
->>>>>>> 3f9f6f3c
 }
 
 void cdequantize_blockwise_cpu_bf16(
