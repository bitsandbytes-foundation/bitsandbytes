// Copyright (c) Facebook, Inc. and its affiliates.
//
// This source code is licensed under the MIT license found in the
// LICENSE file in the root directory of this source tree.

#ifndef ops_H
#define ops_H

#include <assert.h>
#include <cstdint>
#include <iostream>
#include <stdio.h>

#include <cublasLt.h>
#include <cublas_v2.h>
#include <cuda_fp16.h>
#include <cuda_runtime_api.h>
#include <cusparse.h>
#include <functional>
#include <vector>

#define CUDA_CHECK_RETURN(value)                                                                                       \
    {                                                                                                                  \
        cudaError_t _m_cudaStat = value;                                                                               \
        if (_m_cudaStat != cudaSuccess) {                                                                              \
            fprintf(stderr, "Error %s at line %d in file %s\n", cudaGetErrorString(_m_cudaStat), __LINE__, __FILE__);  \
            exit(1);                                                                                                   \
        }                                                                                                              \
    }

#define CHECK_CUSPARSE(value)                                                                                          \
    {                                                                                                                  \
        cusparseStatus_t _m_cudaStat = value;                                                                          \
        if (_m_cudaStat != CUSPARSE_STATUS_SUCCESS) {                                                                  \
            fprintf(                                                                                                   \
                stderr, "Error %s at line %d in file %s\n", cusparseGetErrorString(_m_cudaStat), __LINE__, __FILE__    \
            );                                                                                                         \
            exit(1);                                                                                                   \
        }                                                                                                              \
    }

inline void checkCudaStatus(cudaError_t status) {
    if (status != cudaSuccess) {
        printf("cuda API failed with status %d: %s\n", status, cudaGetErrorString(status));
        throw std::logic_error("cuda API failed");
    }
}

inline int checkCublasStatus(cublasStatus_t status) {
    if (status != CUBLAS_STATUS_SUCCESS) {
        printf("cuBLAS API failed with status %d\n", status);
        // throw std::logic_error("cuBLAS API failed");
        return 1;
    }
    return 0;
}

typedef enum Operations_t {
    ksmul = 0,
} Operations_t;

typedef enum Optimizer_t {
    ADAM = 0,
    MOMENTUM = 1,
    RMSPROP = 2,
    LARS = 3,
    ADAGRAD = 4,
    LION = 5,
    ADEMAMIX = 6
} Optimizer_t;

<<<<<<< HEAD
typedef enum Transform_t {
    ROW = 0,
    COL = 1,
    COL32 = 2,
    COL_TURING = 3,
    COL_AMPERE = 4,
} Transform_t;
=======
typedef enum DataType_t {
    General8bit = 0,
    FP4 = 1,
    NF4 = 2,
} DataType_t;
>>>>>>> 63f538a4

typedef enum Funcs_t {
    FILL = 0,
    ARANGE = 1,
    _MUL = 2,
} Funcs_t;

class Context {
  public:
    cublasHandle_t m_handle;

    Context() {
        cublasHandle_t handle;
        cublasCreate_v2(&handle);
        m_handle = handle;
    }
};

class ContextLt {
  public:
    cublasLtHandle_t m_handle;

    ContextLt() {
        cublasLtHandle_t handle;
        cublasLtCreate(&handle);
        m_handle = handle;
    }
};

class ContextCusparse {
  public:
    cusparseHandle_t m_handle;

    ContextCusparse() {
        cusparseHandle_t handle;
        cusparseCreate(&handle);
        m_handle = handle;
    }
};

void quantize(float* code, float* A, unsigned char* out, int n);
void dequantize(float* code, unsigned char* A, float* out, int n, cudaStream_t stream);
template <typename T, int STOCHASTIC, int DATA_TYPE>
void quantizeBlockwise(
    float* code, T* A, float* absmax, unsigned char* out, float* rand, int rand_offset, int blocksize, const int n
);
template <typename T, int DATA_TYPE>
void dequantizeBlockwise(
    float* code, unsigned char* A, float* absmax, T* out, int block_size, const int n, cudaStream_t stream
);

template <typename T, int OPTIMIZER>
void optimizer32bit(
    T* g, T* p, float* state1, float* state2, float* unorm, float max_unorm, float param_norm, float beta1, float beta2,
    float beta3, float alpha, float eps, float weight_decay, int step, float lr, const float gnorm_scale,
    bool skip_zeros, int n
);

template <typename T, int OPTIMIZER>
void optimizerStatic8bit(
    T* p, T* g, unsigned char* state1, unsigned char* state2, float* unorm, float max_unorm, float param_norm,
    float beta1, float beta2, float eps, int step, float lr, float* quantiles1, float* quantiles2, float* max1,
    float* max2, float* new_max1, float* new_max2, float weight_decay, const float gnorm_scale, int n
);

template <typename T, int OPTIMIZER>
void optimizerStatic8bitBlockwise(
    T* p, T* g, unsigned char* state1, unsigned char* state2, float beta1, float beta2, float beta3, float alpha,
    float eps, int step, float lr, float* quantiles1, float* quantiles2, float* absmax1, float* absmax2,
    float weight_decay, const float gnorm_scale, bool skip_zeros, int n
);

template <typename T> void percentileClipping(T* g, float* gnorm_vec, int step, const int n);

void gemmex(
    Context* context, bool transposeA, bool transposeB, int m, int n, int k, void* A, void* B, void* C, int lda,
    int ldb, int ldc
);
void strided_gemmex(
    Context* context, bool transposeA, bool transposeB, int m, int n, int k, void* A, void* B, void* C, int lda,
    int ldb, int ldc, long long int strideA, long long int strideB, long long int strideC, int batchCount
);

template <int DTYPE_OUT, int SCALE_ROWS>
int igemmlt(
    cublasLtHandle_t ltHandle, int m, int n, int k, const int8_t* A, const int8_t* B, void* C, float* row_scale,
    int lda, int ldb, int ldc, cudaStream_t stream
);

void cutlass_igemm(
    bool transposeA, bool transposeB, int m, int n, int k, void* A, void* B, void* C, int lda, int ldb, int ldc
);
void dequant_mm_int32_fp16(
    int* A, float* rowStats, float* colStats, half* out, half* bias, int numRows, int numCols, cudaStream_t stream
);
void int8VectorQuant(
    half* __restrict__ A, int8_t* out, float* rowStats, float threshold, int rows, int cols, cudaStream_t stream
);

void spmm_coo(
    cusparseHandle_t handle, int* A_rowidx, int* A_colidx, half* A_vals, int A_nnz, int A_rows, int A_cols, int B_cols,
    int ldb, half* B, int ldc, half* C, bool transposed_B
);

template <typename T, int BITS>
void spmm_coo_very_sparse_naive(
    int* max_count, int* max_idx, int* offset_rowidx, int* rowidx, int* colidx, half* values, T* B, half* out,
    float* dequant_stats, int nnz_rows, int nnz, int rowsA, int rowsB, int colsB
);

void matmul4bite(half* A, unsigned char* B, half* out, int lda, int ldb, int rowsA, int colsA, int colsB);

template <typename T> void gemm_host(int m, int n, int k, T* A, T* B, T* out, int lda, int ldb, int ldc, int bits);
template <typename T>
void gemm_4bit_inference(
    int m, int n, int k, T* A, unsigned char* B, float* absmax, T* out, int lda, int ldb, int ldc, int blocksize
);
template <typename T, int BITS>
void gemm_4bit_inference_naive(
    int m, int n, int k, T* A, unsigned char* B, float* absmax, float* datatype, T* out, int lda, int ldb, int ldc,
    int blocksize, cudaStream_t stream
);

template <typename T, int FUNC> void func(T* A, T* B, T value, long n);

#endif<|MERGE_RESOLUTION|>--- conflicted
+++ resolved
@@ -69,7 +69,6 @@
     ADEMAMIX = 6
 } Optimizer_t;
 
-<<<<<<< HEAD
 typedef enum Transform_t {
     ROW = 0,
     COL = 1,
@@ -77,13 +76,6 @@
     COL_TURING = 3,
     COL_AMPERE = 4,
 } Transform_t;
-=======
-typedef enum DataType_t {
-    General8bit = 0,
-    FP4 = 1,
-    NF4 = 2,
-} DataType_t;
->>>>>>> 63f538a4
 
 typedef enum Funcs_t {
     FILL = 0,
