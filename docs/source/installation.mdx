--- conflicted
+++ resolved
@@ -196,7 +196,6 @@
 
 </hfoption>
 <hfoption id="Apple Silicon / Metal (MPS)">
-<<<<<<< HEAD
 
 [**Github Discussion space on coordinating the kickoff of MPS backend development**](https://github.com/bitsandbytes-foundation/bitsandbytes/discussions/1340)
 
@@ -209,34 +208,13 @@
 |-------------|------------------------|---------------------------|-------------------------|------------|
 | **AMD ROCm** | 6.1+                   | 3.10+                     | minimum CDNA - `gfx90a`, RDNA - `gfx1100` | Alpha      |
 | **Apple Silicon (MPS)** | WIP                        | 3.10+                     | M1/M2 chips                    | Planned    |
-| **Intel CPU** | v2.4.0+ (`ipex`)         | 3.10+                     | Intel CPU | Alpha |
-| **Intel GPU** | v2.4.0+ (`ipex`)         | 3.10+                     | Intel GPU | Experimental |
+| **Intel CPU** | v2.5.0+ (`ipex`)         | 3.10+                     | Intel CPU | Alpha |
+| **Intel GPU** | v2.5.0+ (`ipex`)         | 3.10+                     | Intel GPU | Experimental |
 
 For each supported backend, follow the respective instructions below:
 
 ### Pre-requisites[[multi-backend-pre-requisites]]
 
-=======
-
-[**Github Discussion space on coordinating the kickoff of MPS backend development**](https://github.com/bitsandbytes-foundation/bitsandbytes/discussions/1340)
-
-</hfoption>
-</hfoptions>
-
-### Supported Backends[[multi-backend-supported-backends]]
-
-| **Backend** | **Supported Versions** | **Python versions** | **Architecture Support** | **Status** |
-|-------------|------------------------|---------------------------|-------------------------|------------|
-| **AMD ROCm** | 6.1+                   | 3.10+                     | minimum CDNA - `gfx90a`, RDNA - `gfx1100` | Alpha      |
-| **Apple Silicon (MPS)** | WIP                        | 3.10+                     | M1/M2 chips                    | Planned    |
-| **Intel CPU** | v2.4.0+ (`ipex`)         | 3.10+                     | Intel CPU | Alpha |
-| **Intel GPU** | v2.4.0+ (`ipex`)         | 3.10+                     | Intel GPU | Experimental |
-
-For each supported backend, follow the respective instructions below:
-
-### Pre-requisites[[multi-backend-pre-requisites]]
-
->>>>>>> cd3cb681
 To use bitsandbytes non-CUDA backends, be sure to install:
 
 ```
@@ -281,7 +259,6 @@
 
 </hfoption>
 </hfoptions>
-<<<<<<< HEAD
 
 ### Installation
 
@@ -300,26 +277,6 @@
 </hfoption>
 <hfoption id="Windows">
 
-=======
-
-### Installation
-
-You can install the pre-built wheels for each backend, or compile from source for custom configurations.
-
-#### Pre-built Wheel Installation (recommended)[[multi-backend-pip]]
-
-<hfoptions id="platform">
-<hfoption id="Linux">
-
-```
-# Note, if you don't want to reinstall BNBs dependencies, append the `--no-deps` flag!
-pip install --force-reinstall 'https://github.com/bitsandbytes-foundation/bitsandbytes/releases/download/continuous-release_multi-backend-refactor/bitsandbytes-0.44.1.dev0-py3-none-manylinux_2_24_x86_64.whl'
-```
-
-</hfoption>
-<hfoption id="Windows">
-
->>>>>>> cd3cb681
 ```
 # Note, if you don't want to reinstall BNBs dependencies, append the `--no-deps` flag!
 pip install --force-reinstall 'https://github.com/bitsandbytes-foundation/bitsandbytes/releases/download/continuous-release_multi-backend-refactor/bitsandbytes-0.44.1.dev0-py3-none-win_amd64.whl'
