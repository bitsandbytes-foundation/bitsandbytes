--- conflicted
+++ resolved
@@ -243,7 +243,6 @@
 CPU: `pip install intel_extension_for_pytorch`
 XPU: `pip install intel_extension_for_pytorch --extra-index-url https://pytorch-extension.intel.com/release-whl/stable/xpu/us/`
 
-<<<<<<< HEAD
 Install bitsandbytes:
 CPU: Need to build CPU C++ codes
 ```
@@ -255,13 +254,8 @@
 XPU:
 ```
 pip install git+https://github.com/bitsandbytes-foundation/bitsandbytes.git
-=======
-```bash
-pip install intel_extension_for_pytorch
-git clone --depth 1 -b multi-backend-refactor https://github.com/bitsandbytes-foundation/bitsandbytes.git && cd bitsandbytes/
-pip install -e .   # `-e` for "editable" install, when developing BNB (otherwise leave that out)
->>>>>>> 1d4ea6ac
-```
+```
+
 </hfoption>
 <hfoption id="Ascend NPU">
 
