# Installation Guide

Welcome to the installation guide for the `bitsandbytes` library! This document provides step-by-step instructions to install `bitsandbytes` across various platforms and hardware configurations.

We provide official support for NVIDIA GPUs, CPUs, Intel XPUs, and Intel Gaudi platforms. We also have experimental support for
additional platforms such as AMD ROCm.

## Table of Contents

- [System Requirements](#requirements)
- [NVIDIA CUDA](#cuda)
  - [Installation via PyPI](#cuda-pip)
  - [Compile from Source](#cuda-compile)
- [Intel XPU](#xpu)
  - [Installation via PyPI](#xpu-pip)
- [Intel Gaudi](#gaudi)
  - [Installation via PyPI](#gaudi-pip)
- [CPU](#cpu)
  - [Installation via PyPI](#cpu-pip)
  - [Compile from Source](#cpu-compile)
- [AMD ROCm (Preview)](#rocm-preview)
- [Preview Wheels](#preview-wheels)

## System Requirements[[requirements]]

These are the minimum requirements for `bitsandbytes` across all platforms. Please be aware that some compute platforms may impose more strict requirements.

* Python >= 3.10
* PyTorch >= 2.3

## NVIDIA CUDA[[cuda]]

`bitsandbytes` is currently supported on NVIDIA GPUs with [Compute Capability](https://developer.nvidia.com/cuda-gpus) 6.0+.
The library can be built using CUDA Toolkit versions as old as **11.8**.

| **Feature**                     | **CC Required** | **Example Hardware Requirement**            |
|---------------------------------|-----------------|---------------------------------------------|
| LLM.int8()                      | 7.5+            | Turing (RTX 20 series, T4) or newer GPUs    |
| 8-bit optimizers/quantization   | 6.0+            | Pascal (GTX 10X0 series, P100) or newer GPUs|
| NF4/FP4 quantization            | 6.0+            | Pascal (GTX 10X0 series, P100) or newer GPUs|


> [!WARNING]
> Support for Maxwell GPUs is deprecated and will be removed in a future release.
> Maxwell support is not included in PyPI distributions from `v0.48.0` on and must be built from source.
> For the best results, a Turing generation device or newer is recommended.


### Installation via PyPI[[cuda-pip]]

This is the most straightforward and recommended installation option.

The currently distributed `bitsandbytes` packages are built with the following configurations:

| **OS**             | **CUDA Toolkit** | **Host Compiler**    | **Targets**
|--------------------|------------------|----------------------|--------------
| **Linux x86-64**   | 11.8 - 12.6      | GCC 11.2             | sm60, sm70, sm75, sm80, sm86, sm89, sm90
| **Linux x86-64**   | 12.8 - 12.9      | GCC 11.2             | sm70, sm75, sm80, sm86, sm89, sm90, sm100, sm120
| **Linux x86-64**   | 13.0             | GCC 11.2             | sm75, sm80, sm86, sm89, sm90, sm100, sm110, sm120
| **Linux aarch64**  | 11.8 - 12.6      | GCC 11.2             | sm75, sm80, sm90
| **Linux aarch64**  | 12.8 - 13.0      | GCC 11.2             | sm75, sm80, sm90, sm100, sm120
| **Windows x86-64** | 11.8 - 12.6      | MSVC 19.43+ (VS2022) | sm50, sm60, sm75, sm80, sm86, sm89, sm90
| **Windows x86-64** | 12.8 - 12.9      | MSVC 19.43+ (VS2022) | sm70, sm75, sm80, sm86, sm89, sm90, sm100, sm120
| **Windows x86-64** | 13.0             | MSVC 19.43+ (VS2022) | sm75, sm80, sm86, sm89, sm90, sm100, sm120

The Linux build has a minimum glibc version of 2.24.

Use `pip` or `uv` to install the latest release:

```bash
pip install bitsandbytes
```

### Compile from Source[[cuda-compile]]

> [!TIP]
> Don't hesitate to compile from source! The process is pretty straight forward and resilient. This might be needed for older CUDA Toolkit versions or Linux distributions, or other less common configurations.

For Linux and Windows systems, compiling from source allows you to customize the build configurations. See below for detailed platform-specific instructions (see the `CMakeLists.txt` if you want to check the specifics and explore some additional options):

<hfoptions id="source">
<hfoption id="Linux">

To compile from source, you need CMake >= **3.22.1** and Python >= **3.9** installed. Make sure you have a compiler installed to compile C++ (`gcc`, `make`, headers, etc.). It is recommended to use GCC 9 or newer.

For example, to install a compiler and CMake on Ubuntu:

```bash
apt-get install -y build-essential cmake
```

You should also install CUDA Toolkit by following the [NVIDIA CUDA Installation Guide for Linux](https://docs.nvidia.com/cuda/cuda-installation-guide-linux/index.html) guide. The current minimum supported CUDA Toolkit version that we support is **11.8**.

```bash
git clone https://github.com/bitsandbytes-foundation/bitsandbytes.git && cd bitsandbytes/
cmake -DCOMPUTE_BACKEND=cuda -S .
make
pip install -e .   # `-e` for "editable" install, when developing BNB (otherwise leave that out)
```

> [!TIP]
> If you have multiple versions of the CUDA Toolkit installed or it is in a non-standard location, please refer to CMake CUDA documentation for how to configure the CUDA compiler.

</hfoption>
<hfoption id="Windows">

Compilation from source on Windows systems require Visual Studio with C++ support as well as an installation of the CUDA Toolkit.

To compile from source, you need CMake >= **3.22.1** and Python >= **3.9** installed. You should also install CUDA Toolkit by following the [CUDA Installation Guide for Windows](https://docs.nvidia.com/cuda/cuda-installation-guide-microsoft-windows/index.html) guide from NVIDIA. The current minimum supported CUDA Toolkit version that we support is **11.8**.

```bash
git clone https://github.com/bitsandbytes-foundation/bitsandbytes.git && cd bitsandbytes/
cmake -DCOMPUTE_BACKEND=cuda -S .
cmake --build . --config Release
pip install -e .   # `-e` for "editable" install, when developing BNB (otherwise leave that out)
```

Big thanks to [wkpark](https://github.com/wkpark), [Jamezo97](https://github.com/Jamezo97), [rickardp](https://github.com/rickardp), [akx](https://github.com/akx) for their amazing contributions to make bitsandbytes compatible with Windows.

</hfoption>
</hfoptions>

## Intel XPU[[xpu]]

* A compatible PyTorch version with Intel XPU support is required. The current minimum is **PyTorch 2.6.0**. It is recommended to use the latest stable release. See [Getting Started on Intel GPU](https://docs.pytorch.org/docs/stable/notes/get_start_xpu.html) for guidance.

### Installation via PyPI[[xpu-pip]]

This is the most straightforward and recommended installation option.

The currently distributed `bitsandbytes` packages are built with the following configurations:

| **OS**             | **oneAPI Toolkit** | **Kernel Implementation** |
|--------------------|------------------|----------------------|
| **Linux x86-64**   | 2025.1.3         | SYCL + Triton        |
| **Windows x86-64** | N/A              | SYCL |

The Linux build has a minimum glibc version of 2.34.

Use `pip` or `uv` to install the latest release:

```bash
pip install bitsandbytes
```

## Intel Gaudi[[gaudi]]

* A compatible PyTorch version with Intel Gaudi support is required. The current minimum is **Gaudi v1.21** with **PyTorch 2.6.0**. It is recommended to use the latest stable release. See the Gaudi software [installation guide](https://docs.habana.ai/en/latest/Installation_Guide/index.html) for guidance.


### Installation from PyPI[[gaudi-pip]]

Use `pip` or `uv` to install the latest release:

```bash
pip install bitsandbytes
```

## CPU[[cpu]]

### Installation from PyPI[[cpu-pip]]

This is the most straightforward and recommended installation option.

The currently distributed `bitsandbytes` packages are built with the following configurations:

| **OS**             | **Host Compiler**    | Hardware Minimum
|--------------------|----------------------|----------------------|
| **Linux x86-64**   | GCC 11.4             | AVX2                 |
| **Linux aarch64**  | GCC 11.4             |                      |
| **Windows x86-64** | MSVC 19.43+ (VS2022) | AVX2                 |

The Linux build has a minimum glibc version of 2.24.

Use `pip` or `uv` to install the latest release:

```bash
pip install bitsandbytes
```

### Compile from Source[[cpu-compile]]

To compile from source, simply install the package from source using `pip`. The package will be built for CPU only at this time.

```bash
git clone https://github.com/bitsandbytes-foundation/bitsandbytes.git && cd bitsandbytes/
pip install -e .
```

## AMD ROCm (Preview)[[rocm]]

* A compatible PyTorch version with AMD ROCm support is required. It is recommended to use the latest stable release. See [PyTorch on ROCm](https://rocm.docs.amd.com/projects/install-on-linux/en/latest/install/3rd-party/pytorch-install.html) for guidance.
* ROCm support is currently only available in our preview wheels or when building from source.

### Preview Wheels from `main`[[rocm-preview]]

The currently distributed preview `bitsandbytes` are built with the following configurations:

| **OS**             | **ROCm** | **Targets**
|--------------------|----------|---------------------------|
| **Linux x86-64**   | 6.1.2    | gfx90a / gfx942 / gfx1100
| **Linux x86-64**   | 6.2.4    | gfx90a / gfx942 / gfx1100
| **Linux x86-64**   | 6.3.4    | gfx90a / gfx942 / gfx1100
| **Linux x86-64**   | 6.4.4    | gfx90a / gfx942 / gfx1100
| **Linux x86-64**   | 7.0.0    | gfx90a / gfx942 / gfx1100

**Windows is not currently supported.**

Please see [Preview Wheels](#preview-wheels) for installation instructions.

### Compile from Source[[rocm-compile]]

bitsandbytes can be compiled from ROCm 6.1 - ROCm 7.0.

```bash
# Install bitsandbytes from source
# Clone bitsandbytes repo
git clone https://github.com/bitsandbytes-foundation/bitsandbytes.git && cd bitsandbytes/

# Compile & install
apt-get install -y build-essential cmake  # install build tools dependencies, unless present
cmake -DCOMPUTE_BACKEND=hip -S .  # Use -DBNB_ROCM_ARCH="gfx90a;gfx942" to target specific gpu arch
make
pip install -e .   # `-e` for "editable" install, when developing BNB (otherwise leave that out)
```

## Preview Wheels[[preview-wheels]]

If you would like to use new features even before they are officially released and help us test them, feel free to install the wheel directly from our CI (*the wheel links will remain stable!*):

<hfoptions id="OS">
<hfoption id="Linux">

```bash
# Note: if you don't want to reinstall our dependencies, append the `--no-deps` flag!

# x86_64 (most users)
pip install --force-reinstall https://github.com/bitsandbytes-foundation/bitsandbytes/releases/download/continuous-release_main/bitsandbytes-1.33.7.preview-py3-none-manylinux_2_24_x86_64.whl

# ARM/aarch64
pip install --force-reinstall https://github.com/bitsandbytes-foundation/bitsandbytes/releases/download/continuous-release_main/bitsandbytes-1.33.7.preview-py3-none-manylinux_2_24_aarch64.whl
```

</hfoption>
<hfoption id="Windows">

> **Before building on Ascend NPU:**
> Make sure to source the CANN environment script (adjust path based on your installation):
>
> ```bash
> source /usr/local/Ascend/ascend-toolkit/set_env.sh
> ```
>
> CANN toolkit can be downloaded from: [https://www.hiascend.com/zh/developer/download/community/result?module=cann](https://www.hiascend.com/zh/developer/download/community/result?module=cann)

```bash
<<<<<<< HEAD
# Install bitsandbytes from source
# Clone bitsandbytes repo, Ascend NPU backend is currently enabled on main branch
git clone https://github.com/bitsandbytes-foundation/bitsandbytes.git && cd bitsandbytes/

# Compile & install
apt-get install -y build-essential cmake  # install build tools dependencies, unless present
cmake -DCOMPUTE_BACKEND=npu -S .
make
pip install -e .   # `-e` for "editable" install, when developing BNB (otherwise leave that out)
=======
# Note: if you don't want to reinstall our dependencies, append the `--no-deps` flag!
pip install --force-reinstall https://github.com/bitsandbytes-foundation/bitsandbytes/releases/download/continuous-release_main/bitsandbytes-1.33.7.preview-py3-none-win_amd64.whl
>>>>>>> 63f538a4
```
</hfoption>
</hfoptions><|MERGE_RESOLUTION|>--- conflicted
+++ resolved
@@ -244,30 +244,9 @@
 </hfoption>
 <hfoption id="Windows">
 
-> **Before building on Ascend NPU:**
-> Make sure to source the CANN environment script (adjust path based on your installation):
->
-> ```bash
-> source /usr/local/Ascend/ascend-toolkit/set_env.sh
-> ```
->
-> CANN toolkit can be downloaded from: [https://www.hiascend.com/zh/developer/download/community/result?module=cann](https://www.hiascend.com/zh/developer/download/community/result?module=cann)
-
-```bash
-<<<<<<< HEAD
-# Install bitsandbytes from source
-# Clone bitsandbytes repo, Ascend NPU backend is currently enabled on main branch
-git clone https://github.com/bitsandbytes-foundation/bitsandbytes.git && cd bitsandbytes/
-
-# Compile & install
-apt-get install -y build-essential cmake  # install build tools dependencies, unless present
-cmake -DCOMPUTE_BACKEND=npu -S .
-make
-pip install -e .   # `-e` for "editable" install, when developing BNB (otherwise leave that out)
-=======
+```bash
 # Note: if you don't want to reinstall our dependencies, append the `--no-deps` flag!
 pip install --force-reinstall https://github.com/bitsandbytes-foundation/bitsandbytes/releases/download/continuous-release_main/bitsandbytes-1.33.7.preview-py3-none-win_amd64.whl
->>>>>>> 63f538a4
 ```
 </hfoption>
 </hfoptions>