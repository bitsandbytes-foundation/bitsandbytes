--- conflicted
+++ resolved
@@ -28,13 +28,10 @@
 | **OS**      | **CUDA Toolkit** | **Host Compiler**         |
 |-------------|------------------|----------------------|
 | **Linux**   | 11.7 - 12.3      | GCC 11.4             |
-<<<<<<< HEAD
 |             | 12.4 - 12.6      | GCC 13.2             |
 | **Windows** | 11.7 - 12.6      | MSVC 19.42+ (VS2022) |
-=======
 |             | 12.4+            | GCC 13.2             |
 | **Windows** | 11.7 - 12.6      | MSVC 19.38+ (VS2022) |
->>>>>>> 7dca7004
 
 For CUDA systems, ensure your hardware meets the following requirements:
 
