--- conflicted
+++ resolved
@@ -40,19 +40,12 @@
 |--------------------|------------------|----------------------|--------------
 | **Linux x86-64**   | 11.8 - 12.6      | GCC 11.2             | sm60, sm70, sm75, sm80, sm86, sm89, sm90
 | **Linux x86-64**   | 12.8 - 12.9      | GCC 11.2             | sm70, sm75, sm80, sm86, sm89, sm90, sm100, sm120
-<<<<<<< HEAD
-| **Linux aarch64**  | 11.8 - 12.6      | GCC 11.2             | sm75, sm80, sm90
-| **Linux aarch64**  | 12.8 - 12.9      | GCC 11.2             | sm75, sm80, sm90, sm100, sm120
-| **Windows x86-64** | 11.8 - 12.6      | MSVC 19.43+ (VS2022) | sm50, sm60, sm75, sm80, sm86, sm89, sm90
-| **Windows x86-64** | 12.8 - 12.9      | MSVC 19.43+ (VS2022) | sm70, sm75, sm80, sm86, sm89, sm90, sm100, sm120
-=======
 | **Linux x86-64**   | 13.0             | GCC 11.2             | sm75, sm80, sm86, sm89, sm90, sm100, sm120
 | **Linux aarch64**  | 11.8 - 12.6      | GCC 11.2             | sm75, sm80, sm90
 | **Linux aarch64**  | 12.8 - 13.0      | GCC 11.2             | sm75, sm80, sm90, sm100, sm120
 | **Windows x86-64** | 11.8 - 12.6      | MSVC 19.43+ (VS2022) | sm50, sm60, sm75, sm80, sm86, sm89, sm90
 | **Windows x86-64** | 12.8 - 12.9      | MSVC 19.43+ (VS2022) | sm70, sm75, sm80, sm86, sm89, sm90, sm100, sm120
 | **Windows x86-64** | 13.0             | MSVC 19.43+ (VS2022) | sm75, sm80, sm86, sm89, sm90, sm100, sm120
->>>>>>> bdb8b2b7
 
 Use `pip` or `uv` to install:
 
