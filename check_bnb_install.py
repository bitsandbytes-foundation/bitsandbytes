import torch

import bitsandbytes as bnb

p = torch.nn.Parameter(torch.rand(10, 10).cuda())
a = torch.rand(10, 10).cuda()

p1 = p.data.sum().item()

adam = bnb.optim.Adam([p])

<<<<<<< HEAD


out = a*p
=======
out = a * p
>>>>>>> fd9d072e
loss = out.sum()
loss.backward()
adam.step()

p2 = p.data.sum().item()

assert p1 != p2
print("SUCCESS!")
print("Installation was successful!")<|MERGE_RESOLUTION|>--- conflicted
+++ resolved
@@ -9,13 +9,7 @@
 
 adam = bnb.optim.Adam([p])
 
-<<<<<<< HEAD
-
-
-out = a*p
-=======
 out = a * p
->>>>>>> fd9d072e
 loss = out.sum()
 loss.backward()
 adam.step()
