--- conflicted
+++ resolved
@@ -1,12 +1,8 @@
+from dataclasses import dataclass
 from functools import reduce  # Required in Python 3
 import operator
+from typing import Optional
 import warnings
-<<<<<<< HEAD
-=======
-from dataclasses import dataclass
-from functools import reduce  # Required in Python 3
-from typing import Optional
->>>>>>> a8c9dfa6
 
 import torch
 
