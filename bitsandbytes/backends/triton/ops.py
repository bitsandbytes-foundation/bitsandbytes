from collections.abc import Sequence
from functools import partial

import torch

from . import kernels_4bit, kernels_8bit_quant, kernels_optim

# currently codes unused, kept for reference
# Should be the same for quant/dequant
# from bitsandbytes.functional import get_4bit_type
# _FP4_QUANT_TABLE = get_4bit_type("fp4", device="xpu")
# _NF4_QUANT_TABLE = get_4bit_type("nf4", device="xpu")
device_type = torch.accelerator.current_accelerator().type if hasattr(torch, "accelerator") else "cuda"
torch_accelerator_module = getattr(torch, device_type, torch.cuda)


def quantize_blockwise(A: torch.Tensor, code: torch.Tensor, blocksize: int) -> tuple[torch.Tensor, torch.Tensor]:
    torch._check_is_size(blocksize)
    # torch._check(A.dtype == torch.float32, lambda: f"A must be float32 on xpu, got {A.dtype}")
<<<<<<< HEAD
    out, absmax = kernels_8bit_quant.quantize_blockwise_triton(A, code, blocksize)
=======

    n = A.numel()
    blocks = -(n // -blocksize)

    absmax = torch.empty((blocks,), device=A.device, dtype=A.dtype)
    out = torch.empty_like(A.flatten(), dtype=torch.uint8)

    with torch_accelerator_module.device(A.device):
        triton_kernels.quantize_blockwise_triton(A, blocksize, code, blocks, absmax, out)

    out = out.reshape(A.shape)

>>>>>>> ed9c8fca
    return out, absmax.float()


def dequantize_blockwise(
    A: torch.Tensor, absmax: torch.Tensor, code: torch.Tensor, blocksize: int, dtype: torch.dtype
) -> torch.Tensor:
    torch._check_is_size(blocksize)
    torch._check(A.dtype == torch.uint8, lambda: f"A must be uint8, got {A.dtype}")
    # torch._check(dtype == torch.float32, lambda: f"dtype must be float32 on xpu, got {dtype}")

<<<<<<< HEAD
    out = kernels_8bit_quant.dequant_8bit_blockwise(
        A,
        absmax,
        code,
        blocksize,
        dtype=dtype,
    )
=======
    out = torch.empty_like(A, dtype=dtype, device=A.device)
    with torch_accelerator_module.device(A.device):
        triton_kernels.dequant_int8_blockwise(
            A,
            code,
            absmax,
            out,
            blocksize,
        )
>>>>>>> ed9c8fca

    return out


def dequantize_blockwise_inplace(
    A: torch.Tensor,
    absmax: torch.Tensor,
    code: torch.Tensor,
    blocksize: int,
    dtype: torch.dtype,
    out: torch.Tensor,
) -> None:
    torch._check_is_size(blocksize)
    torch._check(A.dtype == torch.uint8, lambda: f"A must be uint8, got {A.dtype}")
    torch._check(out.shape == A.shape, lambda: f"Expected out.shape == {A.shape}, got {out.shape}")
    torch._check(out.device == A.device, lambda: f"Expected out.device == {A.device}, got {out.device}")
    torch._check(out.dtype == dtype, lambda: f"Expected out.dtype == {dtype}, got {out.dtype}")

<<<<<<< HEAD
    kernels_8bit_quant.dequant_8bit_blockwise(
        A,
        absmax,
        code,
        blocksize,
        dtype=dtype,
        out=out,
    )
=======
    with torch_accelerator_module.device(A.device):
        triton_kernels.dequant_int8_blockwise(
            A,
            code,
            absmax,
            out,
            blocksize,
        )
>>>>>>> ed9c8fca


def quantize_4bit(
    A: torch.Tensor, blocksize: int, quant_type: str, quant_storage: torch.dtype
) -> tuple[torch.Tensor, torch.Tensor]:
    torch._check_is_size(blocksize)
    # torch._check(quant_type == "nf4", lambda: f"quant_type must be nf4 on CPU, got {quant_type}")
    torch._check(
        A.dtype in [torch.bfloat16, torch.float16, torch.float32],
        lambda: f"Blockwise 4bit quantization only supports 16/32-bit floats, but got {A.dtype}",
    )

    n = A.numel()

    # TODO: Support when weight matrix is not divisible by blocksize
    # torch._check(n % blocksize == 0, lambda: f"n must be divisible by blocksize, got {n} and {blocksize}")

    blocks = -(n // -(blocksize * 2))

    absmax = torch.empty((blocks * 2,), device=A.device, dtype=A.dtype)
    out = torch.empty((n // 2, 1), device=A.device, dtype=torch.uint8)

<<<<<<< HEAD
    kernels_4bit.quantize_4bit_blockwise_triton(
        A, blocksize, quant_type, blocks, absmax, num_elements=n, quantized_out=out
    )
=======
    with torch_accelerator_module.device(A.device):
        triton_kernels.quantize_4bit_blockwise_triton(
            A, blocksize, quant_type, blocks, absmax, num_elements=n, quantized_out=out
        )
>>>>>>> ed9c8fca
    packed = out

    if quant_storage != torch.uint8:
        packed = out.squeeze().view(quant_storage).unsqueeze(1)

    return packed, absmax.float()


def dequantize_4bit(
    A: torch.Tensor,
    absmax: torch.Tensor,
    blocksize: int,
    quant_type: str,
    shape: Sequence[int],
    dtype: torch.dtype,
) -> torch.Tensor:
    torch._check_is_size(blocksize)
    # torch._check(quant_type == "nf4", lambda: f"quant_type must be nf4 on XPU, got {quant_type}")
    torch._check(
        dtype in [torch.bfloat16, torch.float16, torch.float32],
        lambda: f"Blockwise 4bit dequantization only supports 16/32-bit floats, but got {dtype}",
    )
    # torch._check(
    #     A.dtype == torch.uint8,
    #     lambda: f"Blockwise 4bit dequantization on XPU only supports uint8 storage, got {A.dtype}",
    # )
    # Check if this is fine and fast
    if A.dtype != torch.uint8:
        A = A.squeeze().view(torch.uint8).unsqueeze(1)

    out = torch.empty(shape, dtype=dtype, device=A.device)

<<<<<<< HEAD
    kernels_4bit.dequantize_4bit_impl(A, absmax, blocksize, quant_type, dtype, out=out)
=======
    with torch_accelerator_module.device(A.device):
        triton_kernels._dequantize_4bit_impl(A, absmax, blocksize, quant_type, dtype, out=out)

>>>>>>> ed9c8fca
    return out


def dequantize_4bit_inplace(
    A: torch.Tensor,
    absmax: torch.Tensor,
    blocksize: int,
    quant_type: str,
    shape: Sequence[int],
    dtype: torch.dtype,
    out: torch.Tensor,
) -> None:
    torch._check(out.shape == shape, lambda: f"Expected out.shape == {shape}, got {out.shape}")
    torch._check(out.dtype == dtype, lambda: f"Expected out.dtype == {dtype}, got {out.dtype}")
<<<<<<< HEAD
    kernels_4bit.dequantize_4bit_impl(A, absmax, blocksize, quant_type, dtype, out=out)
=======
    with torch_accelerator_module.device(A.device):
        triton_kernels._dequantize_4bit_impl(A, absmax, blocksize, quant_type, dtype, out=out)
>>>>>>> ed9c8fca


def gemv_4bit(
    A: torch.Tensor,
    B: torch.Tensor,
    shapeB: Sequence[int],
    absmax: torch.Tensor,
    code: torch.Tensor,
    blocksize: int,
) -> torch.Tensor:
    if B.dtype != torch.uint8:
        B = B.squeeze().view(torch.uint8).unsqueeze(1)

    B_dq_triton = torch.empty(shapeB, dtype=A.dtype, device=A.device)

<<<<<<< HEAD
    kernels_4bit.dequantize_4bit_impl_passing_code(
        B,
        absmax,
        blocksize,
        code,
        dtype=A.dtype,
        out=B_dq_triton,
    )
=======
    with torch_accelerator_module.device(A.device):
        triton_kernels._dequantize_4bit_impl_passing_code(
            B,
            absmax,
            blocksize,
            code,
            dtype=A.dtype,
            out=B_dq_triton,
        )
>>>>>>> ed9c8fca

    return torch.nn.functional.linear(
        A,
        B_dq_triton,
        bias=None,
    )


# optimizer_update_8bit_blockwise = kernels_optim.optimizer_update_8bit_blockwise_pytorch
# optimizer_update_8bit_blockwise = torch.compile(kernels_optim.optimizer_update_8bit_blockwise_pytorch) # 60ms
# optimizer_update_8bit_blockwise = kernels_optim.optimizer_update_8bit_blockwise_triton_quant #2.8ms
# optimizer_update_8bit_blockwise = torch.compile(kernels_optim.optimizer_update_8bit_blockwise_triton_quant) # 2.3ms

# adam_8bit_blockwise_grad = partial(optimizer_update_8bit_blockwise, optimizer_name="adam")
# momentum_8bit_blockwise_grad = partial(optimizer_update_8bit_blockwise, optimizer_name="momentum")
# rmsprop_8bit_blockwise_grad = partial(optimizer_update_8bit_blockwise, optimizer_name="rmsprop")
# lion_8bit_blockwise_grad = partial(optimizer_update_8bit_blockwise, optimizer_name="lion")
# adagrad_8bit_blockwise_grad = partial(optimizer_update_8bit_blockwise, optimizer_name="adagrad")
# ademamix_8bit_blockwise_grad = partial(optimizer_update_8bit_blockwise, optimizer_name="ademamix")

# ~0.95ms for adam
update_1state = kernels_optim.optimizer_update_1state_8bit_blockwise
update_2state = kernels_optim.optimizer_update_2state_8bit_blockwise
momentum_8bit_blockwise_grad = partial(update_1state, optimizer_id=kernels_optim.name2optimizer_id["momentum"])
rmsprop_8bit_blockwise_grad = partial(update_1state, optimizer_id=kernels_optim.name2optimizer_id["rmsprop"])
lion_8bit_blockwise_grad = partial(update_1state, optimizer_id=kernels_optim.name2optimizer_id["lion"])
adagrad_8bit_blockwise_grad = partial(update_1state, optimizer_id=kernels_optim.name2optimizer_id["adagrad"])

ademamix_8bit_blockwise_grad = partial(update_2state, optimizer_id=kernels_optim.name2optimizer_id["ademamix"])
adam_8bit_blockwise_grad = partial(update_2state, optimizer_id=kernels_optim.name2optimizer_id["adam"])<|MERGE_RESOLUTION|>--- conflicted
+++ resolved
@@ -17,23 +17,9 @@
 def quantize_blockwise(A: torch.Tensor, code: torch.Tensor, blocksize: int) -> tuple[torch.Tensor, torch.Tensor]:
     torch._check_is_size(blocksize)
     # torch._check(A.dtype == torch.float32, lambda: f"A must be float32 on xpu, got {A.dtype}")
-<<<<<<< HEAD
-    out, absmax = kernels_8bit_quant.quantize_blockwise_triton(A, code, blocksize)
-=======
-
-    n = A.numel()
-    blocks = -(n // -blocksize)
-
-    absmax = torch.empty((blocks,), device=A.device, dtype=A.dtype)
-    out = torch.empty_like(A.flatten(), dtype=torch.uint8)
-
     with torch_accelerator_module.device(A.device):
-        triton_kernels.quantize_blockwise_triton(A, blocksize, code, blocks, absmax, out)
-
-    out = out.reshape(A.shape)
-
->>>>>>> ed9c8fca
-    return out, absmax.float()
+        out, absmax = kernels_8bit_quant.quantize_blockwise_triton(A, code, blocksize)
+        return out, absmax.float()
 
 
 def dequantize_blockwise(
@@ -42,27 +28,14 @@
     torch._check_is_size(blocksize)
     torch._check(A.dtype == torch.uint8, lambda: f"A must be uint8, got {A.dtype}")
     # torch._check(dtype == torch.float32, lambda: f"dtype must be float32 on xpu, got {dtype}")
-
-<<<<<<< HEAD
-    out = kernels_8bit_quant.dequant_8bit_blockwise(
-        A,
-        absmax,
-        code,
-        blocksize,
-        dtype=dtype,
-    )
-=======
-    out = torch.empty_like(A, dtype=dtype, device=A.device)
     with torch_accelerator_module.device(A.device):
-        triton_kernels.dequant_int8_blockwise(
+        out = kernels_8bit_quant.dequant_8bit_blockwise(
             A,
+            absmax,
             code,
-            absmax,
-            out,
             blocksize,
+            dtype=dtype,
         )
->>>>>>> ed9c8fca
-
     return out
 
 
@@ -80,25 +53,15 @@
     torch._check(out.device == A.device, lambda: f"Expected out.device == {A.device}, got {out.device}")
     torch._check(out.dtype == dtype, lambda: f"Expected out.dtype == {dtype}, got {out.dtype}")
 
-<<<<<<< HEAD
-    kernels_8bit_quant.dequant_8bit_blockwise(
-        A,
-        absmax,
-        code,
-        blocksize,
-        dtype=dtype,
-        out=out,
-    )
-=======
     with torch_accelerator_module.device(A.device):
-        triton_kernels.dequant_int8_blockwise(
+        kernels_8bit_quant.dequant_8bit_blockwise(
             A,
+            absmax,
             code,
-            absmax,
-            out,
             blocksize,
+            dtype=dtype,
+            out=out,
         )
->>>>>>> ed9c8fca
 
 
 def quantize_4bit(
@@ -121,16 +84,10 @@
     absmax = torch.empty((blocks * 2,), device=A.device, dtype=A.dtype)
     out = torch.empty((n // 2, 1), device=A.device, dtype=torch.uint8)
 
-<<<<<<< HEAD
-    kernels_4bit.quantize_4bit_blockwise_triton(
-        A, blocksize, quant_type, blocks, absmax, num_elements=n, quantized_out=out
-    )
-=======
     with torch_accelerator_module.device(A.device):
-        triton_kernels.quantize_4bit_blockwise_triton(
+        kernels_4bit.quantize_4bit_blockwise_triton(
             A, blocksize, quant_type, blocks, absmax, num_elements=n, quantized_out=out
         )
->>>>>>> ed9c8fca
     packed = out
 
     if quant_storage != torch.uint8:
@@ -162,14 +119,9 @@
         A = A.squeeze().view(torch.uint8).unsqueeze(1)
 
     out = torch.empty(shape, dtype=dtype, device=A.device)
+    with torch_accelerator_module.device(A.device):
+        kernels_4bit.dequantize_4bit_impl(A, absmax, blocksize, quant_type, dtype, out=out)
 
-<<<<<<< HEAD
-    kernels_4bit.dequantize_4bit_impl(A, absmax, blocksize, quant_type, dtype, out=out)
-=======
-    with torch_accelerator_module.device(A.device):
-        triton_kernels._dequantize_4bit_impl(A, absmax, blocksize, quant_type, dtype, out=out)
-
->>>>>>> ed9c8fca
     return out
 
 
@@ -184,12 +136,8 @@
 ) -> None:
     torch._check(out.shape == shape, lambda: f"Expected out.shape == {shape}, got {out.shape}")
     torch._check(out.dtype == dtype, lambda: f"Expected out.dtype == {dtype}, got {out.dtype}")
-<<<<<<< HEAD
-    kernels_4bit.dequantize_4bit_impl(A, absmax, blocksize, quant_type, dtype, out=out)
-=======
     with torch_accelerator_module.device(A.device):
-        triton_kernels._dequantize_4bit_impl(A, absmax, blocksize, quant_type, dtype, out=out)
->>>>>>> ed9c8fca
+        kernels_4bit.dequantize_4bit_impl(A, absmax, blocksize, quant_type, dtype, out=out)
 
 
 def gemv_4bit(
@@ -205,18 +153,8 @@
 
     B_dq_triton = torch.empty(shapeB, dtype=A.dtype, device=A.device)
 
-<<<<<<< HEAD
-    kernels_4bit.dequantize_4bit_impl_passing_code(
-        B,
-        absmax,
-        blocksize,
-        code,
-        dtype=A.dtype,
-        out=B_dq_triton,
-    )
-=======
     with torch_accelerator_module.device(A.device):
-        triton_kernels._dequantize_4bit_impl_passing_code(
+        kernels_4bit.dequantize_4bit_impl_passing_code(
             B,
             absmax,
             blocksize,
@@ -224,13 +162,12 @@
             dtype=A.dtype,
             out=B_dq_triton,
         )
->>>>>>> ed9c8fca
 
-    return torch.nn.functional.linear(
-        A,
-        B_dq_triton,
-        bias=None,
-    )
+        return torch.nn.functional.linear(
+            A,
+            B_dq_triton,
+            bias=None,
+        )
 
 
 # optimizer_update_8bit_blockwise = kernels_optim.optimizer_update_8bit_blockwise_pytorch
