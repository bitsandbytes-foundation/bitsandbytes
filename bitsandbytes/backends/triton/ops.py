from collections.abc import Sequence
from typing import Optional

import torch

<<<<<<< HEAD
from . import kernels_4bit, kernels_8bit_quant, kernels_optim
=======
from . import kernels_optim, triton_kernels
>>>>>>> 4b025748

# currently codes unused, kept for reference
# Should be the same for quant/dequant
# from bitsandbytes.functional import get_4bit_type
# _FP4_QUANT_TABLE = get_4bit_type("fp4", device="xpu")
# _NF4_QUANT_TABLE = get_4bit_type("nf4", device="xpu")
device_type = torch.accelerator.current_accelerator().type if hasattr(torch, "accelerator") else "cuda"
torch_accelerator_module = getattr(torch, device_type, torch.cuda)


def quantize_blockwise(A: torch.Tensor, code: torch.Tensor, blocksize: int) -> tuple[torch.Tensor, torch.Tensor]:
    torch._check_is_size(blocksize)
    # torch._check(A.dtype == torch.float32, lambda: f"A must be float32 on xpu, got {A.dtype}")
    with torch_accelerator_module.device(A.device):
        out, absmax = kernels_8bit_quant.quantize_blockwise_triton(A, code, blocksize)
        return out, absmax.float()


def dequantize_blockwise(
    A: torch.Tensor, absmax: torch.Tensor, code: torch.Tensor, blocksize: int, dtype: torch.dtype
) -> torch.Tensor:
    torch._check_is_size(blocksize)
    torch._check(A.dtype == torch.uint8, lambda: f"A must be uint8, got {A.dtype}")
    # torch._check(dtype == torch.float32, lambda: f"dtype must be float32 on xpu, got {dtype}")
    with torch_accelerator_module.device(A.device):
        out = kernels_8bit_quant.dequant_8bit_blockwise(
            A,
            absmax,
            code,
            blocksize,
            dtype=dtype,
        )
    return out


def dequantize_blockwise_inplace(
    A: torch.Tensor,
    absmax: torch.Tensor,
    code: torch.Tensor,
    blocksize: int,
    dtype: torch.dtype,
    out: torch.Tensor,
) -> None:
    torch._check_is_size(blocksize)
    torch._check(A.dtype == torch.uint8, lambda: f"A must be uint8, got {A.dtype}")
    torch._check(out.shape == A.shape, lambda: f"Expected out.shape == {A.shape}, got {out.shape}")
    torch._check(out.device == A.device, lambda: f"Expected out.device == {A.device}, got {out.device}")
    torch._check(out.dtype == dtype, lambda: f"Expected out.dtype == {dtype}, got {out.dtype}")

    with torch_accelerator_module.device(A.device):
        kernels_8bit_quant.dequant_8bit_blockwise(
            A,
            absmax,
            code,
            blocksize,
            dtype=dtype,
            out=out,
        )


def quantize_4bit(
    A: torch.Tensor, blocksize: int, quant_type: str, quant_storage: torch.dtype
) -> tuple[torch.Tensor, torch.Tensor]:
    torch._check_is_size(blocksize)
    # torch._check(quant_type == "nf4", lambda: f"quant_type must be nf4 on CPU, got {quant_type}")
    torch._check(
        A.dtype in [torch.bfloat16, torch.float16, torch.float32],
        lambda: f"Blockwise 4bit quantization only supports 16/32-bit floats, but got {A.dtype}",
    )

    n = A.numel()

    # TODO: Support when weight matrix is not divisible by blocksize
    # torch._check(n % blocksize == 0, lambda: f"n must be divisible by blocksize, got {n} and {blocksize}")

    blocks = -(n // -(blocksize * 2))

    absmax = torch.empty((blocks * 2,), device=A.device, dtype=A.dtype)
    out = torch.empty((n // 2, 1), device=A.device, dtype=torch.uint8)

    with torch_accelerator_module.device(A.device):
        kernels_4bit.quantize_4bit_blockwise_triton(
            A, blocksize, quant_type, blocks, absmax, num_elements=n, quantized_out=out
        )
    packed = out

    if quant_storage != torch.uint8:
        packed = out.squeeze().view(quant_storage).unsqueeze(1)

    return packed, absmax.float()


def dequantize_4bit(
    A: torch.Tensor,
    absmax: torch.Tensor,
    blocksize: int,
    quant_type: str,
    shape: Sequence[int],
    dtype: torch.dtype,
) -> torch.Tensor:
    torch._check_is_size(blocksize)
    # torch._check(quant_type == "nf4", lambda: f"quant_type must be nf4 on XPU, got {quant_type}")
    torch._check(
        dtype in [torch.bfloat16, torch.float16, torch.float32],
        lambda: f"Blockwise 4bit dequantization only supports 16/32-bit floats, but got {dtype}",
    )
    # torch._check(
    #     A.dtype == torch.uint8,
    #     lambda: f"Blockwise 4bit dequantization on XPU only supports uint8 storage, got {A.dtype}",
    # )
    # Check if this is fine and fast
    if A.dtype != torch.uint8:
        A = A.squeeze().view(torch.uint8).unsqueeze(1)

    out = torch.empty(shape, dtype=dtype, device=A.device)
    with torch_accelerator_module.device(A.device):
        kernels_4bit.dequantize_4bit_impl(A, absmax, blocksize, quant_type, dtype, out=out)

    return out


def dequantize_4bit_inplace(
    A: torch.Tensor,
    absmax: torch.Tensor,
    blocksize: int,
    quant_type: str,
    shape: Sequence[int],
    dtype: torch.dtype,
    out: torch.Tensor,
) -> None:
    torch._check(out.shape == shape, lambda: f"Expected out.shape == {shape}, got {out.shape}")
    torch._check(out.dtype == dtype, lambda: f"Expected out.dtype == {dtype}, got {out.dtype}")
    with torch_accelerator_module.device(A.device):
        kernels_4bit.dequantize_4bit_impl(A, absmax, blocksize, quant_type, dtype, out=out)


def gemv_4bit(
    A: torch.Tensor,
    B: torch.Tensor,
    shapeB: Sequence[int],
    absmax: torch.Tensor,
    code: torch.Tensor,
    blocksize: int,
) -> torch.Tensor:
    if B.dtype != torch.uint8:
        B = B.squeeze().view(torch.uint8).unsqueeze(1)

    B_dq_triton = torch.empty(shapeB, dtype=A.dtype, device=A.device)

    with torch_accelerator_module.device(A.device):
        kernels_4bit.dequantize_4bit_impl_passing_code(
            B,
            absmax,
            blocksize,
            code,
            dtype=A.dtype,
            out=B_dq_triton,
        )

<<<<<<< HEAD
        return torch.nn.functional.linear(
            A,
            B_dq_triton,
            bias=None,
        )


# optimizer_update_8bit_blockwise_impl = kernels_optim.optimizer_update_8bit_blockwise_pytorch
# optimizer_update_8bit_blockwise_impl = torch.compile(kernels_optim.optimizer_update_8bit_blockwise_pytorch) # 60ms
# optimizer_update_8bit_blockwise_impl = kernels_optim.optimizer_update_8bit_blockwise_triton_quant #2.8ms
# optimizer_update_8bit_blockwise_impl = torch.compile(kernels_optim.optimizer_update_8bit_blockwise_triton_quant) # 2.3ms
optimizer_update_8bit_blockwise_impl = kernels_optim.optimizer_update_8bit_blockwise_impl  # ~0.95ms for adam


def optimizer_update_8bit_blockwise(
=======
    return torch.nn.functional.linear(
        A,
        B_dq_triton,
        bias=None,
    )


def optimizer_update_32bit(
>>>>>>> 4b025748
    optimizer_name: str,
    g: torch.Tensor,
    p: torch.Tensor,
    state1: torch.Tensor,
    state2: Optional[torch.Tensor],
<<<<<<< HEAD
=======
    unorm_vec: Optional[torch.Tensor],
    max_unorm: float,
    param_norm: float,
>>>>>>> 4b025748
    beta1: float,
    beta2: float,
    beta3: float,
    alpha: float,
    eps: float,
<<<<<<< HEAD
    step: int,
    lr: float,
    qmap1: torch.Tensor,
    qmap2: Optional[torch.Tensor],
    absmax1: torch.Tensor,
    absmax2: Optional[torch.Tensor],
    weight_decay: float = 0.0,
    gnorm_scale: float = 1.0,
    skip_zeros=False,
) -> None:
    # torch._check(
    #     g.numel() == p.numel(),
    #     lambda: f"g and p must have the same number of elements, got {g.numel()} and {p.numel()}",
    # )
    # compute_dtypes = [torch.float16, torch.bfloat16, torch.float32]

    # torch._check(
    #     g.dtype in compute_dtypes,
    #     lambda: f"g must be bfloat16, float16, or float32, got {g.dtype}",
    # )
    # torch._check(
    #     g.dtype == p.dtype,
    #     lambda: f"Expected all tensors to have the same dtype, got g.dtype={g.dtype}, p.dtype={p.dtype}",
    # )
    # torch._check(
    #     state1.dtype == torch.uint8,
    #     lambda: f"state1 must be uint8, got {state1.dtype}",
    # )
    # torch._check(
    #     qmap1.dtype == absmax1.dtype == torch.float32,
    #     lambda: f"Expected qmap1 and absmax1 to be float32, got qmap1.dtype={qmap1.dtype}, absmax1.dtype={absmax1.dtype}",
    # )
    # if state2 is not None:
    #     torch._check(
    #         state2.dtype == torch.uint8,
    #         lambda: f"state2 must be uint8, got {state2.dtype}",
    #     )
    #     torch._check(
    #         qmap2.dtype == absmax2.dtype == torch.float32,
    #         lambda: f"Expected qmap2 and absmax2 to be float32, got qmap2.dtype={qmap2.dtype}, absmax2.dtype={absmax2.dtype}",
    #     )

    with torch_accelerator_module.device(state1.device):
        optimizer_update_8bit_blockwise_impl(
=======
    weight_decay: float,
    step: int,
    lr: float,
    gnorm_scale: float,
    skip_zeros=False,
) -> None:
    with torch_accelerator_module.device(state1.device):
        kernels_optim.optimizer_update_32bit_impl(
>>>>>>> 4b025748
            optimizer_name=optimizer_name,
            g=g,
            p=p,
            state1=state1,
            state2=state2,
<<<<<<< HEAD
=======
            unorm_vec=unorm_vec,
            max_unorm=max_unorm,
            param_norm=param_norm,
>>>>>>> 4b025748
            beta1=beta1,
            beta2=beta2,
            beta3=beta3,
            alpha=alpha,
            eps=eps,
<<<<<<< HEAD
            step=step,
            lr=lr,
            qmap1=qmap1,
            qmap2=qmap2,
            absmax1=absmax1,
            absmax2=absmax2,
            weight_decay=weight_decay,
=======
            weight_decay=weight_decay,
            step=step,
            lr=lr,
>>>>>>> 4b025748
            gnorm_scale=gnorm_scale,
            skip_zeros=skip_zeros,
        )<|MERGE_RESOLUTION|>--- conflicted
+++ resolved
@@ -3,11 +3,7 @@
 
 import torch
 
-<<<<<<< HEAD
 from . import kernels_4bit, kernels_8bit_quant, kernels_optim
-=======
-from . import kernels_optim, triton_kernels
->>>>>>> 4b025748
 
 # currently codes unused, kept for reference
 # Should be the same for quant/dequant
@@ -167,7 +163,6 @@
             out=B_dq_triton,
         )
 
-<<<<<<< HEAD
         return torch.nn.functional.linear(
             A,
             B_dq_triton,
@@ -183,33 +178,16 @@
 
 
 def optimizer_update_8bit_blockwise(
-=======
-    return torch.nn.functional.linear(
-        A,
-        B_dq_triton,
-        bias=None,
-    )
-
-
-def optimizer_update_32bit(
->>>>>>> 4b025748
     optimizer_name: str,
     g: torch.Tensor,
     p: torch.Tensor,
     state1: torch.Tensor,
     state2: Optional[torch.Tensor],
-<<<<<<< HEAD
-=======
-    unorm_vec: Optional[torch.Tensor],
-    max_unorm: float,
-    param_norm: float,
->>>>>>> 4b025748
     beta1: float,
     beta2: float,
     beta3: float,
     alpha: float,
     eps: float,
-<<<<<<< HEAD
     step: int,
     lr: float,
     qmap1: torch.Tensor,
@@ -254,33 +232,16 @@
 
     with torch_accelerator_module.device(state1.device):
         optimizer_update_8bit_blockwise_impl(
-=======
-    weight_decay: float,
-    step: int,
-    lr: float,
-    gnorm_scale: float,
-    skip_zeros=False,
-) -> None:
-    with torch_accelerator_module.device(state1.device):
-        kernels_optim.optimizer_update_32bit_impl(
->>>>>>> 4b025748
             optimizer_name=optimizer_name,
             g=g,
             p=p,
             state1=state1,
             state2=state2,
-<<<<<<< HEAD
-=======
-            unorm_vec=unorm_vec,
-            max_unorm=max_unorm,
-            param_norm=param_norm,
->>>>>>> 4b025748
             beta1=beta1,
             beta2=beta2,
             beta3=beta3,
             alpha=alpha,
             eps=eps,
-<<<<<<< HEAD
             step=step,
             lr=lr,
             qmap1=qmap1,
@@ -288,11 +249,49 @@
             absmax1=absmax1,
             absmax2=absmax2,
             weight_decay=weight_decay,
-=======
+            gnorm_scale=gnorm_scale,
+            skip_zeros=skip_zeros,
+        )
+
+
+def optimizer_update_32bit(
+    optimizer_name: str,
+    g: torch.Tensor,
+    p: torch.Tensor,
+    state1: torch.Tensor,
+    state2: Optional[torch.Tensor],
+    unorm_vec: Optional[torch.Tensor],
+    max_unorm: float,
+    param_norm: float,
+    beta1: float,
+    beta2: float,
+    beta3: float,
+    alpha: float,
+    eps: float,
+    weight_decay: float,
+    step: int,
+    lr: float,
+    gnorm_scale: float,
+    skip_zeros=False,
+) -> None:
+    with torch_accelerator_module.device(state1.device):
+        kernels_optim.optimizer_update_32bit_impl(
+            optimizer_name=optimizer_name,
+            g=g,
+            p=p,
+            state1=state1,
+            state2=state2,
+            unorm_vec=unorm_vec,
+            max_unorm=max_unorm,
+            param_norm=param_norm,
+            beta1=beta1,
+            beta2=beta2,
+            beta3=beta3,
+            alpha=alpha,
+            eps=eps,
             weight_decay=weight_decay,
             step=step,
             lr=lr,
->>>>>>> 4b025748
             gnorm_scale=gnorm_scale,
             skip_zeros=skip_zeros,
         )