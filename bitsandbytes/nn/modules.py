# Copyright (c) Facebook, Inc. and its affiliates.
#
# This source code is licensed under the MIT license found in the
# LICENSE file in the root directory of this source tree.
import copy
from typing import Any, Dict, Optional, TypeVar, Union, overload
import warnings

import torch
from torch import Tensor, device, dtype, nn
import torch.nn.functional as F

import bitsandbytes as bnb
from bitsandbytes.autograd._functions import get_tile_inds, undo_layout
from bitsandbytes.cextension import HIP_ENVIRONMENT
from bitsandbytes.functional import QuantState
from bitsandbytes.optim import GlobalOptimManager
from bitsandbytes.utils import (
    INVERSE_LINEAR_8BIT_WEIGHTS_FORMAT_MAPPING,
    LINEAR_8BIT_WEIGHTS_FORMAT_MAPPING,
    OutlierTracer,
    enable_ipex_fusion,
)

T = TypeVar("T", bound="torch.nn.Module")


class StableEmbedding(torch.nn.Embedding):
    """
    Custom embedding layer designed to improve stability during training for NLP tasks by using 32-bit optimizer states. It is designed to reduce gradient variations that can result from quantization. This embedding layer is initialized with Xavier uniform initialization followed by layer normalization.

    Example:

    ```
    # Initialize StableEmbedding layer with vocabulary size 1000, embedding dimension 300
    embedding_layer = StableEmbedding(num_embeddings=1000, embedding_dim=300)

    # Reset embedding parameters
    embedding_layer.reset_parameters()

    # Perform a forward pass with input tensor
    input_tensor = torch.tensor([1, 2, 3])
    output_embedding = embedding_layer(input_tensor)
    ```

    Attributes:
        norm (`torch.nn.LayerNorm`): Layer normalization applied after the embedding.

    Methods:
        reset_parameters(): Reset embedding parameters using Xavier uniform initialization.
        forward(input: Tensor) -> Tensor: Forward pass through the stable embedding layer.
    """

    def __init__(
        self,
        num_embeddings: int,
        embedding_dim: int,
        padding_idx: Optional[int] = None,
        max_norm: Optional[float] = None,
        norm_type: float = 2.0,
        scale_grad_by_freq: bool = False,
        sparse: bool = False,
        _weight: Optional[Tensor] = None,
        device=None,
        dtype=None,
    ) -> None:
        """
        Args:
            num_embeddings (`int`):
                The number of unique embeddings (vocabulary size).
            embedding_dim (`int`):
                The dimensionality of the embedding.
            padding_idx (`Optional[int]`):
                Pads the output with zeros at the given index.
            max_norm (`Optional[float]`):
                Renormalizes embeddings to have a maximum L2 norm.
            norm_type (`float`, defaults to `2.0`):
                The p-norm to compute for the `max_norm` option.
            scale_grad_by_freq (`bool`, defaults to `False`):
                Scale gradient by frequency during backpropagation.
            sparse (`bool`, defaults to `False`):
                Computes dense gradients. Set to `True` to compute sparse gradients instead.
            _weight (`Optional[Tensor]`):
                Pretrained embeddings.
        """
        super().__init__(
            num_embeddings,
            embedding_dim,
            padding_idx,
            max_norm,
            norm_type,
            scale_grad_by_freq,
            sparse,
            _weight,
            device,
            dtype,
        )
        self.norm = torch.nn.LayerNorm(embedding_dim, device=device)
        GlobalOptimManager.get_instance().register_module_override(self, "weight", {"optim_bits": 32})

    def reset_parameters(self) -> None:
        torch.nn.init.xavier_uniform_(self.weight)
        self._fill_padding_idx_with_zero()

    """ !!! This is a redefinition of _fill_padding_idx_with_zero in torch.nn.Embedding
        to make the Layer compatible with Pytorch < 1.9.
        This means that if this changes in future PyTorch releases this need to change too
        which is cumbersome. However, with this we can ensure compatibility with previous
        PyTorch releases.
    """

    def _fill_padding_idx_with_zero(self) -> None:
        if self.padding_idx is not None:
            with torch.no_grad():
                self.weight[self.padding_idx].fill_(0)

    def forward(self, input: Tensor) -> Tensor:
        emb = F.embedding(
            input,
            self.weight,
            self.padding_idx,
            self.max_norm,
            self.norm_type,
            self.scale_grad_by_freq,
            self.sparse,
        )

        # always apply layer norm in full precision
        emb = emb.to(torch.get_default_dtype())

        return self.norm(emb).to(self.weight.dtype)


class Embedding(torch.nn.Embedding):
    """
    Embedding class to store and retrieve word embeddings from their indices.
    """

    def __init__(
        self,
        num_embeddings: int,
        embedding_dim: int,
        padding_idx: Optional[int] = None,
        max_norm: Optional[float] = None,
        norm_type: float = 2.0,
        scale_grad_by_freq: bool = False,
        sparse: bool = False,
        _weight: Optional[Tensor] = None,
        device: Optional[device] = None,
    ) -> None:
        """
        Args:
            num_embeddings (`int`):
                The number of unique embeddings (vocabulary size).
            embedding_dim (`int`):
                The dimensionality of the embedding.
            padding_idx (`Optional[int]`):
                Pads the output with zeros at the given index.
            max_norm (`Optional[float]`):
                Renormalizes embeddings to have a maximum L2 norm.
            norm_type (`float`, defaults to `2.0`):
                The p-norm to compute for the `max_norm` option.
            scale_grad_by_freq (`bool`, defaults to `False`):
                Scale gradient by frequency during backpropagation.
            sparse (`bool`, defaults to `False`):
                Computes dense gradients. Set to `True` to compute sparse gradients instead.
            _weight (`Optional[Tensor]`):
                Pretrained embeddings.
        """
        super().__init__(
            num_embeddings,
            embedding_dim,
            padding_idx,
            max_norm,
            norm_type,
            scale_grad_by_freq,
            sparse,
            _weight,
            device=device,
        )
        GlobalOptimManager.get_instance().register_module_override(self, "weight", {"optim_bits": 32})

    def reset_parameters(self) -> None:
        torch.nn.init.xavier_uniform_(self.weight)
        self._fill_padding_idx_with_zero()

    """ !!! This is a redefinition of _fill_padding_idx_with_zero in torch.nn.Embedding
        to make the Layer compatible with Pytorch < 1.9.
        This means that if this changes in future PyTorch releases this need to change too
        which is cumbersome. However, with this we can ensure compatibility with previous
        PyTorch releases.
    """

    def _fill_padding_idx_with_zero(self) -> None:
        if self.padding_idx is not None:
            with torch.no_grad():
                self.weight[self.padding_idx].fill_(0)

    def forward(self, input: Tensor) -> Tensor:
        emb = F.embedding(
            input,
            self.weight,
            self.padding_idx,
            self.max_norm,
            self.norm_type,
            self.scale_grad_by_freq,
            self.sparse,
        )

        return emb


class Params4bit(torch.nn.Parameter):
    def __new__(
        cls,
        data: Optional[torch.Tensor] = None,
        requires_grad=False,  # quantized weights should be frozen by default
        quant_state: Optional[QuantState] = None,
        blocksize: Optional[int] = None,
        compress_statistics: bool = True,
        quant_type: str = "fp4",
        quant_storage: torch.dtype = torch.uint8,
        module: Optional["Linear4bit"] = None,
        bnb_quantized: bool = False,
    ) -> "Params4bit":
        if data is None:
            data = torch.empty(0)

        if blocksize is None:
            blocksize = 64 if not HIP_ENVIRONMENT else 128

        self = torch.Tensor._make_subclass(cls, data, requires_grad)
        self.blocksize = blocksize
        self.compress_statistics = compress_statistics
        self.quant_type = quant_type
        self.quant_state = quant_state
        self.quant_storage = quant_storage
        self.bnb_quantized = bnb_quantized
        self.data = data
        self.module = module
        return self

    def __getstate__(self):
        state = self.__dict__.copy()
        state["data"] = self.data
        state["requires_grad"] = self.requires_grad
        return state

    def __setstate__(self, state):
        self.requires_grad = state["requires_grad"]
        self.blocksize = state["blocksize"]
        self.compress_statistics = state["compress_statistics"]
        self.quant_type = state["quant_type"]
        self.quant_state = state["quant_state"]
        self.data = state["data"]
        self.quant_storage = state["quant_storage"]
        self.bnb_quantized = state["bnb_quantized"]
        self.module = state["module"]

    def __deepcopy__(self, memo):
        new_instance = type(self).__new__(type(self))
        state = self.__getstate__()
        new_instance.__setstate__(state)
        new_instance.quant_state = copy.deepcopy(state["quant_state"])
        new_instance.data = copy.deepcopy(state["data"])
        return new_instance

    def __copy__(self):
        new_instance = type(self).__new__(type(self))
        state = self.__getstate__()
        new_instance.__setstate__(state)
        return new_instance

    @classmethod
    def from_prequantized(
        cls,
        data: torch.Tensor,
        quantized_stats: Dict[str, Any],
        requires_grad: bool = False,
        device="cuda",
        **kwargs,
    ) -> "Params4bit":
        self = torch.Tensor._make_subclass(cls, data.to(device))
        self.requires_grad = requires_grad
        self.quant_state = QuantState.from_dict(qs_dict=quantized_stats, device=device)
        self.blocksize = self.quant_state.blocksize
        self.compress_statistics = self.quant_state.nested
        self.quant_type = self.quant_state.quant_type
        self.bnb_quantized = True

        self.quant_storage = data.dtype

        return self

    def _quantize(self, device):
        w = self.data.contiguous().to(device)
        w_4bit, quant_state = bnb.functional.quantize_4bit(
            w,
            blocksize=self.blocksize,
            compress_statistics=self.compress_statistics,
            quant_type=self.quant_type,
            quant_storage=self.quant_storage,
        )
        self.data = w_4bit
        self.quant_state = quant_state
        if self.module is not None:
            self.module.quant_state = quant_state
        self.bnb_quantized = True
        return self

    def cuda(self, device: Optional[Union[int, device, str]] = None, non_blocking: bool = False):
        return self.to(device="cuda" if device is None else device, non_blocking=non_blocking)

    def cpu(self, non_blocking: bool = False):
        return self.to(device="cpu", non_blocking=non_blocking)

    def xpu(self, non_blocking: bool = False):
        return self.to(device="xpu", non_blocking=non_blocking)

    @overload
    def to(
        self: T,
        device: Optional[Union[int, device]] = ...,
        dtype: Optional[Union[dtype, str]] = ...,
        non_blocking: bool = ...,
    ) -> T: ...

    @overload
    def to(self: T, dtype: Union[dtype, str], non_blocking: bool = ...) -> T: ...

    @overload
    def to(self: T, tensor: Tensor, non_blocking: bool = ...) -> T: ...

    def to(self, *args, **kwargs):
        device, dtype, non_blocking, convert_to_format = torch._C._nn._parse_to(*args, **kwargs)

        if device is not None and device.type in ["cuda", "cpu", "xpu"] and not self.bnb_quantized:
            return self._quantize(device)
        else:
            if self.quant_state is not None:
                self.quant_state.to(device)

            new_param = Params4bit(
                super().to(device=device, dtype=dtype, non_blocking=non_blocking),
                requires_grad=self.requires_grad,
                quant_state=self.quant_state,
                blocksize=self.blocksize,
                compress_statistics=self.compress_statistics,
                quant_type=self.quant_type,
                quant_storage=self.quant_storage,
            )

            return new_param


class Linear4bit(nn.Linear):
    """
    This class is the base module for the 4-bit quantization algorithm presented in [QLoRA](https://arxiv.org/abs/2305.14314).
    QLoRA 4-bit linear layers uses blockwise k-bit quantization under the hood, with the possibility of selecting various
    compute datatypes such as FP4 and NF4.

    In order to quantize a linear layer one should first load the original fp16 / bf16 weights into
    the Linear4bit module, then call `quantized_module.to("cuda")` to quantize the fp16 / bf16 weights.

    Example:

    ```python
    import torch
    import torch.nn as nn

    import bitsandbytes as bnb
    from bnb.nn import Linear4bit

    fp16_model = nn.Sequential(
        nn.Linear(64, 64),
        nn.Linear(64, 64)
    )

    quantized_model = nn.Sequential(
        Linear4bit(64, 64),
        Linear4bit(64, 64)
    )

    quantized_model.load_state_dict(fp16_model.state_dict())
    quantized_model = quantized_model.to(0) # Quantization happens here
    ```
    """

    def __init__(
        self,
        input_features,
        output_features,
        bias=True,
        compute_dtype=None,
        compress_statistics=True,
        quant_type="fp4",
        quant_storage=torch.uint8,
        device=None,
    ):
        """
        Initialize Linear4bit class.

        Args:
            input_features (`str`):
                Number of input features of the linear layer.
            output_features (`str`):
                Number of output features of the linear layer.
            bias (`bool`, defaults to `True`):
                Whether the linear class uses the bias term as well.
        """
        super().__init__(input_features, output_features, bias, device)
        self.weight = Params4bit(
            self.weight.data,
            requires_grad=False,
            compress_statistics=compress_statistics,
            quant_type=quant_type,
            quant_storage=quant_storage,
            module=self,
        )
        # self.persistent_buffers = []  # TODO consider as way to save quant state
        self.compute_dtype = compute_dtype
        self.compute_type_is_set = False
        self.ipex_linear_is_set = False
        self.quant_state = None
        self.quant_storage = quant_storage

    def set_compute_type(self, x):
        if x.dtype in [torch.float32, torch.bfloat16]:
            # the input is in a dtype that is safe to compute in, we switch
            # to this type for speed and stability
            self.compute_dtype = x.dtype
        elif x.dtype == torch.float16:
            # we take the compoute dtype passed into the layer
            if self.compute_dtype == torch.float32 and (x.numel() == x.shape[-1]):
                # single batch inference with input torch.float16 and compute_dtype float32 -> slow inference when it could be fast
                # warn the user about this
                warnings.warn(
                    "Input type into Linear4bit is torch.float16, but bnb_4bit_compute_dtype=torch.float32 (default). This will lead to slow inference.",
                )
                warnings.filterwarnings("ignore", message=".*inference.")
            if self.compute_dtype == torch.float32 and (x.numel() != x.shape[-1]):
                warnings.warn(
                    "Input type into Linear4bit is torch.float16, but bnb_4bit_compute_dtype=torch.float32 (default). This will lead to slow inference or training speed.",
                )
                warnings.filterwarnings("ignore", message=".*inference or training")

    def _save_to_state_dict(self, destination, prefix, keep_vars):
        """
        save weight and bias,
        then fill state_dict with components of quant_state
        """
        if (
            getattr(self.weight, "quant_state", None) is not None
            and getattr(self.weight.quant_state, "ipex", False)
        ):
            if self.weight.device.type == "cpu":
                original_weight = torch.ops.ipex_prepack.woq_linear_unpack_weight(
                    self.weight, "nf4", self.weight.quant_state.shape, 2
                )
                self.weight.data = original_weight.data
                self.weight.quant_state.ipex = False
            elif self.weight.device.type == "xpu":
                self.weight.data = self.weight.data.reshape(1, -1)

        super()._save_to_state_dict(destination, prefix, keep_vars)  # saving weight and bias

        if getattr(self.weight, "quant_state", None) is not None:
            for k, v in self.weight.quant_state.as_dict(packed=True).items():
                destination[prefix + "weight." + k] = v if keep_vars else v.detach()

    def set_ipex_linear(self, x: torch.Tensor):
        if (
            (x.device.type in ("cpu", "xpu"))
            and not getattr(self.weight.quant_state, "ipex", False)
            and self.weight.quant_state.shape[1] % self.weight.quant_state.blocksize == 0
            and self.weight.quant_state.quant_type == "nf4"
<<<<<<< HEAD
            and not self.training
=======
>>>>>>> cd3cb681
            and x.requires_grad == False
        ):
            enable_ipex_fusion(self)

    def forward(self, x: torch.Tensor):
        # Check if ipex fusion can be used
        if not self.ipex_linear_is_set:
            self.set_ipex_linear(x)
            self.ipex_linear_is_set = True

        # weights are cast automatically as Int8Params, but the bias has to be cast manually
        if self.bias is not None and self.bias.dtype != x.dtype:
            self.bias.data = self.bias.data.to(x.dtype)

        if getattr(self.weight, "quant_state", None) is None:
            if getattr(self, "quant_state", None) is not None:
                # the quant state got lost when the parameter got converted. This happens for example for fsdp
                # since we registered the module, we can recover the state here
                assert self.weight.shape[1] == 1
                if not isinstance(self.weight, Params4bit):
                    self.weight = Params4bit(self.weight, quant_storage=self.quant_storage, bnb_quantized=True)
                self.weight.quant_state = self.quant_state
            else:
                print(
                    "FP4 quantization state not initialized. Please call .cuda() or .to(device) on the LinearFP4 layer first.",
                )
        if not self.compute_type_is_set:
            self.set_compute_type(x)
            self.compute_type_is_set = True

        inp_dtype = x.dtype
        if self.compute_dtype is not None:
            x = x.to(self.compute_dtype)

        bias = None if self.bias is None else self.bias.to(self.compute_dtype)
        if getattr(self.weight.quant_state, "ipex", False):
            out = bnb.matmul_4bit(x, self.weight, bias=bias, quant_state=self.weight.quant_state)
        else:
            out = bnb.matmul_4bit(x, self.weight.t(), bias=bias, quant_state=self.weight.quant_state)


        out = out.to(inp_dtype)

        return out


class LinearFP4(Linear4bit):
    """
    Implements the FP4 data type.
    """

    def __init__(
        self,
        input_features,
        output_features,
        bias=True,
        compute_dtype=None,
        compress_statistics=True,
        quant_storage=torch.uint8,
        device=None,
    ):
        """
        Args:
            input_features (`str`):
                Number of input features of the linear layer.
            output_features (`str`):
                Number of output features of the linear layer.
            bias (`bool`, defaults to `True`):
                Whether the linear class uses the bias term as well.
        """
        super().__init__(
            input_features,
            output_features,
            bias,
            compute_dtype,
            compress_statistics,
            "fp4",
            quant_storage,
            device,
        )


class LinearNF4(Linear4bit):
    """Implements the NF4 data type.

    Constructs a quantization data type where each bin has equal area under a standard normal distribution N(0, 1) that
    is normalized into the range [-1, 1].

    For more information read the paper: QLoRA: Efficient Finetuning of Quantized LLMs (https://arxiv.org/abs/2305.14314)

    Implementation of the NF4 data type in bitsandbytes can be found in the `create_normal_map` function in
    the `functional.py` file: https://github.com/TimDettmers/bitsandbytes/blob/main/bitsandbytes/functional.py#L236.
    """

    def __init__(
        self,
        input_features,
        output_features,
        bias=True,
        compute_dtype=None,
        compress_statistics=True,
        quant_storage=torch.uint8,
        device=None,
    ):
        """
        Args:
            input_features (`str`):
                Number of input features of the linear layer.
            output_features (`str`):
                Number of output features of the linear layer.
            bias (`bool`, defaults to `True`):
                Whether the linear class uses the bias term as well.
        """
        super().__init__(
            input_features,
            output_features,
            bias,
            compute_dtype,
            compress_statistics,
            "nf4",
            quant_storage,
            device,
        )


class Int8Params(torch.nn.Parameter):
    def __new__(
        cls,
        data=None,
        requires_grad=True,
        has_fp16_weights=False,
        CB=None,
        SCB=None,
    ):
        if data is None:
            data = torch.empty(0)
        obj = torch.Tensor._make_subclass(cls, data, requires_grad)
        obj.CB = CB
        obj.SCB = SCB
        obj.has_fp16_weights = has_fp16_weights
        return obj

    def cuda(self, device):
        if self.has_fp16_weights:
            return super().cuda(device)
        else:
            # we store the 8-bit rows-major weight
            # we convert this weight to the turning/ampere weight during the first inference pass
            B = self.data.contiguous().half().cuda(device)
            CB, CBt, SCB, SCBt, coo_tensorB = bnb.functional.double_quant(B)
            del CBt
            del SCBt
            self.data = CB
            self.CB = CB
            self.SCB = SCB

        return self

    def __deepcopy__(self, memo):
        # adjust this if new arguments are added to the constructor
        new_instance = type(self).__new__(
            type(self),
            data=copy.deepcopy(self.data, memo),
            requires_grad=self.requires_grad,
            has_fp16_weights=self.has_fp16_weights,
            CB=copy.deepcopy(self.CB, memo),
            SCB=copy.deepcopy(self.SCB, memo),
        )
        return new_instance

    def cpu(self):
        # we store the 8-bit rows-major weight
        B = self.data.contiguous().bfloat16().cpu()
        CB, CBt, SCB, SCBt, coo_tensorB = bnb.functional.double_quant(B)
        if CBt is not None:
            del CBt
        if SCBt is not None:
            del SCBt
        self.data = CB
        self.CB = CB
        self.SCB = SCB
        return self

    def xpu(self):
        # we store the 8-bit rows-major weight
        B = self.data.contiguous().bfloat16().xpu()
        CB, CBt, SCB, SCBt, coo_tensorB = bnb.functional.double_quant(B)
        if CBt is not None:
            del CBt
        if SCBt is not None:
            del SCBt
        self.data = CB
        self.CB = CB
        self.SCB = SCB
        return self

    @overload
    def to(
        self: T,
        device: Optional[Union[int, device]] = ...,
        dtype: Optional[Union[dtype, str]] = ...,
        non_blocking: bool = ...,
    ) -> T: ...

    @overload
    def to(self: T, dtype: Union[dtype, str], non_blocking: bool = ...) -> T: ...

    @overload
    def to(self: T, tensor: Tensor, non_blocking: bool = ...) -> T: ...

    def to(self, *args, **kwargs):
        device, dtype, non_blocking, convert_to_format = torch._C._nn._parse_to(*args, **kwargs)

        if device.type == "cuda" and self.data.device.type == "cpu":
            return self.cuda(device)
        elif device.type == "cpu":
            if self.data.dtype == torch.int8:
                self.CB = self.data
                return self
            else:
                return self.cpu()
        elif device.type == "xpu":
            if self.data.dtype == torch.int8:
                self.CB = self.data
                return self
            else:
                return self.xpu()
        else:
            new_param = Int8Params(
                super().to(device=device, dtype=dtype, non_blocking=non_blocking),
                requires_grad=self.requires_grad,
                has_fp16_weights=self.has_fp16_weights,
            )
            new_param.CB = self.CB
            new_param.SCB = self.SCB

            return new_param


def maybe_rearrange_weight(state_dict, prefix, local_metadata, strict, missing_keys, unexpected_keys, error_msgs):
    weight = state_dict.get(f"{prefix}weight")
    if weight is None:
        # if the state dict has no weights for this layer (e.g., LoRA finetuning), do nothing
        return
    weight_format = state_dict.pop(f"{prefix}weight_format", "row")

    if isinstance(weight_format, torch.Tensor):
        weight_format = weight_format.item()

    # For new weights format storage type, we explicitly check
    # if weights_format is on the mapping
    if isinstance(weight_format, int) and weight_format not in INVERSE_LINEAR_8BIT_WEIGHTS_FORMAT_MAPPING:
        raise ValueError(f"Expected supported weight format - got {weight_format}")
    elif isinstance(weight_format, int) and weight_format in INVERSE_LINEAR_8BIT_WEIGHTS_FORMAT_MAPPING:
        weight_format = INVERSE_LINEAR_8BIT_WEIGHTS_FORMAT_MAPPING[weight_format]

    if weight_format != "row":
        tile_indices = get_tile_inds(weight_format, weight.device)
        state_dict[f"{prefix}weight"] = undo_layout(weight, tile_indices)


class Linear8bitLt(nn.Linear):
    """
    This class is the base module for the [LLM.int8()](https://arxiv.org/abs/2208.07339) algorithm.
    To read more about it, have a look at the paper.

    In order to quantize a linear layer one should first load the original fp16 / bf16 weights into
    the Linear8bitLt module, then call `int8_module.to("cuda")` to quantize the fp16 weights.

    Example:

    ```python
    import torch
    import torch.nn as nn

    import bitsandbytes as bnb
    from bnb.nn import Linear8bitLt

    fp16_model = nn.Sequential(
        nn.Linear(64, 64),
        nn.Linear(64, 64)
    )

    int8_model = nn.Sequential(
        Linear8bitLt(64, 64, has_fp16_weights=False),
        Linear8bitLt(64, 64, has_fp16_weights=False)
    )

    int8_model.load_state_dict(fp16_model.state_dict())
    int8_model = int8_model.to(0) # Quantization happens here
    ```
    """

    def __init__(
        self,
        input_features: int,
        output_features: int,
        bias=True,
        has_fp16_weights=True,
        memory_efficient_backward=False,
        threshold=0.0,
        index=None,
        device=None,
    ):
        """
        Initialize Linear8bitLt class.

        Args:
            input_features (`int`):
                Number of input features of the linear layer.
            output_features (`int`):
                Number of output features of the linear layer.
            bias (`bool`, defaults to `True`):
                Whether the linear class uses the bias term as well.
        """
        super().__init__(input_features, output_features, bias, device)
        assert not memory_efficient_backward, "memory_efficient_backward is no longer required and the argument is deprecated in 0.37.0 and will be removed in 0.39.0"
        self.state = bnb.MatmulLtState()
        self.index = index

        self.state.threshold = threshold
        self.state.has_fp16_weights = has_fp16_weights
        self.state.memory_efficient_backward = memory_efficient_backward
        if threshold > 0.0 and not has_fp16_weights:
            self.state.use_pool = True

        self.weight = Int8Params(self.weight.data, has_fp16_weights=has_fp16_weights, requires_grad=has_fp16_weights)
        self._register_load_state_dict_pre_hook(maybe_rearrange_weight)

    def _save_to_state_dict(self, destination, prefix, keep_vars):
        super()._save_to_state_dict(destination, prefix, keep_vars)

        # we only need to save SCB as extra data, because CB for quantized weights is already stored in weight.data
        scb_name = "SCB"

        # case 1: .cuda was called, SCB is in self.weight
        param_from_weight = getattr(self.weight, scb_name)
        # case 2: self.init_8bit_state was called, SCB is in self.state
        param_from_state = getattr(self.state, scb_name)
        # case 3: SCB is in self.state, weight layout reordered after first forward()
        layout_reordered = self.state.CxB is not None

        key_name = prefix + f"{scb_name}"
        format_name = prefix + "weight_format"

        if not self.state.has_fp16_weights:
            if param_from_weight is not None:
                destination[key_name] = param_from_weight if keep_vars else param_from_weight.detach()
                destination[format_name] = torch.tensor(0, dtype=torch.uint8)
            elif param_from_state is not None and not layout_reordered:
                destination[key_name] = param_from_state if keep_vars else param_from_state.detach()
                destination[format_name] = torch.tensor(0, dtype=torch.uint8)
            elif param_from_state is not None:
                destination[key_name] = param_from_state if keep_vars else param_from_state.detach()
                weights_format = self.state.formatB
                # At this point `weights_format` is an str
                if weights_format not in LINEAR_8BIT_WEIGHTS_FORMAT_MAPPING:
                    raise ValueError(f"Unrecognized weights format {weights_format}")

                weights_format = LINEAR_8BIT_WEIGHTS_FORMAT_MAPPING[weights_format]

                destination[format_name] = torch.tensor(weights_format, dtype=torch.uint8)

    def _load_from_state_dict(
        self,
        state_dict,
        prefix,
        local_metadata,
        strict,
        missing_keys,
        unexpected_keys,
        error_msgs,
    ):
        super()._load_from_state_dict(
            state_dict,
            prefix,
            local_metadata,
            strict,
            missing_keys,
            unexpected_keys,
            error_msgs,
        )
        unexpected_copy = list(unexpected_keys)

        for key in unexpected_copy:
            input_name = key[len(prefix) :]
            if input_name == "SCB":
                if self.weight.SCB is None:
                    # buffers not yet initialized, can't access them directly without quantizing first
                    raise RuntimeError(
                        "Loading a quantized checkpoint into non-quantized Linear8bitLt is "
                        "not supported. Please call module.cuda() before module.load_state_dict()",
                    )

                input_param = state_dict[key]
                self.weight.SCB.copy_(input_param)

                if self.state.SCB is not None:
                    self.state.SCB = self.weight.SCB

                unexpected_keys.remove(key)

    def init_8bit_state(self):
        self.state.CB = self.weight.CB
        self.state.SCB = self.weight.SCB
        self.weight.CB = None
        self.weight.SCB = None

    def forward(self, x: torch.Tensor):
        self.state.is_training = self.training
        if self.weight.CB is not None:
            self.init_8bit_state()

        # weights are cast automatically as Int8Params, but the bias has to be cast manually
        if self.bias is not None and self.bias.dtype != x.dtype:
            self.bias.data = self.bias.data.to(x.dtype)

        out = bnb.matmul(x, self.weight, bias=self.bias, state=self.state)

        if not self.state.has_fp16_weights:
            if self.state.CB is not None and self.state.CxB is not None:
                # we converted 8-bit row major to turing/ampere format in the first inference pass
                # we no longer need the row-major weight
                del self.state.CB
                self.weight.data = self.state.CxB
        return out


class OutlierAwareLinear(nn.Linear):
    def __init__(self, input_features, output_features, bias=True, device=None):
        super().__init__(input_features, output_features, bias, device)
        self.outlier_dim = None
        self.is_quantized = False

    def forward_with_outliers(self, x, outlier_idx):
        raise NotImplementedError("Please override the `forward_with_outliers(self, x, outlier_idx)` function")

    def quantize_weight(self, w, outlier_idx):
        raise NotImplementedError("Please override the `quantize_weights(self, w, outlier_idx)` function")

    def forward(self, x):
        if self.outlier_dim is None:
            tracer = OutlierTracer.get_instance()
            if not tracer.is_initialized():
                print("Please use OutlierTracer.initialize(model) before using the OutlierAwareLinear layer")
            outlier_idx = tracer.get_outliers(self.weight)
            # print(outlier_idx, tracer.get_hvalue(self.weight))
            self.outlier_dim = outlier_idx

        if not self.is_quantized:
            w = self.quantize_weight(self.weight, self.outlier_dim)
            self.weight.data.copy_(w)
            self.is_quantized = True


class SwitchBackLinearBnb(nn.Linear):
    def __init__(
        self,
        input_features,
        output_features,
        bias=True,
        has_fp16_weights=True,
        memory_efficient_backward=False,
        threshold=0.0,
        index=None,
        device=None,
    ):
        super().__init__(input_features, output_features, bias, device)
        self.state = bnb.MatmulLtState()
        self.index = index

        self.state.threshold = threshold
        self.state.has_fp16_weights = has_fp16_weights
        self.state.memory_efficient_backward = memory_efficient_backward
        if threshold > 0.0 and not has_fp16_weights:
            self.state.use_pool = True

        self.weight = Int8Params(self.weight.data, has_fp16_weights=has_fp16_weights, requires_grad=has_fp16_weights)

    def init_8bit_state(self):
        self.state.CB = self.weight.CB
        self.state.SCB = self.weight.SCB
        self.weight.CB = None
        self.weight.SCB = None

    def forward(self, x):
        self.state.is_training = self.training

        if self.weight.CB is not None:
            self.init_8bit_state()

        out = bnb.matmul_mixed(x.half(), self.weight.half(), bias=None, state=self.state) + self.bias<|MERGE_RESOLUTION|>--- conflicted
+++ resolved
@@ -474,10 +474,7 @@
             and not getattr(self.weight.quant_state, "ipex", False)
             and self.weight.quant_state.shape[1] % self.weight.quant_state.blocksize == 0
             and self.weight.quant_state.quant_type == "nf4"
-<<<<<<< HEAD
             and not self.training
-=======
->>>>>>> cd3cb681
             and x.requires_grad == False
         ):
             enable_ipex_fusion(self)
@@ -513,11 +510,7 @@
             x = x.to(self.compute_dtype)
 
         bias = None if self.bias is None else self.bias.to(self.compute_dtype)
-        if getattr(self.weight.quant_state, "ipex", False):
-            out = bnb.matmul_4bit(x, self.weight, bias=bias, quant_state=self.weight.quant_state)
-        else:
-            out = bnb.matmul_4bit(x, self.weight.t(), bias=bias, quant_state=self.weight.quant_state)
-
+        out = bnb.matmul_4bit(x, self.weight.t(), bias=bias, quant_state=self.weight.quant_state)
 
         out = out.to(inp_dtype)
 
