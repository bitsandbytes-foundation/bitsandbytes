--- conflicted
+++ resolved
@@ -15,6 +15,8 @@
 from bitsandbytes.functional import QuantState
 from bitsandbytes.optim import GlobalOptimManager
 from bitsandbytes.utils import OutlierTracer
+
+from bitsandbytes.cextension import HIP_ENVIRONMENT
 
 T = TypeVar("T", bound="torch.nn.Module")
 
@@ -205,34 +207,23 @@
 
 
 class Params4bit(torch.nn.Parameter):
-    # Remark: change blocksize to 128 for AMD gpu
     def __new__(
-<<<<<<< HEAD
-            cls,
-            data: Optional[torch.Tensor] = None,
-            requires_grad=True,
-            quant_state: QuantState = None,
-            blocksize: int = 128,
-            compress_statistics: bool = True,
-            quant_type: str = 'fp4',
-            quant_storage: torch.dtype = torch.uint8,
-            module: Optional["Linear4bit"] = None,
-            bnb_quantized: bool = False
-=======
         cls,
         data: Optional[torch.Tensor] = None,
         requires_grad=False,  # quantized weights should be frozen by default
         quant_state: Optional[QuantState] = None,
-        blocksize: int = 64,
+        blocksize: int = None,
         compress_statistics: bool = True,
         quant_type: str = "fp4",
         quant_storage: torch.dtype = torch.uint8,
         module: Optional["Linear4bit"] = None,
         bnb_quantized: bool = False,
->>>>>>> fd9d072e
     ) -> "Params4bit":
         if data is None:
             data = torch.empty(0)
+        
+        if blocksize is None:
+            blocksize = 64 if not HIP_ENVIRONMENT else 128
 
         self = torch.Tensor._make_subclass(cls, data, requires_grad)
         self.blocksize = blocksize
