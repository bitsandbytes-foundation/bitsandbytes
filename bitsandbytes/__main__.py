import os
import sys
import shlex
import subprocess

from warnings import warn
from typing import Tuple
from os.path import isdir

import torch

HEADER_WIDTH = 60

def execute_and_return(command_string: str) -> Tuple[str, str]:
    def _decode(subprocess_err_out_tuple):
        return tuple(
            to_decode.decode("UTF-8").strip()
            for to_decode in subprocess_err_out_tuple
        )

    def execute_and_return_decoded_std_streams(command_string):
        return _decode(
            subprocess.Popen(
                shlex.split(command_string),
                stdout=subprocess.PIPE,
                stderr=subprocess.PIPE,
            ).communicate()
        )

    std_out, std_err = execute_and_return_decoded_std_streams(command_string)
    return std_out, std_err

def find_file_recursive(folder, filename):
    cmd = f'find {folder} -name {filename}'
    out, err = execute_and_return(cmd)
    if len(err) > 0:
        raise RuntimeError('Something when wrong when trying to find file. Maybe you do not have a linux system?')

    return out


def generate_bug_report_information():
    print_header("")
    print_header("BUG REPORT INFORMATION")
    print_header("")
    print('')

    if 'CONDA_PREFIX' in os.environ:
        paths = find_file_recursive(os.environ['CONDA_PREFIX'], '*cuda*so')
        print_header("ANACONDA CUDA PATHS")
        print(paths)
        print('')
    if isdir('/usr/local/'):
        paths = find_file_recursive('/usr/local', '*cuda*so')
        print_header("/usr/local CUDA PATHS")
        print(paths)
        print('')

    if isdir(os.getcwd()):
        paths = find_file_recursive(os.getcwd(), '*cuda*so')
        print_header("WORKING DIRECTORY CUDA PATHS")
        print(paths)
        print('')

    print_header("LD_LIBRARY CUDA PATHS")
<<<<<<< HEAD
    lib_path = os.environ.get('LD_LIBRARY_PATH', '').strip()
    for path in set(lib_path.split(':')):
        try:
            if isdir(path):
                print_header(f"{path} CUDA PATHS")
                paths = find_file_recursive(path, '*cuda*so')
                print(paths)
        except:
            print(f'Could not read LD_LIBRARY_PATH: {path}')
=======
    if 'LD_LIBRARY_PATH' in os.environ:
        lib_path = os.environ['LD_LIBRARY_PATH'].strip()
        for path in set(lib_path.split(':')):
            try:
                if isdir(path):
                    print_header(f"{path} CUDA PATHS")
                    paths = find_file_recursive(path, '*cuda*so')
                    print(paths)
            except:
                print(f'Could not read LD_LIBRARY_PATH: {path}')
>>>>>>> f63abb5a
    print('')





def print_header(
    txt: str, width: int = HEADER_WIDTH, filler: str = "+"
) -> None:
    txt = f" {txt} " if txt else ""
    print(txt.center(width, filler))


def print_debug_info() -> None:
    print(
        "\nAbove we output some debug information. Please provide this info when "
        f"creating an issue via {PACKAGE_GITHUB_URL}/issues/new/choose ...\n"
    )


generate_bug_report_information()


from . import COMPILED_WITH_CUDA, PACKAGE_GITHUB_URL
from .cuda_setup.env_vars import to_be_ignored
from .cuda_setup.main import get_compute_capabilities


print_header("OTHER")
print(f"COMPILED_WITH_CUDA = {COMPILED_WITH_CUDA}")
<<<<<<< HEAD
if COMPILED_WITH_CUDA:
    cuda = get_cuda_lib_handle()
    print(f"COMPUTE_CAPABILITIES_PER_GPU = {get_compute_capabilities(cuda)}")
=======
print(f"COMPUTE_CAPABILITIES_PER_GPU = {get_compute_capabilities()}")
>>>>>>> f63abb5a
print_header("")
print_header("DEBUG INFO END")
print_header("")
print(
    """
Running a quick check that:
    + library is importable
    + CUDA function is callable
"""
)
print("\nWARNING: Please be sure to sanitize sensible info from any such env vars!\n")

try:
    from bitsandbytes.optim import Adam

    p = torch.nn.Parameter(torch.rand(10, 10).cuda())
    a = torch.rand(10, 10).cuda()

    p1 = p.data.sum().item()

    adam = Adam([p])

    out = a * p
    loss = out.sum()
    loss.backward()
    adam.step()

    p2 = p.data.sum().item()

    assert p1 != p2
    print("SUCCESS!")
    print("Installation was successful!")
    sys.exit(0)

except ImportError:
    print()
    warn(
        f"WARNING: {__package__} is currently running as CPU-only!\n"
        "Therefore, 8-bit optimizers and GPU quantization are unavailable.\n\n"
        f"If you think that this is so erroneously,\nplease report an issue!"
    )
    print_debug_info()
    sys.exit(0)
except Exception as e:
    print(e)
    print_debug_info()
    sys.exit(1)
<|MERGE_RESOLUTION|>--- conflicted
+++ resolved
@@ -63,17 +63,6 @@
         print('')
 
     print_header("LD_LIBRARY CUDA PATHS")
-<<<<<<< HEAD
-    lib_path = os.environ.get('LD_LIBRARY_PATH', '').strip()
-    for path in set(lib_path.split(':')):
-        try:
-            if isdir(path):
-                print_header(f"{path} CUDA PATHS")
-                paths = find_file_recursive(path, '*cuda*so')
-                print(paths)
-        except:
-            print(f'Could not read LD_LIBRARY_PATH: {path}')
-=======
     if 'LD_LIBRARY_PATH' in os.environ:
         lib_path = os.environ['LD_LIBRARY_PATH'].strip()
         for path in set(lib_path.split(':')):
@@ -84,7 +73,6 @@
                     print(paths)
             except:
                 print(f'Could not read LD_LIBRARY_PATH: {path}')
->>>>>>> f63abb5a
     print('')
 
 
@@ -115,13 +103,9 @@
 
 print_header("OTHER")
 print(f"COMPILED_WITH_CUDA = {COMPILED_WITH_CUDA}")
-<<<<<<< HEAD
 if COMPILED_WITH_CUDA:
     cuda = get_cuda_lib_handle()
     print(f"COMPUTE_CAPABILITIES_PER_GPU = {get_compute_capabilities(cuda)}")
-=======
-print(f"COMPUTE_CAPABILITIES_PER_GPU = {get_compute_capabilities()}")
->>>>>>> f63abb5a
 print_header("")
 print_header("DEBUG INFO END")
 print_header("")
