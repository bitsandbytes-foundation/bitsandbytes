--- conflicted
+++ resolved
@@ -120,17 +120,12 @@
         hip_major, hip_minor = map(int, torch.version.hip.split(".")[0:2])
         HIP_ENVIRONMENT, BNB_HIP_VERSION = True, hip_major * 100 + hip_minor
         BNB_HIP_VERSION_SHORT = f"{hip_major}{hip_minor}"
-<<<<<<< HEAD
         BNB_BACKEND = "ROCM"
     else:
         HIP_ENVIRONMENT, BNB_HIP_VERSION = False, 0
         BNB_HIP_VERSION_SHORT = ""
         BNB_BACKEND = "CUDA"
-=======
-    else:
-        HIP_ENVIRONMENT, BNB_HIP_VERSION = False, 0
-        BNB_HIP_VERSION_SHORT = ""
->>>>>>> 18668d29
+
     lib = get_native_library()
 except Exception as e:
     lib = None
