--- conflicted
+++ resolved
@@ -302,29 +302,9 @@
             "You can install ipex by running `pip install intel_extension_for_pytorch`to get better performance if you use the Intel CPU.",
         )
 except Exception as e:
-<<<<<<< HEAD
-    lib = None
     if not ipex_xpu:
-        logger.error(
-            f"Could not load bitsandbytes native library: {e}. If you use Intel CPU or XPU, please pip install intel_extension_for_pytorch by following the instruction in https://pytorch-extension.intel.com/installation.\n",
-            exc_info=True,
-        )
-        if torch.cuda.is_available():
-            logger.warning(
-                """
-    CUDA Setup failed despite CUDA being available. Please run the following command to get more information:
-
-    python -m bitsandbytes
-
-    Inspect the output of the command and see if you can locate CUDA libraries. You might need to add them
-    to your LD_LIBRARY_PATH. If you suspect a bug, please take the information from python -m bitsandbytes
-    and open an issue at: https://github.com/bitsandbytes-foundation/bitsandbytes/issues
-    """,
-            )
-=======
-    error_msg = str(e)
-    logger.error(f"bitsandbytes library load error: {error_msg}\n", exc_info=True)
+        error_msg = str(e)
+        logger.error(f"bitsandbytes library load error: {error_msg}\n", exc_info=True)
 
     # create a mock with error messaging as fallback
-    lib = ErrorHandlerMockBNBNativeLibrary(error_msg)
->>>>>>> 4fb52dc6
+    lib = ErrorHandlerMockBNBNativeLibrary(error_msg)