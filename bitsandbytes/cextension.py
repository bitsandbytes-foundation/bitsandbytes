--- conflicted
+++ resolved
@@ -290,15 +290,11 @@
             raise RuntimeError(f"Configured {BNB_BACKEND} binary not found at {cuda_binary_path}")
 
         binary_path = cuda_binary_path
-<<<<<<< HEAD
     elif is_npu_available():
         binary_path = PACKAGE_DIR / f"libbitsandbytes_npu{DYNAMIC_LIBRARY_SUFFIX}"
-=======
-
     if torch._C._has_xpu:
         binary_path = PACKAGE_DIR / f"libbitsandbytes_xpu{DYNAMIC_LIBRARY_SUFFIX}"
 
->>>>>>> 63f538a4
     logger.debug(f"Loading bitsandbytes native library from: {binary_path}")
 
     # Try to load the library - any errors will propagate up
@@ -317,22 +313,14 @@
 if torch.version.hip:
     HIP_ENVIRONMENT = True
     BNB_BACKEND = "ROCm"
+elif is_npu_available():
+    BNB_BACKEND = "NPU"
 elif torch.cuda.is_available():
     BNB_BACKEND = "CUDA"
 elif torch._C._has_xpu:
     BNB_BACKEND = "XPU"
 
 try:
-<<<<<<< HEAD
-    if torch.version.hip:
-        HIP_ENVIRONMENT, BNB_BACKEND = True, "ROCm"
-    elif is_npu_available():
-        HIP_ENVIRONMENT, BNB_BACKEND = False, "NPU"
-    else:
-        HIP_ENVIRONMENT, BNB_BACKEND = False, "CUDA"
-
-=======
->>>>>>> 63f538a4
     lib = get_native_library()
 except Exception as e:
     if BNB_BACKEND in ("CPU", "XPU"):
