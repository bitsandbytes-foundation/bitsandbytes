--- conflicted
+++ resolved
@@ -1,5 +1,4 @@
 import ctypes as ct
-import os
 import torch
 
 from pathlib import Path
@@ -10,42 +9,13 @@
     binary_path = package_dir / "libbitsandbytes_mps.dylib"
     lib = ct.cdll.LoadLibrary(binary_path)
     COMPILED_WITH_CUDA = False
-<<<<<<< HEAD
-else:
+elif torch.cuda.is_available():
     from bitsandbytes.cuda_setup.main import CUDASetup
 
     setup = CUDASetup.get_instance()
     if setup.initialized != True:
         setup.run_cuda_setup()
 
-    lib = setup.lib
-    try:
-        if lib is None and torch.cuda.is_available():
-            CUDASetup.get_instance().generate_instructions()
-            CUDASetup.get_instance().print_log_stack()
-            raise RuntimeError('''
-            CUDA Setup failed despite GPU being available. Please run the following command to get more information:
-
-            python -m bitsandbytes
-
-            Inspect the output of the command and see if you can locate CUDA libraries. You might need to add them
-            to your LD_LIBRARY_PATH. If you suspect a bug, please take the information from python -m bitsandbytes
-            and open an issue at: https://github.com/TimDettmers/bitsandbytes/issues''')
-        lib.cadam32bit_grad_fp32 # runs on an error if the library could not be found -> COMPILED_WITH_CUDA=False
-        lib.get_context.restype = ct.c_void_p
-        lib.get_cusparse.restype = ct.c_void_p
-        lib.cget_managed_ptr.restype = ct.c_void_p
-        COMPILED_WITH_CUDA = True
-    except AttributeError as ex:
-        warn("The installed version of bitsandbytes was compiled without GPU support. "
-            "8-bit optimizers, 8-bit multiplication, and GPU quantization are unavailable.")
-        COMPILED_WITH_CUDA = False
-        print(str(ex))
-=======
-    print(str(ex))
-
-
 # print the setup details after checking for errors so we do not print twice
 #if 'BITSANDBYTES_NOWELCOME' not in os.environ or str(os.environ['BITSANDBYTES_NOWELCOME']) == '0':
-    #setup.print_log_stack()
->>>>>>> f63abb5a
+    #setup.print_log_stack()