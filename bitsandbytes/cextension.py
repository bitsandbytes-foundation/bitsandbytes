"""
extract factors the build is dependent on:
[X] compute capability
    [ ] TODO: Q - What if we have multiple GPUs of different makes?
- CUDA version
- Software:
    - CPU-only: only CPU quantization functions (no optimizer, no matrix multiple)
    - CuBLAS-LT: full-build 8-bit optimizer
    - no CuBLAS-LT: no 8-bit matrix multiplication (`nomatmul`)

evaluation:
    - if paths faulty, return meaningful error
    - else:
        - determine CUDA version
        - determine capabilities
        - based on that set the default path
"""

import ctypes as ct
import logging
import os
from pathlib import Path

import torch

from bitsandbytes.consts import DYNAMIC_LIBRARY_SUFFIX, PACKAGE_DIR
from bitsandbytes.cuda_specs import CUDASpecs, get_cuda_specs

logger = logging.getLogger(__name__)


def get_cuda_bnb_library_path(cuda_specs: CUDASpecs) -> Path:
    """
    Get the disk path to the CUDA BNB native library specified by the
    given CUDA specs, taking into account the `BNB_CUDA_VERSION` override environment variable.

    The library is not guaranteed to exist at the returned path.
    """
    library_name = f"libbitsandbytes_cuda{cuda_specs.cuda_version_string}"
    if not cuda_specs.has_cublaslt:
        # if not has_cublaslt (CC < 7.5), then we have to choose _nocublaslt
        library_name += "_nocublaslt"
    library_name = f"{library_name}{DYNAMIC_LIBRARY_SUFFIX}"

    override_value = os.environ.get("BNB_CUDA_VERSION")
    if override_value:
        library_name_stem, _, library_name_ext = library_name.rpartition(".")
        # `library_name_stem` will now be e.g. `libbitsandbytes_cuda118`;
        # let's remove any trailing numbers:
        library_name_stem = library_name_stem.rstrip("0123456789")
        # `library_name_stem` will now be e.g. `libbitsandbytes_cuda`;
        # let's tack the new version number and the original extension back on.
        library_name = f"{library_name_stem}{override_value}.{library_name_ext}"
        logger.warning(
            f"WARNING: BNB_CUDA_VERSION={override_value} environment variable detected; loading {library_name}.\n"
            "This can be used to load a bitsandbytes version that is different from the PyTorch CUDA version.\n"
            "If this was unintended set the BNB_CUDA_VERSION variable to an empty string: export BNB_CUDA_VERSION=\n"
            "If you use the manual override make sure the right libcudart.so is in your LD_LIBRARY_PATH\n"
            "For example by adding the following to your .bashrc: export LD_LIBRARY_PATH=$LD_LIBRARY_PATH:<path_to_cuda_dir/lib64\n",
        )

    return PACKAGE_DIR / library_name


class BNBNativeLibrary:
    _lib: ct.CDLL
    compiled_with_cuda = False

    def __init__(self, lib: ct.CDLL):
        self._lib = lib

    def __getattr__(self, item):
        return getattr(self._lib, item)


class CudaBNBNativeLibrary(BNBNativeLibrary):
    compiled_with_cuda = True

    def __init__(self, lib: ct.CDLL):
        super().__init__(lib)
        lib.get_context.restype = ct.c_void_p
        lib.get_cusparse.restype = ct.c_void_p
        lib.cget_managed_ptr.restype = ct.c_void_p


def get_native_library() -> BNBNativeLibrary:
    binary_path = PACKAGE_DIR / f"libbitsandbytes_cpu{DYNAMIC_LIBRARY_SUFFIX}"
    cuda_specs = get_cuda_specs()
    if cuda_specs:
        cuda_binary_path = get_cuda_bnb_library_path(cuda_specs)
        if cuda_binary_path.exists():
            binary_path = cuda_binary_path
        else:
            logger.warning("Could not find the bitsandbytes CUDA binary at %r", cuda_binary_path)
    logger.debug(f"Loading bitsandbytes native library from: {binary_path}")
    dll = ct.cdll.LoadLibrary(str(binary_path))

    if hasattr(dll, "get_context"):  # only a CUDA-built library exposes this
        return CudaBNBNativeLibrary(dll)

    logger.warning(
        "The installed version of bitsandbytes was compiled without GPU support. "
        "8-bit optimizers, 8-bit multiplication, and GPU quantization are unavailable.",
    )
    return BNBNativeLibrary(dll)


try:
<<<<<<< HEAD
    if lib is None and torch.cuda.is_available() :
        CUDASetup.get_instance().generate_instructions()
        CUDASetup.get_instance().print_log_stack()
        raise RuntimeError('''
        CUDA Setup failed despite GPU being available. Please run the following command to get more information:

        python -m bitsandbytes

        Inspect the output of the command and see if you can locate CUDA libraries. You might need to add them
        to your LD_LIBRARY_PATH. If you suspect a bug, please take the information from python -m bitsandbytes
        and open an issue at: https://github.com/TimDettmers/bitsandbytes/issues''')

    lib.cadam32bit_grad_fp32 # runs on an error if the library could not be found -> COMPILED_WITH_CUDA=False
    lib.get_context.restype = ct.c_void_p
    
    HIP_ENVIRONMENT = False
    if torch.version.cuda:
        lib.get_cusparse.restype = ct.c_void_p
    elif torch.version.hip:
        HIP_ENVIRONMENT = True
        lib.get_hipsparse.restype = ct.c_void_p

    lib.cget_managed_ptr.restype = ct.c_void_p
    COMPILED_WITH_CUDA = True
except AttributeError as ex:
    warn("The installed version of bitsandbytes was compiled without GPU support. "
        "8-bit optimizers, 8-bit multiplication, and GPU quantization are unavailable.")
    COMPILED_WITH_CUDA = False
    print(str(ex))


# print the setup details after checking for errors so we do not print twice
#if 'BITSANDBYTES_NOWELCOME' not in os.environ or str(os.environ['BITSANDBYTES_NOWELCOME']) == '0':
    #setup.print_log_stack()
=======
    lib = get_native_library()
except Exception as e:
    lib = None
    logger.error(f"Could not load bitsandbytes native library: {e}", exc_info=True)
    if torch.cuda.is_available():
        logger.warning(
            """
CUDA Setup failed despite CUDA being available. Please run the following command to get more information:

python -m bitsandbytes

Inspect the output of the command and see if you can locate CUDA libraries. You might need to add them
to your LD_LIBRARY_PATH. If you suspect a bug, please take the information from python -m bitsandbytes
and open an issue at: https://github.com/TimDettmers/bitsandbytes/issues
""",
        )
>>>>>>> fd9d072e
<|MERGE_RESOLUTION|>--- conflicted
+++ resolved
@@ -36,6 +36,8 @@
 
     The library is not guaranteed to exist at the returned path.
     """
+    if torch.version.hip:
+        return PACKAGE_DIR / f"libbitsandbytes_hip{DYNAMIC_LIBRARY_SUFFIX}"
     library_name = f"libbitsandbytes_cuda{cuda_specs.cuda_version_string}"
     if not cuda_specs.has_cublaslt:
         # if not has_cublaslt (CC < 7.5), then we have to choose _nocublaslt
@@ -79,7 +81,10 @@
     def __init__(self, lib: ct.CDLL):
         super().__init__(lib)
         lib.get_context.restype = ct.c_void_p
-        lib.get_cusparse.restype = ct.c_void_p
+        if torch.version.cuda:
+            lib.get_cusparse.restype = ct.c_void_p
+        elif torch.version.hip:
+            lib.get_hipsparse.restype = ct.c_void_p
         lib.cget_managed_ptr.restype = ct.c_void_p
 
 
@@ -106,43 +111,8 @@
 
 
 try:
-<<<<<<< HEAD
-    if lib is None and torch.cuda.is_available() :
-        CUDASetup.get_instance().generate_instructions()
-        CUDASetup.get_instance().print_log_stack()
-        raise RuntimeError('''
-        CUDA Setup failed despite GPU being available. Please run the following command to get more information:
-
-        python -m bitsandbytes
-
-        Inspect the output of the command and see if you can locate CUDA libraries. You might need to add them
-        to your LD_LIBRARY_PATH. If you suspect a bug, please take the information from python -m bitsandbytes
-        and open an issue at: https://github.com/TimDettmers/bitsandbytes/issues''')
-
-    lib.cadam32bit_grad_fp32 # runs on an error if the library could not be found -> COMPILED_WITH_CUDA=False
-    lib.get_context.restype = ct.c_void_p
-    
-    HIP_ENVIRONMENT = False
-    if torch.version.cuda:
-        lib.get_cusparse.restype = ct.c_void_p
-    elif torch.version.hip:
-        HIP_ENVIRONMENT = True
-        lib.get_hipsparse.restype = ct.c_void_p
-
-    lib.cget_managed_ptr.restype = ct.c_void_p
-    COMPILED_WITH_CUDA = True
-except AttributeError as ex:
-    warn("The installed version of bitsandbytes was compiled without GPU support. "
-        "8-bit optimizers, 8-bit multiplication, and GPU quantization are unavailable.")
-    COMPILED_WITH_CUDA = False
-    print(str(ex))
-
-
-# print the setup details after checking for errors so we do not print twice
-#if 'BITSANDBYTES_NOWELCOME' not in os.environ or str(os.environ['BITSANDBYTES_NOWELCOME']) == '0':
-    #setup.print_log_stack()
-=======
     lib = get_native_library()
+    HIP_ENVIRONMENT = True if torch.version.hip else False
 except Exception as e:
     lib = None
     logger.error(f"Could not load bitsandbytes native library: {e}", exc_info=True)
@@ -157,5 +127,4 @@
 to your LD_LIBRARY_PATH. If you suspect a bug, please take the information from python -m bitsandbytes
 and open an issue at: https://github.com/TimDettmers/bitsandbytes/issues
 """,
-        )
->>>>>>> fd9d072e
+        )