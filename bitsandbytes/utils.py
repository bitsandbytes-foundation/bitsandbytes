import shlex
import subprocess
import torch
from typing import Tuple
<<<<<<< HEAD
import torch
=======

def outlier_hook(module, input):
    assert isinstance(module, torch.nn.Linear)
    tracer = OutlierTracer.get_instance()
    hvalue = tracer.get_hvalue(module.weight)
    if hvalue not in tracer.hvalue2outlier_idx:
        outlier_idx = find_outlier_dims(module.weight)
        tracer.outliers.append(outlier_idx)
        tracer.hvalues.append(hvalue)
        if len(tracer.outliers) > 1:
            # assign the current layer the outlier idx found from the weight
            # of the previous linear layer
            if tracer.outliers[-1].numel() > 0:
                assert tracer.outliers[-1].max() < module.weight.shape[1]
            tracer.hvalue2outlier_idx[hvalue] = tracer.outliers[-1]

        else:
            # first layer, we cannot use the weight for outlier detection
            # we follow a mixed approach:
            # (1) zscore test of std of hidden dimension
            # (2) magnitude > 6 test
            merged = input[0].view(-1, input[0].shape[-1])
            # (1) zscore test of std of hidden dimension
            outlier_idx = find_outlier_dims(merged, reduction_dim=1, zscore=3)
            # (2) magnitude > 6 test
            dims = (torch.abs(input[0])> 6).sum(dim=list(range(len(input[0].shape)-1)))
            outlier_idx2 = torch.where(dims > 0)[0]
            outlier_idx = torch.cat([outlier_idx, outlier_idx2]).unique()
            tracer.hvalue2outlier_idx[hvalue] = outlier_idx
    else:
        for hook in tracer.hooks:
            hook.remove()


class OutlierTracer(object):
    _instance = None

    def __init__(self):
        raise RuntimeError("Call get_instance() instead")

    def initialize(self, model):
        self.last_w = None
        self.current_outlier_dims = None
        self.hvalues = []
        self.outliers = []
        self.hvalue2outlier_idx = {}
        self.initialized = True
        self.hooks = []

        for n, m in model.named_modules():
            if isinstance(m, torch.nn.Linear):
                self.hooks.append(m.register_forward_pre_hook(outlier_hook))

    def is_initialized(self):
        return getattr(self, 'initialized', False)

    def get_hvalue(self, weight):
        return weight.data.storage().data_ptr()

    def get_outliers(self, weight):
        if not self.is_initialized():
            print('Outlier tracer is not initialized...')
            return None
        hvalue = self.get_hvalue(weight)
        if hvalue in self.hvalue2outlier_idx:
            return self.hvalue2outlier_idx[hvalue]
        else:
            return None

    @classmethod
    def get_instance(cls):
        if cls._instance is None:
            cls._instance = cls.__new__(cls)
        return cls._instance

def find_outlier_dims(weight, reduction_dim=0, zscore=4.0, topk=None, rdm=False):
    if rdm:
        return torch.randint(0, weight.shape[1], size=(topk,), device=weight.device).long()

    m = weight.mean(reduction_dim)
    mm = m.mean()
    mstd = m.std()
    zm = (m-mm)/mstd

    std = weight.std(reduction_dim)
    stdm = std.mean()
    stdstd = std.std()

    zstd = (std-stdm)/stdstd

    if topk is not None:
        val, idx = torch.topk(std.abs(), k=topk, dim=0)
    else:
        idx = torch.where(zstd > zscore)[0]

    return idx

def replace_linear(model, linear_replacement, skip_modules=["lm_head"], copy_weights=False, post_processing_function=None):
    """
    Replace linear modules with a new Linear module.

    Parameters:
        model (`torch.nn.Module`):
            Input model or `torch.nn.Module` as the function is run recursively.
        linear_replacement (`torch.nn.Module`):
            The linear module that replaces the old one. Only expects standard arguments.
            If other arguments need to be passed, use a lambda.
        skip_modules (`List[str]`, *optional*, defaults to `lm_head`):
            List of modules names not to convert. Defaults to `lm_head`.
        copy_weights (`bool`):
            Copy the weights from the old linear module to the new one
        post_processing_fun_name (`str`):
            A function name of the replacement linear class that is called
            after processing.
    """
    for name, module in model.named_children():
        if len(list(module.children())) > 0:
            replace_linear(module, linear_replacement, skip_modules, copy_weights, post_processing_function)

        if isinstance(module, torch.nn.Linear) and name not in skip_modules:
            old_module = model._modules[name]
            model._modules[name] = linear_replacement(
                module.in_features,
                module.out_features,
                module.bias is not None,
            )
            if copy_weights:
                model._modules[name].weight = old_module.weight
                model._modules[name].bias = old_module.bias

            if post_processing_function is not None:
               func = getattr(module, post_processing_function, None)
               if func is not None: func(module)
    return model


>>>>>>> 9e7cdc9e

def execute_and_return(command_string: str) -> Tuple[str, str]:
    def _decode(subprocess_err_out_tuple):
        return tuple(
            to_decode.decode("UTF-8").strip()
            for to_decode in subprocess_err_out_tuple
        )

    def execute_and_return_decoded_std_streams(command_string):
        return _decode(
            subprocess.Popen(
                shlex.split(command_string),
                stdout=subprocess.PIPE,
                stderr=subprocess.PIPE,
            ).communicate()
        )

    std_out, std_err = execute_and_return_decoded_std_streams(command_string)
    return std_out, std_err

__cuda_devices = None
def get_cuda_devices():
    global __cuda_devices
    if __cuda_devices is None:
        cuda_devices = []
        if torch.cuda.is_available():
            devices = [d for d in range(torch.cuda.device_count())]
            cuda_devices = [torch.cuda.get_device_name(d) for d in devices]
        __cuda_devices = cuda_devices
    return __cuda_devices

def is_cuda_device(device):
    return device in get_cuda_devices()<|MERGE_RESOLUTION|>--- conflicted
+++ resolved
@@ -2,9 +2,6 @@
 import subprocess
 import torch
 from typing import Tuple
-<<<<<<< HEAD
-import torch
-=======
 
 def outlier_hook(module, input):
     assert isinstance(module, torch.nn.Linear)
@@ -141,7 +138,6 @@
     return model
 
 
->>>>>>> 9e7cdc9e
 
 def execute_and_return(command_string: str) -> Tuple[str, str]:
     def _decode(subprocess_err_out_tuple):
