--- conflicted
+++ resolved
@@ -862,7 +862,6 @@
         if absmax.dtype != torch.float32:
             absmax = absmax.float()
 
-<<<<<<< HEAD
     if out is not None:
         torch.ops.bitsandbytes.dequantize_blockwise.out(
             A,
@@ -871,48 +870,6 @@
             blocksize,
             quant_state.dtype,
             out=out,
-=======
-    if out is None:
-        out = torch.empty(A.shape, dtype=quant_state.dtype, device=A.device)
-
-    if A.device.type != "cpu":
-        code = quant_state.code.to(A.device)
-        if quant_state.blocksize not in [4096, 2048, 1024, 512, 256, 128, 64]:
-            raise ValueError(
-                f"The blocksize of {quant_state.blocksize} is not supported. Supported values: [4096, 2048, 1024, 512, 256, 128, 64]",
-            )
-
-        is_on_gpu([A, absmax, out])
-
-        with _cuda_device_of(A):
-            args = (
-                get_ptr(quant_state.code),
-                get_ptr(A),
-                get_ptr(absmax),
-                get_ptr(out),
-                ct.c_int(quant_state.blocksize),
-                ct.c_int(A.numel()),
-                _get_tensor_stream(A),
-            )
-
-            if out.dtype == torch.float16:
-                lib.cdequantize_blockwise_fp16(*args)
-            elif out.dtype == torch.bfloat16:
-                lib.cdequantize_blockwise_bf16(*args)
-            elif out.dtype == torch.float32:
-                lib.cdequantize_blockwise_fp32(*args)
-            else:
-                raise ValueError(f"Blockwise quantization only supports 16/32-bit floats, but got {out.dtype}")
-    else:
-        code = quant_state.code.cpu()
-        lib.cdequantize_blockwise_cpu_fp32(
-            get_ptr(code),
-            get_ptr(A),
-            get_ptr(absmax),
-            get_ptr(out),
-            ct.c_longlong(quant_state.blocksize),
-            ct.c_longlong(A.numel()),
->>>>>>> d8d157f4
         )
         return out
 
