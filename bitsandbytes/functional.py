--- conflicted
+++ resolved
@@ -15,11 +15,7 @@
 
 from bitsandbytes.utils import _reverse_4bit_compress_format, pack_dict_to_tensor, unpack_tensor_to_dict
 
-<<<<<<< HEAD
-from .cextension import lib
-=======
-from .cextension import HIP_ENVIRONMENT, ipex_cpu, ipex_xpu, lib
->>>>>>> fd2949ab
+from .cextension import HIP_ENVIRONMENT, lib
 
 name2qmap = {}
 
