--- conflicted
+++ resolved
@@ -7,14 +7,9 @@
 import itertools
 import operator
 from typing import Any, Dict, Optional, Tuple
-
-<<<<<<< HEAD
 import numpy as np
 import torch
-=======
-from functools import reduce  # Required in Python 3
-from typing import Tuple, Any, Dict, Optional
->>>>>>> a8c9dfa6
+
 from torch import Tensor
 
 from bitsandbytes.utils import pack_dict_to_tensor, unpack_tensor_to_dict
@@ -1116,15 +1111,9 @@
 def dequantize(
     A: Tensor,
     state: Optional[Tuple[Tensor, Tensor]] = None,
-<<<<<<< HEAD
-    absmax: Tensor = None,
-    code: Tensor = None,
-    out: Tensor = None,
-=======
     absmax: Optional[torch.Tensor] = None,
     code: Optional[torch.Tensor] = None,
     out: Optional[torch.Tensor] = None,
->>>>>>> a8c9dfa6
 ) -> Tensor:
     assert state is not None or absmax is not None
     if code is None and state is None:
