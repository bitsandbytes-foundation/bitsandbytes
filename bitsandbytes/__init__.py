# Copyright (c) Facebook, Inc. and its affiliates.
#
# This source code is licensed under the MIT license found in the
# LICENSE file in the root directory of this source tree.

<<<<<<< HEAD
from . import device_setup, research, utils
=======
from . import research, utils
>>>>>>> fd9d072e
from .autograd._functions import (
    MatmulLtState,
    bmm_cublas,
    matmul,
    matmul_4bit,
    matmul_cublas,
    mm_cublas,
)
from .nn import modules
<<<<<<< HEAD

if COMPILED_WITH_CUDA:
    from .backends import register_backend
    from .backends.cuda import CUDABackend
    from .optim import adam
    register_backend("cuda", CUDABackend())
=======
from .optim import adam

>>>>>>> fd9d072e
__pdoc__ = {
    "libbitsandbytes": False,
    "optim.optimizer.Optimizer8bit": False,
    "optim.optimizer.MockArgs": False,
}

__version__ = "0.44.0.dev"<|MERGE_RESOLUTION|>--- conflicted
+++ resolved
@@ -3,11 +3,8 @@
 # This source code is licensed under the MIT license found in the
 # LICENSE file in the root directory of this source tree.
 
-<<<<<<< HEAD
-from . import device_setup, research, utils
-=======
 from . import research, utils
->>>>>>> fd9d072e
+from .cextension import lib
 from .autograd._functions import (
     MatmulLtState,
     bmm_cublas,
@@ -17,17 +14,12 @@
     mm_cublas,
 )
 from .nn import modules
-<<<<<<< HEAD
 
-if COMPILED_WITH_CUDA:
+if lib and lib.compiled_with_cuda:
     from .backends import register_backend
     from .backends.cuda import CUDABackend
     from .optim import adam
     register_backend("cuda", CUDABackend())
-=======
-from .optim import adam
-
->>>>>>> fd9d072e
 __pdoc__ = {
     "libbitsandbytes": False,
     "optim.optimizer.Optimizer8bit": False,
