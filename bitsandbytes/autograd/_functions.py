--- conflicted
+++ resolved
@@ -224,6 +224,8 @@
 
 def supports_igemmlt(device: torch.device) -> bool:
     """check if this device supports the optimized int8 kernel"""
+    if not is_cuda_device(device):
+        return False
     if torch.cuda.get_device_capability(device=device) < (7, 5):
         return False
     device_name = torch.cuda.get_device_name(device=device)
@@ -291,11 +293,7 @@
 
     @staticmethod
     def forward(ctx, A, B, out=None, bias=None, state=MatmulLtState):
-<<<<<<< HEAD
-        using_igemmlt = is_cuda_device(A.device) and torch.cuda.get_device_capability(device=A.device) >= (7, 5) and not state.force_no_igemmlt
-=======
         using_igemmlt = supports_igemmlt(A.device) and not state.force_no_igemmlt
->>>>>>> 9e7cdc9e
         # default of pytorch behavior if inputs are empty
         ctx.is_empty = False
         if prod(A.shape) == 0:
