--- conflicted
+++ resolved
@@ -1,12 +1,8 @@
 from dataclasses import dataclass
 from functools import reduce  # Required in Python 3
-<<<<<<< HEAD
 import operator
 from typing import Optional, Tuple
 import warnings
-=======
-from typing import Tuple, Optional, Callable
->>>>>>> a8c9dfa6
 from warnings import warn
 
 import torch
