--- conflicted
+++ resolved
@@ -378,9 +378,6 @@
     if A.device.type == "cpu":
         quant_state.dtype = A.dtype
 
-<<<<<<< HEAD
-    if A.numel() == A.shape[-1] and A.requires_grad == False and A.device.type != "hpu" and A.device.type != "npu":
-=======
         if getattr(quant_state, "packing_format_for_cpu", False):
             out = F.gemv_4bit(A, B, out, state=quant_state)
             if bias is not None:
@@ -389,8 +386,7 @@
         else:
             return MatMul4Bit.apply(A, B, out, bias, quant_state)
 
-    if A.numel() == A.shape[-1] and A.requires_grad == False and A.device.type != "hpu":
->>>>>>> 6aa96193
+    if A.numel() == A.shape[-1] and A.requires_grad == False and A.device.type != "hpu" and A.device.type != "npu":
         if A.shape[-1] % quant_state.blocksize != 0:
             warn(
                 f"Some matrices hidden dimension is not a multiple of {quant_state.blocksize} and efficient inference kernels are not supported for these (slow). Matrix input size found: {A.shape}",
