from collections.abc import Sequence
from math import prod
from typing import Optional

import torch

_IS_TORCH_GTE_24 = False

if hasattr(torch.library, "register_fake"):
    _IS_TORCH_GTE_24 = True
    register_fake = torch.library.register_fake
    register_kernel = torch.library.register_kernel
else:
    # PyTorch <= 2.3
    register_fake = torch.library.impl_abstract
    register_kernel = torch.library.impl

# Int8 mixed precision matmul + dequant + bias
torch.library.define(
    "bitsandbytes::int8_mixed_scaled_mm",
    "(Tensor A, Tensor CA, Tensor CB, Tensor SCA, Tensor SCB, Tensor? outlier_cols=None, Tensor? bias=None) -> (Tensor, Tensor?)",
)


@register_fake("bitsandbytes::int8_mixed_scaled_mm")
def _(
    A: torch.Tensor,
    CA: torch.Tensor,
    CB: torch.Tensor,
    SCA: torch.Tensor,
    SCB: torch.Tensor,
    outlier_cols: Optional[torch.Tensor] = None,
    bias: Optional[torch.Tensor] = None,
) -> tuple[torch.Tensor, Optional[torch.Tensor]]:
    shapeC = (*CA.shape[:-1], CB.shape[0])

    out = torch.empty(shapeC, device=A.device, dtype=A.dtype)

    outlier_cols = torch.library.get_ctx().new_dynamic_size()
    subA = A.new_empty(outlier_cols, dtype=torch.int64)

    return out, subA


# Higher level op: int8 matmul + dequant + bias
torch.library.define(
    "bitsandbytes::int8_scaled_mm",
    "(Tensor A, Tensor B, Tensor row_stats, Tensor col_stats, Tensor? bias=None, ScalarType? dtype=None) -> Tensor",
)


@register_fake("bitsandbytes::int8_scaled_mm")
def _(
    A: torch.Tensor,
    B: torch.Tensor,
    row_stats: torch.Tensor,
    col_stats: torch.Tensor,
    bias: Optional[torch.Tensor] = None,
    dtype: Optional[torch.dtype] = None,
) -> torch.Tensor:
    shapeC = (*A.shape[:-1], B.shape[0])
    return torch.empty(shapeC, device=A.device, dtype=dtype or torch.float16)


torch.library.define(
    "bitsandbytes::int8_linear_matmul",
    "(Tensor A, Tensor B) -> Tensor",
)


@register_fake("bitsandbytes::int8_linear_matmul")
def _(A: torch.Tensor, B: torch.Tensor):
    torch._check(A.dtype == torch.int8, lambda: "A must be int8")
    torch._check(B.dtype == torch.int8, lambda: "B must be int8")
    shapeC = (*A.shape[:-1], B.shape[0])
    return torch.empty(shapeC, device=A.device, dtype=torch.int32)


# More info on `out` overloads:
# https://github.com/pytorch/pytorch/issues/125044
torch.library.define(
    "bitsandbytes::int8_linear_matmul.out",
    "(Tensor A, Tensor B, Tensor! out) -> ()",
)


@register_fake("bitsandbytes::int8_linear_matmul.out")
def _(A: torch.Tensor, B: torch.Tensor, out: torch.Tensor):
    shapeC = (*A.shape[:-1], B.shape[0])

    torch._check(A.dtype == torch.int8, lambda: "A must be int8")
    torch._check(B.dtype == torch.int8, lambda: "B must be int8")
    torch._check(out.shape == shapeC, lambda: f"Expected out.shape == {shapeC}, got {out.shape}")
    torch._check(out.device == A.device, lambda: f"Expected out.device == {A.device}, got {out.device}")
    torch._check(out.dtype == torch.int32, lambda: f"Expected out.dtype == int32, got {out.dtype}")


torch.library.define(
    "bitsandbytes::int8_vectorwise_quant",
    "(Tensor A, float threshold=0.0) -> (Tensor, Tensor, Tensor?)",
)


@register_fake("bitsandbytes::int8_vectorwise_quant")
def _(A: torch.Tensor, threshold=0.0):
    out_row = torch.empty(A.shape, device=A.device, dtype=torch.int8)
    row_stats = torch.empty(prod(A.shape[:-1]), device=A.device, dtype=torch.float32)

    if threshold == 0.0:
        return out_row, row_stats, None

    outlier_cols = torch.library.get_ctx().new_dynamic_size()

    return out_row, row_stats, A.new_empty(outlier_cols, dtype=torch.int64)


torch.library.define("bitsandbytes::int8_vectorwise_dequant", "(Tensor A, Tensor stats) -> Tensor")


@register_fake("bitsandbytes::int8_vectorwise_dequant")
def _(A: torch.Tensor, stats: torch.Tensor) -> torch.Tensor:
    torch._check(A.dtype == torch.int8, lambda: "A must be int8")
    return torch.empty_like(A, dtype=torch.float32)


# Default PyTorch-native implementation
@register_kernel("bitsandbytes::int8_vectorwise_dequant", "default")
def _(A: torch.Tensor, stats: torch.Tensor):
    # To dequantize we divide by 127, or multiply by the reciprocal.
    return A * stats.view(-1, 1) * 7.874015718698502e-3


torch.library.define(
    "bitsandbytes::int8_mm_dequant",
    "(Tensor A, Tensor row_stats, Tensor col_stats, ScalarType? dtype=None, Tensor? bias=None) -> Tensor",
)


@register_fake("bitsandbytes::int8_mm_dequant")
def _(
    A: torch.Tensor,
    row_stats: torch.Tensor,
    col_stats: torch.Tensor,
    dtype: Optional[torch.dtype] = None,
    bias: Optional[torch.Tensor] = None,
) -> torch.Tensor:
    torch._check(A.dtype == torch.int32, lambda: "A must be int32")
    return torch.empty_like(A, dtype=dtype or torch.float16)


torch.library.define(
    "bitsandbytes::int8_double_quant",
    "(Tensor A, float threshold=0.0) -> (Tensor, Tensor, Tensor, Tensor, Tensor?)",
)


@register_fake("bitsandbytes::int8_double_quant")
def _(
    A: torch.Tensor,
    threshold=0.0,
) -> tuple[torch.Tensor, torch.Tensor, torch.Tensor, torch.Tensor, Optional[torch.Tensor]]:
    out_row = torch.empty_like(A, dtype=torch.int8)
    out_col = torch.empty_like(A, dtype=torch.int8)
    row_stats = torch.empty(prod(A.shape[:-1]), device=A.device, dtype=torch.float32)
    col_stats = torch.empty(A.shape[-1], device=A.device, dtype=torch.float32)
    outlier_n = torch.library.get_ctx().new_dynamic_size()
    outlier_cols = A.new_empty(outlier_n, dtype=torch.int64)
    return out_row, out_col, row_stats, col_stats, outlier_cols


torch.library.define(
    "bitsandbytes::dequantize_4bit",
    "(Tensor A, Tensor absmax, int blocksize, str quant_type, int[] shape, ScalarType dtype) -> Tensor",
)


@register_fake("bitsandbytes::dequantize_4bit")
def _(
    A: torch.Tensor,
    absmax: torch.Tensor,
    blocksize: int,
    quant_type: str,
    shape: Sequence[int],
    dtype: torch.dtype,
) -> torch.Tensor:
    torch._check_is_size(blocksize)
    return torch.empty(shape, dtype=dtype, device=A.device)


torch.library.define(
    "bitsandbytes::dequantize_4bit.out",
    "(Tensor A, Tensor absmax, int blocksize, str quant_type, int[] shape, ScalarType dtype, Tensor! out) -> ()",
)


@register_fake("bitsandbytes::dequantize_4bit.out")
def _(
    A: torch.Tensor,
    absmax: torch.Tensor,
    blocksize: int,
    quant_type: str,
    shape: Sequence[int],
    dtype: torch.dtype,
    out: torch.Tensor,
) -> None:
    torch._check_is_size(blocksize)
    torch._check(out.shape == shape, lambda: f"Expected out.shape == {shape}, got {out.shape}")
    torch._check(out.device == A.device, lambda: f"Expected out.device == {A.device}, got {out.device}")
    torch._check(out.dtype == dtype, lambda: f"Expected out.dtype == {dtype}, got {out.dtype}")


torch.library.define(
    "bitsandbytes::quantize_4bit",
    "(Tensor A, int blocksize, str quant_type, ScalarType quant_storage) -> (Tensor, Tensor)",
)


@register_fake("bitsandbytes::quantize_4bit")
def _(
    A: torch.Tensor, blocksize: int, quant_type: str, quant_storage: torch.dtype
) -> tuple[torch.Tensor, torch.Tensor]:
    torch._check_is_size(blocksize)

    n = A.numel()
    blocks = -(n // -blocksize)
    absmax = torch.empty((blocks,), device=A.device, dtype=torch.float32)
    out = torch.empty(((n + 1) // (quant_storage.itemsize * 2), 1), device=A.device, dtype=quant_storage)
    return out, absmax


torch.library.define(
    "bitsandbytes::dequantize_blockwise",
    "(Tensor A, Tensor absmax, Tensor code, int blocksize, ScalarType dtype) -> Tensor",
)


@register_fake("bitsandbytes::dequantize_blockwise")
def _(A: torch.Tensor, absmax: torch.Tensor, code: torch.Tensor, blocksize: int, dtype: torch.dtype) -> torch.Tensor:
    torch._check_is_size(blocksize)
    torch._check(A.dtype == torch.uint8, lambda: f"A must be uint8, got {A.dtype}")
    return torch.empty_like(A, dtype=dtype)


torch.library.define(
    "bitsandbytes::dequantize_blockwise.out",
    "(Tensor A, Tensor absmax, Tensor code, int blocksize, ScalarType dtype, Tensor! out) -> ()",
)


@register_fake("bitsandbytes::dequantize_blockwise.out")
def _(
    A: torch.Tensor, absmax: torch.Tensor, code: torch.Tensor, blocksize: int, dtype: torch.dtype, out: torch.Tensor
):
    torch._check_is_size(blocksize)
    torch._check(A.dtype == torch.uint8, lambda: f"A must be uint8, got {A.dtype}")
    torch._check(out.shape == A.shape, lambda: f"Expected out.shape == {A.shape}, got {out.shape}")
    torch._check(out.device == A.device, lambda: f"Expected out.device == {A.device}, got {out.device}")
    torch._check(out.dtype == dtype, lambda: f"Expected out.dtype == {dtype}, got {out.dtype}")


torch.library.define("bitsandbytes::quantize_blockwise", "(Tensor A, Tensor code, int blocksize) -> (Tensor, Tensor)")


@register_fake("bitsandbytes::quantize_blockwise")
def _(A: torch.Tensor, code: torch.Tensor, blocksize: int) -> tuple[torch.Tensor, torch.Tensor]:
    torch._check_is_size(blocksize)
    n = A.numel()
    blocks = -(n // -blocksize)
    absmax = torch.empty((blocks,), device=A.device, dtype=torch.float32)
    out = torch.empty_like(A, dtype=torch.uint8)
    return out, absmax


torch.library.define(
    "bitsandbytes::gemv_4bit",
    "(Tensor A, Tensor B, int[] shapeB, Tensor absmax, Tensor code, int blocksize) -> Tensor",
)


@register_fake("bitsandbytes::gemv_4bit")
def _(
    A: torch.Tensor, B: torch.Tensor, shapeB: Sequence[int], absmax: torch.Tensor, code: torch.Tensor, blocksize: int
) -> torch.Tensor:
    torch._check_is_size(blocksize)
    torch._check(A.numel() == A.size(-1), lambda: f"A must be a vector with leading dimensions of 1, got {A.shape}")
    torch._check(
        A.dtype in [torch.float16, torch.bfloat16, torch.float32],
        lambda: f"A must be float16, bfloat16, or float32, got {A.dtype}",
    )
    torch._check(
        B.dtype in [torch.uint8, torch.bfloat16, torch.float16, torch.float32],
        lambda: f"B must be backed by storage of type uint8, bfloat16, float16, or float32, got {B.dtype}",
    )
    shape = (*A.shape[:-1], shapeB[0])
    return torch.empty(shape, device=A.device, dtype=A.dtype)


torch.library.define(
    "bitsandbytes::gemv_4bit.out",
    "(Tensor A, Tensor B, int[] shapeB, Tensor absmax, Tensor code, int blocksize, Tensor! out) -> ()",
)


@register_fake("bitsandbytes::gemv_4bit.out")
def _(
    A: torch.Tensor,
    B: torch.Tensor,
    shapeB: Sequence[int],
    absmax: torch.Tensor,
    code: torch.Tensor,
    blocksize: int,
    out: torch.Tensor,
) -> None:
    torch._check_is_size(blocksize)
    torch._check(A.numel() == A.size(-1), lambda: f"A must be a vector with leading dimensions of 1, got {A.shape}")
    torch._check(
        A.dtype in [torch.float16, torch.bfloat16, torch.float32],
        lambda: f"A must be float16, bfloat16, or float32, got {A.dtype}",
    )
    torch._check(
        B.dtype in [torch.uint8, torch.bfloat16, torch.float16, torch.float32],
        lambda: f"B must be backed by storage of type uint8, bfloat16, float16, or float32, got {B.dtype}",
    )
    torch._check(
        out.shape == (*A.shape[:-1], shapeB[0]),
        lambda: f"Expected out.shape == {(*A.shape[:-1], shapeB[0])}, got {out.shape}",
    )
    torch._check(out.device == A.device, lambda: f"Expected out.device == {A.device}, got {out.device}")
<<<<<<< HEAD
    torch._check(out.dtype == A.dtype, lambda: f"Expected out.dtype == {A.dtype}, got {out.dtype}")
=======
    torch._check(out.dtype == A.dtype, lambda: f"Expected out.dtype == {A.dtype}, got {out.dtype}")


if ipex_cpu or ipex_xpu:
    # Register the dequantize_nf4_ipex implementation
    torch.library.define(
        "bitsandbytes::dequantize_nf4_ipex",
        "(Tensor A, Tensor absmax, int blocksize, int[] shape, ScalarType dtype) -> Tensor",
    )

    @register_fake("bitsandbytes::dequantize_nf4_ipex")
    def _(
        A: torch.Tensor,
        absmax: torch.Tensor,
        blocksize: int,
        shape: Sequence[int],
        dtype: torch.dtype,
    ) -> torch.Tensor:
        torch._check_is_size(blocksize)
        return torch.empty(shape, dtype=dtype, device=A.device)


torch.library.define(
    "bitsandbytes::optimizer_update_32bit",
    "(str optimizer_name, Tensor(a0!) g, Tensor(a1!) p, Tensor(a2!) state1, Tensor(a3!)? state2, Tensor(a4!)? unorm_vec, float max_unorm, float param_norm, float beta1, float beta2, float beta3, float alpha, float eps, float weight_decay, int step, float lr, float gnorm_scale, bool skip_zeros=False) -> ()",
)


@register_fake("bitsandbytes::optimizer_update_32bit")
def _(
    optimizer_name: str,
    g: torch.Tensor,
    p: torch.Tensor,
    state1: torch.Tensor,
    state2: Optional[torch.Tensor],
    unorm_vec: Optional[torch.Tensor],
    max_unorm: float,
    param_norm: float,
    beta1: float,
    beta2: float,
    beta3: float,
    alpha: float,
    eps: float,
    weight_decay: float,
    step: int,
    lr: float,
    gnorm_scale: float,
    skip_zeros=False,
) -> None:
    torch._check(
        g.numel() == p.numel(),
        lambda: f"g and p must have the same number of elements, got {g.numel()} and {p.numel()}",
    )
    compute_dtypes = [torch.float16, torch.bfloat16, torch.float32]

    torch._check(
        g.dtype in compute_dtypes,
        lambda: f"g must be bfloat16, float16, or float32, got {g.dtype}",
    )
    torch._check(
        g.dtype == p.dtype,
        lambda: f"Expected all tensors to have the same dtype, got g.dtype={g.dtype}, p.dtype={p.dtype}",
    )


torch.library.define(
    "bitsandbytes::optimizer_update_8bit_blockwise",
    "(str optimizer_name, Tensor(a0!) g, Tensor(a1!) p, Tensor(a2!) state1, Tensor(a3!)? state2, float beta1, float beta2, float beta3, float alpha, float eps, int step, float lr, Tensor(a4!) qmap1, Tensor(a5!)? qmap2, Tensor(a6!) absmax1, Tensor(a7!)? absmax2, float weight_decay, float gnorm_scale, bool skip_zeros=False) -> ()",
)


@register_fake("bitsandbytes::optimizer_update_8bit_blockwise")
def _(
    optimizer_name: str,
    g: torch.Tensor,
    p: torch.Tensor,
    state1: torch.Tensor,
    state2: Optional[torch.Tensor],
    beta1: float,
    beta2: float,
    beta3: float,
    alpha: float,
    eps: float,
    step: int,
    lr: float,
    qmap1: torch.Tensor,
    qmap2: Optional[torch.Tensor],
    absmax1: torch.Tensor,
    absmax2: Optional[torch.Tensor],
    weight_decay: float,
    gnorm_scale: float,
    skip_zeros=False,
) -> None:
    torch._check(
        g.numel() == p.numel(),
        lambda: f"g and p must have the same number of elements, got {g.numel()} and {p.numel()}",
    )
    compute_dtypes = [torch.float16, torch.bfloat16, torch.float32]

    torch._check(
        g.dtype in compute_dtypes,
        lambda: f"g must be bfloat16, float16, or float32, got {g.dtype}",
    )
    torch._check(
        g.dtype == p.dtype,
        lambda: f"Expected all tensors to have the same dtype, got g.dtype={g.dtype}, p.dtype={p.dtype}",
    )
    torch._check(
        state1.dtype == torch.uint8,
        lambda: f"state1 must be uint8, got {state1.dtype}",
    )
    torch._check(
        qmap1.dtype == absmax1.dtype == torch.float32,
        lambda: f"Expected qmap1 and absmax1 to be float32, got qmap1.dtype={qmap1.dtype}, absmax1.dtype={absmax1.dtype}",
    )
    if state2 is not None:
        torch._check(
            state2.dtype == torch.uint8,
            lambda: f"state2 must be uint8, got {state2.dtype}",
        )
        torch._check(
            qmap2.dtype == absmax2.dtype == torch.float32,
            lambda: f"Expected qmap2 and absmax2 to be float32, got qmap2.dtype={qmap2.dtype}, absmax2.dtype={absmax2.dtype}",
        )
>>>>>>> ff389db7
<|MERGE_RESOLUTION|>--- conflicted
+++ resolved
@@ -326,29 +326,7 @@
         lambda: f"Expected out.shape == {(*A.shape[:-1], shapeB[0])}, got {out.shape}",
     )
     torch._check(out.device == A.device, lambda: f"Expected out.device == {A.device}, got {out.device}")
-<<<<<<< HEAD
     torch._check(out.dtype == A.dtype, lambda: f"Expected out.dtype == {A.dtype}, got {out.dtype}")
-=======
-    torch._check(out.dtype == A.dtype, lambda: f"Expected out.dtype == {A.dtype}, got {out.dtype}")
-
-
-if ipex_cpu or ipex_xpu:
-    # Register the dequantize_nf4_ipex implementation
-    torch.library.define(
-        "bitsandbytes::dequantize_nf4_ipex",
-        "(Tensor A, Tensor absmax, int blocksize, int[] shape, ScalarType dtype) -> Tensor",
-    )
-
-    @register_fake("bitsandbytes::dequantize_nf4_ipex")
-    def _(
-        A: torch.Tensor,
-        absmax: torch.Tensor,
-        blocksize: int,
-        shape: Sequence[int],
-        dtype: torch.dtype,
-    ) -> torch.Tensor:
-        torch._check_is_size(blocksize)
-        return torch.empty(shape, dtype=dtype, device=A.device)
 
 
 torch.library.define(
@@ -452,5 +430,4 @@
         torch._check(
             qmap2.dtype == absmax2.dtype == torch.float32,
             lambda: f"Expected qmap2 and absmax2 to be float32, got qmap2.dtype={qmap2.dtype}, absmax2.dtype={absmax2.dtype}",
-        )
->>>>>>> ff389db7
+        )