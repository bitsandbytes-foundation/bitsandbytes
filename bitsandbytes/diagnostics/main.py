--- conflicted
+++ resolved
@@ -5,20 +5,13 @@
 
 import torch
 
-<<<<<<< HEAD
+from bitsandbytes import __version__ as bnb_version
 from bitsandbytes.cextension import BNB_BACKEND, HIP_ENVIRONMENT
 from bitsandbytes.consts import PACKAGE_GITHUB_URL
 from bitsandbytes.cuda_specs import get_cuda_specs
 from bitsandbytes.diagnostics.cuda import (
     print_diagnostics,
     print_runtime_diagnostics,
-=======
-from bitsandbytes import __version__ as bnb_version
-from bitsandbytes.consts import PACKAGE_GITHUB_URL
-from bitsandbytes.cuda_specs import get_cuda_specs
-from bitsandbytes.diagnostics.cuda import (
-    print_cuda_diagnostics,
->>>>>>> 76d3e2b1
 )
 from bitsandbytes.diagnostics.utils import print_dedented, print_header
 
@@ -84,7 +77,6 @@
     print_header("")
 
     cuda_specs = get_cuda_specs()
-<<<<<<< HEAD
     if HIP_ENVIRONMENT:
         rocm_specs = f" rocm_version_string='{cuda_specs.cuda_version_string}',"
         rocm_specs += f" rocm_version_tuple={cuda_specs.cuda_version_tuple}"
@@ -127,46 +119,4 @@
         WARNING: Please be sure to sanitize sensitive info from the output before posting it.
         """,
     )
-    sys.exit(1)
-=======
-
-    if cuda_specs:
-        print_cuda_diagnostics(cuda_specs)
-
-    # TODO: There's a lot of noise in this; needs improvement.
-    # print_cuda_runtime_diagnostics()
-
-    if not torch.cuda.is_available():
-        print("PyTorch says CUDA is not available. Possible reasons:")
-        print("1. CUDA driver not installed")
-        print("2. Using a CPU-only PyTorch build")
-        print("3. No GPU detected")
-
-    else:
-        print("Checking that the library is importable and CUDA is callable...")
-
-        try:
-            sanity_check()
-            print("SUCCESS!")
-            return
-        except RuntimeError as e:
-            if "not available in CPU-only" in str(e):
-                print(
-                    f"WARNING: {__package__} is currently running as CPU-only!\n"
-                    "Therefore, 8-bit optimizers and GPU quantization are unavailable.\n\n"
-                    f"If you think that this is so erroneously,\nplease report an issue!",
-                )
-            else:
-                raise e
-        except Exception:
-            traceback.print_exc()
-
-        print_dedented(
-            f"""
-            Above we output some debug information.
-            Please provide this info when creating an issue via {PACKAGE_GITHUB_URL}/issues/new/choose
-            WARNING: Please be sure to sanitize sensitive info from the output before posting it.
-            """,
-        )
-        sys.exit(1)
->>>>>>> 76d3e2b1
+    sys.exit(1)