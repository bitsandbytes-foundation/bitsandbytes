--- conflicted
+++ resolved
@@ -96,11 +96,8 @@
             self.has_printed = False
             self.lib = None
             self.initialized = False
-<<<<<<< HEAD
+            self.error = False
             self.cuda_setup_log = []
-=======
-            self.error = False
->>>>>>> ac5550a0
 
     def run_cuda_setup(self):
         self.initialized = True
