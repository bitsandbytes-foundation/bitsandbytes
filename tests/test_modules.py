import math
from itertools import product

import pytest
import torch
from torch import nn
import einops

import bitsandbytes as bnb

from testutil import skip_if_no_cuda

class MockArgs:
    def __init__(self, initial_data):
        for key in initial_data:
            setattr(self, key, initial_data[key])


class MLP8bit(torch.nn.Module):
    def __init__(self, dim1, dim2, has_fp16_weights=True, memory_efficient_backward=False, threshold=0.0):
        super().__init__()
        self.fc1 = bnb.nn.Linear8bitLt(
            dim1, dim2, has_fp16_weights=has_fp16_weights, memory_efficient_backward=memory_efficient_backward,
            threshold=threshold
        )
        self.fc2 = bnb.nn.Linear8bitLt(
            dim2, dim1, has_fp16_weights=has_fp16_weights, memory_efficient_backward=memory_efficient_backward,
            threshold=threshold
        )

    def forward(self, x):
        x = self.fc1(x)
        x = self.fc2(x)
        return x


def get_args():
    args = MockArgs([])
    args.quant_type = "vector"
    args.use_8bit_training = "full"
    args.clip_freq = 9999
    return args


def assert_all_approx_close(a, b, atol=1e-8, rtol=1e-5, count=10):
    idx = torch.isclose(a, b, rtol, atol)
    sumval = (idx == 0).sum().item()
    if sumval > count:
        print(f"Too many values not close: assert {sumval} < {count}")
        torch.testing.assert_close(a, b, rtol, atol)


class LinearFunction(torch.autograd.Function):
    @staticmethod
    def get_8bit_linear_trimmed(x, stochastic=False, trim_value=3.0):
        round_func = (
            LinearFunction.round_stoachastic if stochastic else torch.round
        )
        norm = math.sqrt(math.pi) / math.sqrt(2.0)
        # std = torch.abs(x).mean()*norm
        std = torch.std(x)
        max1 = std * trim_value
        x = x / max1 * 127
        x = round_func(x)
        x[x > 127] = 127
        x[x < -127] = -127
        x = x / 127 * max1

        return x

    def quant(x, quant_type, dim=1):
        if quant_type == "linear":
            max1 = torch.abs(x).max().float()
            xq = torch.round(x / max1 * 127).to(torch.int8)
            return xq, max1
        elif quant_type == "vector":
            max1 = torch.amax(torch.abs(x), dim=dim, keepdim=True)
            xq = torch.round(x / max1 * 127).to(torch.int8)
            return xq, max1
        elif quant_type == "min-max":
            maxA = torch.amax(x, dim=dim, keepdim=True).float()
            minA = torch.amin(x, dim=dim, keepdim=True).float()
            scale = (maxA - minA) / 2.0
            xq = torch.round(127 * (x - minA - scale) / scale).to(torch.int8)
            return xq, (minA.float(), scale.float())
        else:
            return None

    def dequant(xq, S1, S2, dtype, quant_type):
        if quant_type == "linear":
            norm = S1 * S2 / (127 * 127)
            # double cast needed to prevent overflows
            return (xq.float() * norm).to(dtype)
        elif quant_type == "vector":
            x = xq.float()
            if len(xq.shape) == 2 and len(S1.shape) == 3:
                S1 = S1.squeeze(0)
            if len(xq.shape) == 2 and len(S2.shape) == 3:
                S2 = S2.squeeze(0)
            # print(x.shape, S1.shape, S2.shape)
            if len(S1.shape) == 2:
                x *= S1.t() / 127
            else:
                x *= S1 / 127
            x *= S2 / 127
            return x.to(dtype)
        else:
            return None

    def dequant_min_max(xq, A, B, SA, SB, dtype):
        offset = B.float().t().sum(0) * (SA[0] + SA[1])
        x = xq.float()
        if len(xq.shape) == 2 and len(SB.shape) == 3:
            SB = SB.squeeze(0)
        if len(xq.shape) == 2 and len(SA.shape) == 3:
            SA = SA.squeeze(0)
        if len(SB.shape) == 2:
            x *= SB.t() / 127
        else:
            x *= SB / 127
        x *= SA[1] / 127
        x += offset
        return x.to(dtype)

    def get_8bit_linear(x, stochastic=False):
        round_func = (
            LinearFunction.round_stoachastic if stochastic else torch.round
        )
        max1 = torch.abs(x).max()
        x = x / max1 * 127
        x = round_func(x) / 127 * max1
        # x = torch.round(x)/128*max1
        return x

    @staticmethod
    def get_8bit_vector_wise(x, dim, stochastic=False):
        round_func = (
            LinearFunction.round_stoachastic if stochastic else torch.round
        )
        max1 = torch.amax(torch.abs(x), dim=dim, keepdim=True)
        max1[max1 == 0] = 1.0
        x = (x * 127) / max1
        x = round_func(x) / 127 * max1
        return x

    @staticmethod
    def round_stoachastic(x):
        sign = torch.sign(x)
        absx = torch.abs(x)
        decimal = absx - torch.floor(absx)
        rdm = torch.rand_like(decimal)
        return sign * (torch.floor(absx) + (rdm < decimal).to(x.dtype))

    @staticmethod
    def fake_8bit_storage(w, exponent_bits):
        code = bnb.functional.create_dynamic_map(n=exponent_bits).to(w.device)
        absmax, C = bnb.functional.quantize_blockwise(w.data, code=code)
        out = bnb.functional.dequantize_blockwise(absmax, C, code)
        out = out.half()
        w.copy_(out)
        return out

    @staticmethod
    def fake_8bit_storage_quantile(w, args):
        code = bnb.functional.estimate_quantiles(w.data, offset=args.offset)
        # C = bnb.functional.quantize_no_absmax(code, w)
        # out = bnb.functional.dequantize_no_absmax(code, C, out=w.data)
        # print(out)
        # out = out.half()
        code /= torch.max(torch.abs(code))
        absmax, C = bnb.functional.quantize_blockwise(w.data, code=code)
        out = bnb.functional.dequantize_blockwise(absmax, C, code)
        out = out.half()
        w.copy_(out)
        return out

    @staticmethod
    def fake_8bit_storage_stoachstic(w):
        rand = torch.rand(1024, device=w.device)
        absmax, C = bnb.functional.quantize_blockwise(w.data, rand=rand)
        out = bnb.functional.dequantize_blockwise(absmax, C)
        out = out.half()
        w.copy_(out)
        return out

    @staticmethod
    def fake_8bit_storage_with_max(w, topk=8):
        blocked_w = einops.rearrange(w.flatten(), "(h b) -> h b", b=256)
        max_val, idx = torch.sort(torch.abs(blocked_w), dim=1, descending=True)
        idx = idx[:, :topk]
        max_val = max_val[:, :topk]

        mask = torch.zeros_like(blocked_w)
        mask.scatter_(dim=1, index=idx, src=torch.ones_like(max_val))
        mask = mask.bool()

        # 1. zero out max values
        # 2. quantize + dequantize
        # 3. write back max values
        # 4. copy matrix back to weight

        values = blocked_w[mask]
        blocked_w[mask] = 0

        code = bnb.functional.create_dynamic_map()
        code = code.to(w.device)
        absmax, C = bnb.functional.quantize_blockwise(blocked_w.data)
        bnb.functional.dequantize_blockwise(absmax, C, out=blocked_w)

        blocked_w[mask] = values

        unblocked_w = blocked_w.flatten().view(w.shape)

        w.copy_(unblocked_w)
        return unblocked_w

    @staticmethod
    def forward(ctx, x, weight, bias=None, args=None):
        if args.use_8bit_training != "off":
            weight8, S1 = LinearFunction.quant(weight, args.quant_type, dim=1)
            x8, S2 = LinearFunction.quant(x, args.quant_type, dim=2)
            outputq = bnb.functional.igemm(x8, weight8.t())
            output = LinearFunction.dequant(
                outputq, S1, S2, x.dtype, args.quant_type
            )
            # if torch.rand(1) < 0.01:
            # output32 = torch.matmul(x, weight.t())
            # err = torch.abs(output-output32).float()
            # relerr = err/(torch.abs(output32).float()+1e-8)
            # print(f'{err.mean().item():.4f}, {relerr.mean().item():.4f}', args.quant_type, 'forward', proxy)
        else:
            # output = torch.matmul(x, weight.t())
            output = torch.einsum("bsi,oi->bso", x, weight)

        ctx.save_for_backward(x, weight, bias)
        ctx.args = args

        if bias is not None:
            output += bias.unsqueeze(0).expand_as(output)
        return output

    @staticmethod
    def backward(ctx, grad_output):
        x, weight, bias = ctx.saved_tensors
        args = ctx.args
        stochastic = False
        grad_input = grad_weight = grad_bias = None
        if bias is not None and ctx.needs_input_grad[2]:
            grad_bias = grad_output.sum(0)

        # weight and x are already 8bit
        # -> transform grad_output to 8-bit
        if args.use_8bit_training == "forward+wgrad":
            grad_output8, S1 = LinearFunction.quant(
                grad_output, args.quant_type, dim=[0, 1]
            )
            x8, S2 = LinearFunction.quant(x, args.quant_type, dim=[0, 1])
            grad_weight8 = bnb.functional.igemm(grad_output8, x8)
            grad_weight = LinearFunction.dequant(
                grad_weight8, S1, S2, grad_output.dtype, args.quant_type
            )

            # grad_weight32 = torch.einsum('bso,bsi->oi', grad_output, x)

            grad_input = grad_output.matmul(weight)
        elif args.use_8bit_training == "full":
            grad_output8, S1 = LinearFunction.quant(
                grad_output, args.quant_type, dim=[0, 1]
            )
            x8, S2 = LinearFunction.quant(x, args.quant_type, dim=[0, 1])
            grad_weight8 = torch.zeros_like(weight, dtype=torch.int32)
            bnb.functional.igemm(grad_output8, x8, out=grad_weight8)
            grad_weight = LinearFunction.dequant(
                grad_weight8, S1, S2, grad_output.dtype, args.quant_type
            )

            grad_output8, S1 = LinearFunction.quant(
                grad_output, args.quant_type, dim=2
            )
            weight8, S3 = LinearFunction.quant(weight, args.quant_type, dim=0)
            grad_input8 = bnb.functional.igemm(grad_output8, weight8)
            grad_input = LinearFunction.dequant(
                grad_input8, S1, S3, grad_output.dtype, args.quant_type
            )

        else:
            grad_input = grad_output.matmul(weight)
            grad_weight = torch.einsum("bsi,bso->oi", x, grad_output)

        return grad_input, grad_weight, grad_bias, None


class Linear8bit(nn.Module):
    def __init__(self, input_features, output_features, bias=True, args=None):
        super().__init__()
        self.input_features = input_features
        self.output_features = output_features
        self.args = args

        self.weight = nn.Parameter(torch.empty(output_features, input_features))
        if bias:
            self.bias = nn.Parameter(torch.empty(output_features))
        else:
            self.register_parameter("bias", None)

        torch.nn.init.xavier_uniform_(self.weight)
        if self.bias is not None:
            torch.nn.init.zeros_(self.bias)

    def forward(self, x):
        self.args.training = self.training

        return LinearFunction.apply(x, self.weight, self.bias, self.args)


threshold = [0.0, 3.0]
values = threshold
names = [f"threshold_{vals}" for vals in values]


@skip_if_no_cuda()
@pytest.mark.parametrize("threshold", values, ids=names)
def test_linear8bitlt_inference(threshold):
    l1 = bnb.nn.Linear8bitLt(32, 64, threshold=threshold).cuda().half()
    assert l1.weight.device.type == "cuda"
    assert l1.weight.dtype == torch.float16

    l1.eval()
    for i in range(100):
        b1 = torch.randn(16, 8, 32, device="cuda").half()
        o1 = l1(b1)
        if i == 1:
            assert l1.state.CxB is not None


<<<<<<< HEAD
@skip_if_no_cuda()
def test_linear8bitlt_accumulated_gradient(device):
    l1 = torch.nn.Sequential(
        *[bnb.nn.Linear8bitLt(32, 32).to(device).half() for i in range(2)]
    )
    l2 = torch.nn.Sequential(
        *[torch.nn.Linear(32, 32).to(device).half() for i in range(2)]
    )
    l2[0].weight = torch.nn.Parameter(l1[0].weight.clone())
    l2[0].bias = torch.nn.Parameter(l1[0].bias.clone())
    l2[1].weight = torch.nn.Parameter(l1[1].weight.clone())
    l2[1].bias = torch.nn.Parameter(l1[1].bias.clone())
    opt1 = bnb.optim.Adam8bit(l1.parameters(), lr=0.001)
    opt2 = bnb.optim.Adam8bit(l2.parameters(), lr=0.001)
=======
def test_linear8bitlt_accumulated_gradient():
    l1 = torch.nn.Sequential(*[bnb.nn.Linear8bitLt(32, 32).cuda().half() for i in range(2)])
    l2 = torch.nn.Sequential(*[torch.nn.Linear(32, 32).cuda().half() for i in range(2)])
    l1[0].weight.data.copy_(l2[0].weight.data)
    l1[1].weight.data.copy_(l2[1].weight.data)
    l1[0].bias.data.copy_(l2[0].bias.data)
    l1[1].bias.data.copy_(l2[1].bias.data)

    opt1 = bnb.optim.Adam32bit(l1.parameters(), lr=0.001)
    opt2 = bnb.optim.Adam32bit(l2.parameters(), lr=0.001)
>>>>>>> ac5550a0

    acc_steps = 10

    for i in range(10):
        b1 = torch.randn(16, 8, 32, device=device).half()
        o1 = l1(b1)
        o2 = l2(b1)
        loss1 = o1.mean()
        loss2 = o2.mean()
        loss1.backward()
        loss2.backward()
        if i == 2:
            assert l1[0].state.CxB is not None
            assert l1[1].state.CxB is not None

        if i > 0 and i % acc_steps == 0:
            opt1.step()
            opt1.zero_grad(True)
            opt2.step()
            opt2.zero_grad(True)
            assert_all_approx_close(
                l1[0].weight, l2[0].weight, rtol=1.05, atol=0.01, count=2
            )
            assert_all_approx_close(
                l1[1].weight, l2[1].weight, rtol=1.05, atol=0.01, count=2
            )
            # we do this copy because otherwise we have small divergences over time that add up
            l1[0].weight.data.copy_(l2[0].weight.data)
            l1[1].weight.data.copy_(l2[1].weight.data)
            l1[0].bias.data.copy_(l2[0].bias.data)
            l1[1].bias.data.copy_(l2[1].bias.data)
        else:
            torch.testing.assert_close(l1[0].weight.grad, l2[0].weight.grad, atol=1e-3, rtol=1e-3)
            torch.testing.assert_close(l1[1].weight.grad, l2[1].weight.grad, atol=1e-3, rtol=1e-3)


<<<<<<< HEAD
@skip_if_no_cuda()
@pytest.mark.parametrize("threshold", values, ids=names)
=======
@pytest.mark.parametrize("threshold", [0.0, 2.0])
>>>>>>> ac5550a0
@pytest.mark.parametrize("memory_efficient_backward", [False])
def test_linear8bitlt_no_fp16_weights(threshold, memory_efficient_backward):
    l1 = (bnb.nn.Linear8bitLt( 32, 64, threshold=threshold, has_fp16_weights=False, memory_efficient_backward=memory_efficient_backward).cuda().half())
    assert l1.weight.dtype == torch.int8

    l1.eval()
    for i in range(100):
        b1 = torch.randn(16, 8, 32, device="cuda").half()
        o1 = l1(b1)
        assert o1.dtype == torch.float16

    mlp = MLP8bit(32, 64, threshold=threshold, has_fp16_weights=False).cuda()
    assert mlp.fc1.weight.dtype == torch.int8
    assert mlp.fc2.weight.dtype == torch.int8

    for i in range(100):
        b1 = torch.randn(16, 8, 32, device="cuda").half()
        o1 = mlp(b1)
        assert o1.dtype == torch.float16
        if threshold > 0:
            assert mlp.fc1.state.idx is not None
        if threshold > 0:
            assert mlp.fc2.state.idx is not None

    mlp = (
        MLP8bit(32, 64, threshold=threshold, has_fp16_weights=False)
        .cuda()
        .half()
    )
    assert mlp.fc1.weight.dtype == torch.int8
    assert mlp.fc2.weight.dtype == torch.int8

    for i in range(100):
        b1 = torch.randn(16, 8, 32, device="cuda").half()
        o1 = mlp(b1)
        assert o1.dtype == torch.float16
        if threshold > 0:
            assert mlp.fc1.state.idx is not None
        if threshold > 0:
            assert mlp.fc2.state.idx is not None

    mlp = (
        MLP8bit(32, 64, threshold=threshold, has_fp16_weights=False)
        .half()
        .cuda()
    )

    for i in range(100):
        b1 = torch.randn(16, 8, 32, device="cuda").half()
        o1 = mlp(b1)
        assert o1.dtype == torch.float16
        if threshold > 0:
            assert mlp.fc1.state.idx is not None
        if threshold > 0:
            assert mlp.fc2.state.idx is not None
    assert mlp.fc1.weight.dtype == torch.int8
    assert mlp.fc2.weight.dtype == torch.int8

    mlp = ( MLP8bit( 32, 64, threshold=threshold, has_fp16_weights=False, memory_efficient_backward=memory_efficient_backward).half().to("cuda"))

    for i in range(100):
        b1 = torch.randn(16, 8, 32, device="cuda").half()
        o1 = mlp(b1)
        assert o1.dtype == torch.float16
        if threshold > 0:
            assert mlp.fc1.state.idx is not None
        if threshold > 0:
            assert mlp.fc2.state.idx is not None
    assert mlp.fc1.weight.dtype == torch.int8
    assert mlp.fc2.weight.dtype == torch.int8
    assert mlp.fc1.weight.device.type == "cuda"
    assert mlp.fc2.weight.device.type == "cuda"

    mlp = MLP8bit(
            32, 64, threshold=threshold, has_fp16_weights=False, memory_efficient_backward=memory_efficient_backward
        )
    w1, w2 = mlp.fc1.weight.clone().cuda(), mlp.fc2.weight.clone().cuda()  # grab weights before quantization,
    mlp = mlp.cuda().half()  # and this line triggers quantization

    for i in range(100):
        b1 = torch.randn(16, 8, 32, device="cuda").half()
        o1 = mlp(b1)
        assert o1.dtype == torch.float16
        if threshold > 0:
            assert mlp.fc1.state.idx is not None
        if threshold > 0:
            assert mlp.fc2.state.idx is not None

    assert mlp.fc1.weight.dtype == torch.int8
    assert mlp.fc2.weight.dtype == torch.int8
    assert mlp.fc1.weight.device.type == "cuda"
    assert mlp.fc2.weight.device.type == "cuda"

    if memory_efficient_backward:
        b1 = torch.randn(16, 8, 32, device="cuda", requires_grad=True, dtype=torch.half)
        o1 = mlp(b1)
        assert o1.dtype == torch.float16
        assert o1.requires_grad
        grad_proj = torch.randn_like(o1)

        mlp.zero_grad()
        (o1 * grad_proj).sum().backward()
        grad_ref = grad_proj.flatten(2) @ w2.half() @ w1.half()
        scale = grad_ref.abs().mean()

        torch.testing.assert_close(b1.grad, grad_ref, rtol=0, atol=0.05 * scale)
        idx = torch.isclose(b1.grad, grad_ref, atol=0.01 * scale, rtol=0.1)
        assert (idx == 0).sum().item() <= b1.numel() * 0.005

<<<<<<< HEAD
@skip_if_no_cuda()
def test_linear8bitlt_fp32_bias():
=======

@pytest.mark.parametrize("module", [lambda nin, nout, bias=True: bnb.nn.Linear8bitLt(nin, nout, bias=bias, has_fp16_weights=False), bnb.nn.LinearFP4], ids=['Int8Lt', 'FP4'])
def test_linear_kbit_fp32_bias(module):
>>>>>>> ac5550a0
    # casts model to fp16 -> int8 automatically
    l1 = module(32, 64).cuda()
    assert l1.weight.dtype in [torch.int8, torch.uint8]
    assert l1.bias.dtype == torch.float32

    for i in range(100):
        b1 = torch.randn(16, 8, 32, device="cuda").half()
        # casts bias to fp32
        o1 = l1(b1)
        assert l1.bias.dtype == torch.float16

    # casts model to fp16 -> int8 automatically
    l1 = module(32, 64, bias=False).cuda()
    assert l1.weight.dtype in [torch.int8, torch.uint8]
    assert l1.bias is None

    for i in range(100):
        b1 = torch.randn(16, 8, 32, device="cuda").half()
        o1 = l1(b1)
        assert l1.bias is None

<<<<<<< HEAD
@skip_if_no_cuda()
=======
modules = []
modules.append(bnb.nn.Linear8bitLt)
modules.append(bnb.nn.Linear4bit)
modules.append(bnb.nn.LinearFP4)
modules.append(bnb.nn.LinearNF4)
modules.append(lambda d1, d2: bnb.nn.LinearFP4(d1, d2, compress_statistics=True))
modules.append(lambda d1, d2: bnb.nn.LinearNF4(d1, d2, compress_statistics=True))
names = ['Int8Lt', '4bit', 'FP4', 'NF4', 'FP4+C', 'NF4+C']
@pytest.mark.skipif(not torch.cuda.is_available(), reason="this test requires a GPU")
@pytest.mark.parametrize("module", modules, ids=names)
def test_kbit_backprop(module):
    b = 17
    dim1 = 37
    dim2 = 83

    ref = nn.Sequential(*[torch.nn.Linear(dim1, dim2), torch.nn.Linear(dim2, 10)])
    ref[1].weight.requires_grad = False
    torch.nn.init.kaiming_normal_(ref[0].weight)
    torch.nn.init.kaiming_normal_(ref[1].weight)
    kbit = nn.Sequential(*[torch.nn.Linear(dim1, dim2), module(dim2, 10)])
    kbit[0].weight.detach().copy_(ref[0].weight)
    kbit[1].weight.detach().copy_(ref[1].weight)
    kbit[0].bias.detach().copy_(ref[0].bias)
    kbit[1].bias.detach().copy_(ref[1].bias)
    ref = ref.half().cuda()
    kbit = kbit.half().cuda()

    errs1 = []
    errs2 = []
    relerrs1 = []
    relerrs2 = []
    for i in range(100):
        batch = torch.randn(b, dim1).half().cuda()
        out1 = ref(batch)
        out2 = kbit(batch)
        out1.mean().backward()
        out2.mean().backward()

        grad1 = ref[0].weight.grad
        grad2 = kbit[0].weight.grad
        bgrad1 = ref[0].bias.grad
        bgrad2 = kbit[0].bias.grad

        err1 = (out1-out2).abs().float()
        err2 = (grad1-grad2).abs().float()
        relerr1 = (err1/(out1.abs().float()+1e-9))
        relerr2 = (err2/(grad1.abs().float()+1e-9))
        errs1.append(err1.mean().item())
        errs2.append(err2.mean().item())
        relerrs1.append(relerr1.mean().item())
        relerrs2.append(relerr2.mean().item())

        if isinstance(module, bnb.nn.Linear8bitLt):
            torch.testing.assert_close(grad1, grad2, atol=0.008, rtol=0.05)
            torch.testing.assert_close(bgrad1, bgrad2, atol=0.008, rtol=0.05)
        else:
            torch.testing.assert_close(grad1, grad2, atol=0.015, rtol=0.05)
            torch.testing.assert_close(bgrad1, bgrad2, atol=0.02, rtol=0.05)
        ref.zero_grad()
        kbit.zero_grad()

        assert kbit[0].weight.grad is None or kbit[0].weight.grad.sum().item() == 0
        assert kbit[0].weight.grad is None or kbit[0].bias.grad.sum().item() == 0
    print('out', sum(errs1)/len(errs1))
    print('grad', sum(errs2)/len(errs2))
    print('rel out', sum(relerrs1)/len(relerrs1))
    print('rel grad', sum(relerrs2)/len(relerrs2))

>>>>>>> ac5550a0
def test_fp8linear():

    b = 10
    h = 1024
    inp = torch.randn(b, h).cuda()
    fp32 = torch.nn.Linear(h, h*2).cuda()
    fp8 = bnb.research.nn.LinearFP8Mixed(h, h*2).cuda()
    fp32b = torch.nn.Linear(h*2, h).cuda()
    fp8b = bnb.research.nn.LinearFP8Mixed(h*2, h).cuda()

    fp8.weight.data.copy_(fp32.weight.data)
    fp8.bias.data.copy_(fp32.bias.data)
    fp8b.weight.data.copy_(fp32b.weight.data)
    fp8b.bias.data.copy_(fp32b.bias.data)

    a = fp32b(torch.nn.functional.gelu(fp32(inp)))
    b = fp8b(torch.nn.functional.gelu(fp8(inp)))

    err = (a-b).abs().mean()

    a.mean().backward()
    b.mean().backward()

    graderr = (fp8.weight.grad-fp32.weight.grad).abs().mean()
    bgraderr = (fp8.bias.grad-fp32.bias.grad).abs().mean()

    assert err < 0.05
    assert graderr < 0.00002
    assert bgraderr < 0.00002






<|MERGE_RESOLUTION|>--- conflicted
+++ resolved
@@ -333,22 +333,7 @@
             assert l1.state.CxB is not None
 
 
-<<<<<<< HEAD
 @skip_if_no_cuda()
-def test_linear8bitlt_accumulated_gradient(device):
-    l1 = torch.nn.Sequential(
-        *[bnb.nn.Linear8bitLt(32, 32).to(device).half() for i in range(2)]
-    )
-    l2 = torch.nn.Sequential(
-        *[torch.nn.Linear(32, 32).to(device).half() for i in range(2)]
-    )
-    l2[0].weight = torch.nn.Parameter(l1[0].weight.clone())
-    l2[0].bias = torch.nn.Parameter(l1[0].bias.clone())
-    l2[1].weight = torch.nn.Parameter(l1[1].weight.clone())
-    l2[1].bias = torch.nn.Parameter(l1[1].bias.clone())
-    opt1 = bnb.optim.Adam8bit(l1.parameters(), lr=0.001)
-    opt2 = bnb.optim.Adam8bit(l2.parameters(), lr=0.001)
-=======
 def test_linear8bitlt_accumulated_gradient():
     l1 = torch.nn.Sequential(*[bnb.nn.Linear8bitLt(32, 32).cuda().half() for i in range(2)])
     l2 = torch.nn.Sequential(*[torch.nn.Linear(32, 32).cuda().half() for i in range(2)])
@@ -359,7 +344,6 @@
 
     opt1 = bnb.optim.Adam32bit(l1.parameters(), lr=0.001)
     opt2 = bnb.optim.Adam32bit(l2.parameters(), lr=0.001)
->>>>>>> ac5550a0
 
     acc_steps = 10
 
@@ -395,13 +379,8 @@
             torch.testing.assert_close(l1[0].weight.grad, l2[0].weight.grad, atol=1e-3, rtol=1e-3)
             torch.testing.assert_close(l1[1].weight.grad, l2[1].weight.grad, atol=1e-3, rtol=1e-3)
 
-
-<<<<<<< HEAD
 @skip_if_no_cuda()
-@pytest.mark.parametrize("threshold", values, ids=names)
-=======
 @pytest.mark.parametrize("threshold", [0.0, 2.0])
->>>>>>> ac5550a0
 @pytest.mark.parametrize("memory_efficient_backward", [False])
 def test_linear8bitlt_no_fp16_weights(threshold, memory_efficient_backward):
     l1 = (bnb.nn.Linear8bitLt( 32, 64, threshold=threshold, has_fp16_weights=False, memory_efficient_backward=memory_efficient_backward).cuda().half())
@@ -511,14 +490,10 @@
         idx = torch.isclose(b1.grad, grad_ref, atol=0.01 * scale, rtol=0.1)
         assert (idx == 0).sum().item() <= b1.numel() * 0.005
 
-<<<<<<< HEAD
+
 @skip_if_no_cuda()
-def test_linear8bitlt_fp32_bias():
-=======
-
 @pytest.mark.parametrize("module", [lambda nin, nout, bias=True: bnb.nn.Linear8bitLt(nin, nout, bias=bias, has_fp16_weights=False), bnb.nn.LinearFP4], ids=['Int8Lt', 'FP4'])
 def test_linear_kbit_fp32_bias(module):
->>>>>>> ac5550a0
     # casts model to fp16 -> int8 automatically
     l1 = module(32, 64).cuda()
     assert l1.weight.dtype in [torch.int8, torch.uint8]
@@ -540,9 +515,6 @@
         o1 = l1(b1)
         assert l1.bias is None
 
-<<<<<<< HEAD
-@skip_if_no_cuda()
-=======
 modules = []
 modules.append(bnb.nn.Linear8bitLt)
 modules.append(bnb.nn.Linear4bit)
@@ -611,7 +583,7 @@
     print('rel out', sum(relerrs1)/len(relerrs1))
     print('rel grad', sum(relerrs2)/len(relerrs2))
 
->>>>>>> ac5550a0
+@skip_if_no_cuda()
 def test_fp8linear():
 
     b = 10
