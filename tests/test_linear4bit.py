--- conflicted
+++ resolved
@@ -8,10 +8,7 @@
 import torch
 
 import bitsandbytes as bnb
-<<<<<<< HEAD
 from bitsandbytes.cextension import HIP_ENVIRONMENT
-from tests.helpers import TRUE_FALSE, get_available_devices, id_formatter, torch_load_from_buffer, torch_save_to_buffer
-=======
 from tests.helpers import (
     TRUE_FALSE,
     describe_dtype,
@@ -20,7 +17,6 @@
     torch_load_from_buffer,
     torch_save_to_buffer,
 )
->>>>>>> 76d3e2b1
 
 storage = {
     "uint8": torch.uint8,
