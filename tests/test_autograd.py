from itertools import permutations, product

import pytest
import torch

import bitsandbytes as bnb
from bitsandbytes.cextension import HIP_ENVIRONMENT

n = 1
k = 25
dim1 = torch.randint(16, 64, size=(n,)).tolist()
dim2 = torch.randint(32, 96, size=(n,)).tolist()
dim3 = torch.randint(32, 96, size=(n,)).tolist()
dim4 = torch.randint(32, 96, size=(n,)).tolist()
funcs = [(torch.bmm, bnb.bmm_cublas), (torch.matmul, bnb.matmul_cublas)]
str_funcs = ["bmm", "matmul"]
req_grad = [(False, False), (True, False), (True, True), (False, True)]
req_grad_str = ["FF", "TF", "TT", "FT"]
transpose = [(False, False), (False, True), (True, True), (True, False)]
str_transpose = ["FF", "FT", "TT", "TF"]
dtype = [torch.float32, torch.float16]
values = list(
    product(dim1, dim2, dim3, dim4, funcs, dtype, req_grad, transpose)
)
str_values = list(
    product(
        dim1, dim2, dim3, dim4, str_funcs, dtype, req_grad_str, str_transpose
    )
)
names = [
    "dim1_{}_dim2_{}_dim3_{}_dim4_{}_func_{}_dtype_{}_requires_grad_{}_transpose_{}".format(
        *vals
    )
    for vals in str_values
]


@pytest.mark.parametrize(
    "dim1, dim2, dim3, dim4, funcs, dtype, req_grad, transpose",
    values,
    ids=names,
)
def test_matmul(dim1, dim2, dim3, dim4, funcs, dtype, req_grad, transpose):
    if dim2 > 0:
        dim2 = dim2 - (dim2 % 16)
    dim3 = dim3 - (dim3 % 16)
    dim4 = dim4 - (dim4 % 16)
    for i in range(k):

        # normal multiply
        if funcs[0] in [torch.mm, torch.matmul]:
            dimA = (dim2, dim3) if not transpose[0] else (dim3, dim2)
            dimB = (dim3, dim4) if not transpose[1] else (dim4, dim3)
            A = torch.randn(size=dimA, device="cuda", requires_grad=req_grad[0])
            B = torch.randn(size=dimB, device="cuda", requires_grad=req_grad[1])
            target = torch.randn(
                size=(dim2, dim4), device="cuda", requires_grad=req_grad[1]
            )
            torch.nn.init.xavier_uniform_(B)

            if not transpose[0] and not transpose[1]:
                out_torch = funcs[0](A, B)
                out_bnb = funcs[1](A, B)
            elif not transpose[0] and transpose[1]:
                out_torch = funcs[0](A, B.t())
                out_bnb = funcs[1](A, B.t())
            elif transpose[0] and not transpose[1]:
                out_torch = funcs[0](A.t(), B)
                out_bnb = funcs[1](A.t(), B)
            elif transpose[0] and transpose[1]:
                out_torch = funcs[0](A.t(), B.t())
                out_bnb = funcs[1](A.t(), B.t())

            n = out_bnb.numel()
            idx = torch.isclose(out_bnb, out_torch, atol=0.01, rtol=0.1)
            assert (idx == 0).sum().item() < n * 0.0175
            idx = torch.isclose(out_bnb, out_torch, atol=0.035, rtol=0.2)
            assert (idx == 0).sum().item() < n * 0.001

            if any(req_grad):
                out_bnb.data.copy_(out_torch)
                torch.cuda.synchronize()
                loss_bnb = torch.nn.functional.mse_loss(out_bnb, target).mean()
                loss_bnb.backward()
                gradA1 = A.grad
                gradB1 = B.grad
                A.grad = None
                B.grad = None

                loss_torch = torch.nn.functional.mse_loss(
                    out_torch, target
                ).mean()
                loss_torch.backward()
                gradA2 = A.grad
                gradB2 = B.grad
                A.grad = None
                B.grad = None

            if req_grad[0]:
                torch.testing.assert_close(
                    gradA1, gradA2, atol=0.015, rtol=0.1
                )
            if req_grad[1]:
                n = gradB1.numel()
                idx = torch.isclose(gradB1, gradB2, atol=0.06, rtol=0.3)
                assert (idx == 0).sum().item() < n * 0.1
                idx = torch.isclose(gradB1, gradB2, atol=0.10, rtol=0.3)
                assert (idx == 0).sum().item() < n * 0.02
                torch.testing.assert_close(
                    gradB1, gradB2, atol=0.18, rtol=0.3
                )

        # batched matrix multiply
        if funcs[0] in [torch.bmm, torch.matmul]:
            A = torch.randn(
                size=(dim1, dim2, dim3),
                device="cuda",
                requires_grad=req_grad[0],
            )
            B = torch.randn(
                size=(dim1, dim3, dim4),
                device="cuda",
                requires_grad=req_grad[1],
            )
            target = torch.randn(
                size=(dim1, dim2, dim4),
                device="cuda",
                requires_grad=req_grad[1],
            )
            torch.nn.init.xavier_uniform_(B)

            out_torch = funcs[0](A, B)
            out_bnb = funcs[1](A, B)

            n = out_bnb.numel()
            idx = torch.isclose(out_bnb, out_torch, atol=0.01, rtol=0.1)
            assert (idx == 0).sum().item() < n * 0.01
            torch.testing.assert_close(
                out_bnb, out_torch, atol=0.027, rtol=0.2
            )

            if any(req_grad):
                out_bnb.data.copy_(out_torch)
                torch.cuda.synchronize()
                loss_bnb = torch.nn.functional.mse_loss(out_bnb, target).mean()
                loss_bnb.backward()
                gradA1 = A.grad
                gradB1 = B.grad
                A.grad = None
                B.grad = None

                loss_torch = torch.nn.functional.mse_loss(
                    out_torch, target
                ).mean()
                loss_torch.backward()
                gradA2 = A.grad
                gradB2 = B.grad
                A.grad = None
                B.grad = None

            if req_grad[0]:
                torch.testing.assert_close(
                    gradA1, gradA2, atol=0.015, rtol=0.1
                )
            if req_grad[1]:
                n = gradB1.numel()
                idx = torch.isclose(gradB1, gradB2, atol=0.06, rtol=0.3)
                assert (idx == 0).sum().item() < n * 0.1
                idx = torch.isclose(gradB1, gradB2, atol=0.10, rtol=0.3)
                assert (idx == 0).sum().item() < n * 0.02

        if funcs[0] in [torch.matmul]:
            dim1 = dim1 - (dim1 % 16)
            A = torch.randn(
                size=(dim1, dim2, dim3),
                device="cuda",
                requires_grad=req_grad[0],
            )
            dimB = (dim4, dim3) if transpose[1] else (dim3, dim4)
            B = torch.randn(size=dimB, device="cuda", requires_grad=req_grad[1])
            target = torch.randn(
                size=(dim1, dim2, dim4),
                device="cuda",
                requires_grad=req_grad[1],
            )
            torch.nn.init.xavier_uniform_(B)

            if transpose[1]:
                out_torch = funcs[0](A, B.t())
                out_bnb = funcs[1](A, B.t())
            else:
                out_torch = funcs[0](A, B)
                out_bnb = funcs[1](A, B)

            n = out_bnb.numel()
            idx = torch.isclose(out_bnb, out_torch, atol=0.01, rtol=0.1)
            assert (idx == 0).sum().item() < n * 0.0175
            idx = torch.isclose(out_bnb, out_torch, atol=0.035, rtol=0.2)
            assert (idx == 0).sum().item() < n * 0.001

            if any(req_grad):
                out_bnb.data.copy_(out_torch)
                torch.cuda.synchronize()
                loss_bnb = torch.nn.functional.mse_loss(out_bnb, target).mean()
                loss_bnb.backward()
                gradA1 = A.grad
                gradB1 = B.grad
                A.grad = None
                B.grad = None

                loss_torch = torch.nn.functional.mse_loss(
                    out_torch, target
                ).mean()
                loss_torch.backward()
                gradA2 = A.grad
                gradB2 = B.grad
                A.grad = None
                B.grad = None

            if req_grad[0]:
                torch.testing.assert_close(
                    gradA1, gradA2, atol=0.015, rtol=0.1
                )
            if req_grad[1]:
                n = gradB1.numel()
                idx = torch.isclose(gradB1, gradB2, atol=0.06, rtol=0.3)
                assert (idx == 0).sum().item() < n * 0.1
                idx = torch.isclose(gradB1, gradB2, atol=0.10, rtol=0.3)
                assert (idx == 0).sum().item() < n * 0.02


n = 1
k = 3
dim1 = torch.randint(16, 64, size=(n,)).tolist()
dim2 = torch.randint(32, 96, size=(n,)).tolist()
dim3 = torch.randint(32, 96, size=(n,)).tolist()
dim4 = torch.randint(32, 96, size=(n,)).tolist()

dim2.append(0)

decomp = [0.0, 6.0]
funcs = [(torch.matmul, bnb.matmul), (torch.matmul, bnb.research.switchback_bnb)]
str_funcs = ["matmullt", 'switchback_bnb']
req_grad = [(False, False), (True, False), (True, True), (False, True)]
req_grad = list(product([True, False], repeat=3))
req_grad_str = []
for c in req_grad:
    strval = ''
    for v in c:
        if v == True: strval += 'T'
        else: strval += 'F'
    req_grad_str.append(strval)

transpose = [(False, True), (False, False)]
str_transpose = ["NT", "NN"]
dtype = [torch.float16, torch.bfloat16, torch.float32]
has_fp16_weights = [True, False]
has_bias = [True, False]
values = list(
    product(
        dim1,
        dim2,
        dim3,
        dim4,
        funcs,
        dtype,
        req_grad,
        transpose,
        decomp,
        has_fp16_weights,
        has_bias
    )
)
str_values = list(
    product(
        dim1,
        dim2,
        dim3,
        dim4,
        str_funcs,
        dtype,
        req_grad_str,
        str_transpose,
        decomp,
        has_fp16_weights,
        has_bias
    )
)
names = ["dim1_{}_dim2_{}_dim3_{}_dim4_{}_func_{}_dtype_{}_requires_grad_{}_transpose_{}_decomp_{}_has_fp16_weights_{}_has_bias_{}".format(*vals) for vals in str_values]

@pytest.mark.skipif(HIP_ENVIRONMENT, reason="this test is not supported on ROCm yet")
@pytest.mark.parametrize(
    "dim1, dim2, dim3, dim4, funcs, dtype, req_grad, transpose, decomp, has_fp16_weights, has_bias",
    values,
    ids=names,
)
def test_matmullt(
    dim1,
    dim2,
    dim3,
    dim4,
    funcs,
    dtype,
    req_grad,
    transpose,
    decomp,
    has_fp16_weights,
    has_bias
):
    dimA = (dim2, dim3) if not transpose[0] else (dim3, dim2)
    dimB = (dim3, dim4) if not transpose[1] else (dim4, dim3)
    outlier_dim = torch.randint(0, dimA[1], size=(dimA[1] // 8,), device="cuda")
    if has_bias == False:
        req_grad = list(req_grad)
        req_grad[2] = False

    for i in range(k):

        # normal multiply
        if funcs[0] in [torch.mm, torch.matmul]:
            A = torch.randn(
                size=dimA, device="cuda", requires_grad=req_grad[0], dtype=dtype
            )
            if decomp == 6.0:
                with torch.no_grad():
                    A[:, outlier_dim] = 6.0
            B = torch.randn(
                size=dimB, device="cuda", requires_grad=req_grad[1], dtype=dtype
            )
            target = torch.randn(
                size=(dim2, dim4),
                device="cuda",
                requires_grad=req_grad[1],
                dtype=dtype,
            )
            bias = None
            bias2 = None
            if has_bias:
                bias = torch.randn(dim4, device='cuda', dtype=dtype, requires_grad=req_grad[2])
                bias2 = bias.clone()
            torch.nn.init.xavier_uniform_(B)
            B2 = B.clone()

            state = bnb.MatmulLtState()
            state.threshold = decomp
            state.has_fp16_weights = has_fp16_weights
            if not has_fp16_weights:
                if not transpose[0] and not transpose[1]:
                    B2 = B2.t().contiguous()
                (
                    state.CB,
                    CBt,
                    state.SCB,
                    SCBt,
                    coo_tensorB,
                ) = bnb.functional.double_quant(B2.to(torch.float16))
                B2 = state.CB

            if not transpose[0] and transpose[1]:
                out_torch = funcs[0](A, B.t())
                out_bnb = funcs[1](A, B2, state=state, bias=bias2)
            elif not transpose[0] and not transpose[1]:
                out_torch = funcs[0](A, B)
                out_bnb = funcs[1](A, B2.t(), state=state, bias=bias2)

            if has_bias:
                out_torch += bias

            assert out_bnb.dtype == A.dtype, f"bnb matmullt received {A.dtype} but returned {out_bnb.dtype}"

            n = out_bnb.numel()
            err = torch.abs(out_bnb - out_torch).mean().item()
            # print(f'abs error {err:.4f}')

            idx = torch.isclose(out_bnb, out_torch, atol=0.01, rtol=0.1)
            assert (idx == 0).sum().item() <= n * (0.0175 if dtype == torch.float16 else 0.021)
            idx = torch.isclose(out_bnb, out_torch, atol=0.035, rtol=0.2)
            assert (idx == 0).sum().item() <= n * 0.001

            if has_fp16_weights:
                if any(req_grad):
                    out_bnb.data.copy_(out_torch)
                    torch.cuda.synchronize()
                    loss_bnb = torch.nn.functional.mse_loss(
                        out_bnb, target
                    ).mean()
                    loss_bnb.backward()
                    gradA1 = A.grad
                    gradB1 = B.grad
                    A.grad = None
                    B.grad = None
                    if has_bias:
                        gradBias1 = bias.grad
                        bias.grad = None

                    loss_torch = torch.nn.functional.mse_loss(
                        out_torch, target
                    ).mean()
                    loss_torch.backward()
                    gradA2 = A.grad
                    gradB2 = B.grad
                    A.grad = None
                    B.grad = None
                    if has_bias:
                        gradBias2 = bias.grad
                        bias.grad = None

                if req_grad[0]:
                    torch.testing.assert_close(
                        gradA1, gradA2, atol=0.015, rtol=0.1
                    )
                if req_grad[1]:
                    n = gradB1.numel()
                    if dim2 > 0:
                        assert torch.abs(gradB1).sum() > 0.0
                        assert torch.abs(gradB2).sum() > 0.0
                    else:
                        assert torch.abs(gradB1).sum() == 0.0
                        assert torch.abs(gradB2).sum() == 0.0
                    idx = torch.isclose(gradB1, gradB2, atol=0.06, rtol=0.3)

                    assert (idx == 0).sum().item() <= n * 0.1
                    idx = torch.isclose(gradB1, gradB2, atol=0.10, rtol=0.3)
                    assert (idx == 0).sum().item() <= n * 0.02
                    torch.testing.assert_close(
                        gradB1, gradB2, atol=0.18, rtol=0.3
                    )

                if req_grad[2]:
                    torch.testing.assert_close(gradBias1, gradBias2)


n = 1
k = 3
dim1 = torch.randint(16, 64, size=(n,)).tolist()
dim2 = torch.randint(32, 96, size=(n,)).tolist()
dim3 = torch.randint(32, 96, size=(n,)).tolist()
dim4 = torch.randint(32, 96, size=(n,)).tolist()

dim2.append(0)

funcs = [(torch.matmul, bnb.matmul_4bit)]
str_funcs = ["matmul"]
req_grad = list(product([True, False], repeat=3))
req_grad_str = []
for c in req_grad:
    strval = ''
    for v in c:
        if v == True: strval += 'T'
        else: strval += 'F'
    req_grad_str.append(strval)

transpose = [(False, True), (False, False)]
str_transpose = ["NT", "NN"]
dtype = [torch.float16, torch.float32]
compress_statistics = [False, True]
has_fp16_weights = [True, False]
has_bias = [True, False]
quant_type = ['fp4', 'nf4']
values = list(product(dim1, dim2, dim3, dim4, funcs, dtype, req_grad, transpose, has_bias, compress_statistics, quant_type))
str_values = list(product(dim1, dim2, dim3, dim4, str_funcs, dtype, req_grad_str, str_transpose, has_bias, compress_statistics, quant_type))
names = ["dim1_{}_dim2_{}_dim3_{}_dim4_{}_func_{}_dtype_{}_requires_grad_{}_transpose_{}_has_bias_{}_compress_statistics_{}_quant_type_{}".format(*vals) for vals in str_values]
@pytest.mark.parametrize( "dim1, dim2, dim3, dim4, funcs, dtype, req_grad, transpose, has_bias, compress_statistics, quant_type", values, ids=names)
def test_matmul_4bit( dim1, dim2, dim3, dim4, funcs, dtype, req_grad, transpose, has_bias, compress_statistics, quant_type):
    dimA = (dim2, dim3) if not transpose[0] else (dim3, dim2)
    dimB = (dim3, dim4) if not transpose[1] else (dim4, dim3)
    if has_bias == False:
        req_grad = list(req_grad)
        req_grad[2] = False

    for i in range(k):
        # normal multiply
        if funcs[0] in [torch.mm, torch.matmul]:
            A = torch.randn(size=dimA, device="cuda", requires_grad=req_grad[0], dtype=dtype)
            B = torch.randn(size=dimB, device="cuda", requires_grad=req_grad[1], dtype=dtype)
            target = torch.randn(size=(dim2, dim4), device="cuda", requires_grad=req_grad[1], dtype=dtype)
            bias = None
            bias2 = None
            if has_bias:
                bias = torch.randn(dim4, device='cuda', dtype=dtype, requires_grad=req_grad[2])
                bias2 = bias.clone()
            torch.nn.init.xavier_uniform_(B)

            B2, quant_state = bnb.functional.quantize_4bit(B, compress_statistics=compress_statistics, quant_type=quant_type)

            if not transpose[0] and transpose[1]:
                out_torch = funcs[0](A, B.t())
                out_bnb = funcs[1](A, B2.t(), quant_state, bias=bias2)
            elif not transpose[0] and not transpose[1]:
                out_torch = funcs[0](A, B)
                out_bnb = funcs[1](A, B2, quant_state, bias=bias2)

            if has_bias:
                out_torch += bias

            assert out_bnb.dtype == A.dtype, f"bnb matmullt received {A.dtype} but returned {out_bnb.dtype}"

            n = out_bnb.numel()
            err = torch.abs(out_bnb - out_torch).float().mean().item()
            if n > 0:
                assert err < 0.115

                #assert err < 0.20
            if any(req_grad):
                out_bnb.data.copy_(out_torch)
                torch.cuda.synchronize()
                loss_bnb = torch.nn.functional.mse_loss(out_bnb, target).mean()
                loss_bnb.backward()
                gradA1 = A.grad
                gradB1 = B.grad
                A.grad = None
                B.grad = None
                if has_bias:
                    gradBias1 = bias.grad
                    bias.grad = None

                loss_torch = torch.nn.functional.mse_loss( out_torch, target ).mean()
                loss_torch.backward()
                gradA2 = A.grad
                gradB2 = B.grad
                A.grad = None
                B.grad = None
                if has_bias:
                    gradBias2 = bias.grad
                    bias.grad = None

                if req_grad[0]:
                    torch.testing.assert_close( gradA1, gradA2, atol=0.015, rtol=0.1)

                if req_grad[2]:
                    torch.testing.assert_close(gradBias1, gradBias2)


funcs = [(torch.matmul, bnb.research.matmul_fp8_mixed), (torch.matmul, bnb.research.matmul_fp8_global)]
str_funcs = ["matmul_fp8_mixed", 'matmul_fp8_global']
req_grad = list(product([True, False], repeat=3))
req_grad_str = []
for c in req_grad:
    strval = ''
    for v in c:
        if v == True: strval += 'T'
        else: strval += 'F'
    req_grad_str.append(strval)

transpose = [(False, True), (False, False)]
str_transpose = ["NT", "NN"]
dtype = [torch.float16, torch.float32]
has_fp16_weights = [True, False]
values = list(product(dim1, dim2, dim3, dim4, funcs, dtype, req_grad, transpose))
str_values = list(product(dim1, dim2, dim3, dim4, str_funcs, dtype, req_grad_str, str_transpose))
names = ["dim1_{}_dim2_{}_dim3_{}_dim4_{}_func_{}_dtype_{}_requires_grad_{}_transpose_{}".format(*vals) for vals in str_values]
<<<<<<< HEAD
@pytest.mark.skipif(not torch.cuda.is_available(), reason="this test requires a GPU")
@pytest.mark.skipif(HIP_ENVIRONMENT, reason="this test is not supported on ROCm yet")
=======
>>>>>>> f1c75741
@pytest.mark.parametrize( "dim1, dim2, dim3, dim4, funcs, dtype, req_grad, transpose", values, ids=names)
def test_matmul_fp8( dim1, dim2, dim3, dim4, funcs, dtype, req_grad, transpose):
    dimA = (dim2, dim3) if not transpose[0] else (dim3, dim2)
    dimB = (dim3, dim4) if not transpose[1] else (dim4, dim3)
    req_grad = list(req_grad)
    req_grad[2] = False

    for i in range(k):
        # normal multiply
        if funcs[0] in [torch.mm, torch.matmul]:
            A = torch.randn(size=dimA, device="cuda", requires_grad=req_grad[0], dtype=dtype)
            B = torch.randn(size=dimB, device="cuda", requires_grad=req_grad[1], dtype=dtype)
            target = torch.randn(size=(dim2, dim4), device="cuda", requires_grad=req_grad[1], dtype=dtype)

            torch.nn.init.xavier_uniform_(B)

            fw_code = bnb.functional.create_fp8_map(True, 4, 3, 8).to(A.device)
            bw_code = bnb.functional.create_fp8_map(True, 5, 2, 8).to(A.device)

            if not transpose[0] and transpose[1]:
                out_torch = funcs[0](A, B.t())
                out_bnb = funcs[1](A, B.t(), fw_code, bw_code)
            elif not transpose[0] and not transpose[1]:
                out_torch = funcs[0](A, B)
                out_bnb = funcs[1](A, B, fw_code, bw_code)

            assert out_bnb.dtype == A.dtype, f"bnb matmullt received {A.dtype} but returned {out_bnb.dtype}"

            n = out_bnb.numel()
            err = torch.abs(out_bnb - out_torch).float().mean().item()
            if n > 0:
                assert err < 0.115
                #assert err < 0.20
            if any(req_grad):
                out_bnb.data.copy_(out_torch)
                torch.cuda.synchronize()
                loss_bnb = torch.nn.functional.mse_loss(out_bnb, target).mean()
                loss_bnb.backward()
                gradA1 = A.grad
                gradB1 = B.grad
                A.grad = None
                B.grad = None

                loss_torch = torch.nn.functional.mse_loss( out_torch, target ).mean()
                loss_torch.backward()
                gradA2 = A.grad
                gradB2 = B.grad
                A.grad = None
                B.grad = None

                if req_grad[0]:
                    torch.testing.assert_close( gradA1, gradA2, atol=0.015, rtol=0.1)

                if req_grad[1]:
                    n = gradB1.numel()
                    if dim2 > 0:
                        assert torch.abs(gradB1).sum() > 0.0
                        assert torch.abs(gradB2).sum() > 0.0
                    else:
                        assert torch.abs(gradB1).sum() == 0.0
                        assert torch.abs(gradB2).sum() == 0.0
                    idx = torch.isclose(gradB1, gradB2, atol=0.06, rtol=0.3)

                    assert (idx == 0).sum().item() <= n * 0.1
                    idx = torch.isclose(gradB1, gradB2, atol=0.10, rtol=0.3)
                    assert (idx == 0).sum().item() <= n * 0.02
                    grad_err = (gradB1-gradB2).abs().mean()
                    assert grad_err.item() < 0.003
                    torch.testing.assert_close(
                        gradB1, gradB2, atol=0.18, rtol=0.3
                    )
<|MERGE_RESOLUTION|>--- conflicted
+++ resolved
@@ -549,11 +549,7 @@
 values = list(product(dim1, dim2, dim3, dim4, funcs, dtype, req_grad, transpose))
 str_values = list(product(dim1, dim2, dim3, dim4, str_funcs, dtype, req_grad_str, str_transpose))
 names = ["dim1_{}_dim2_{}_dim3_{}_dim4_{}_func_{}_dtype_{}_requires_grad_{}_transpose_{}".format(*vals) for vals in str_values]
-<<<<<<< HEAD
-@pytest.mark.skipif(not torch.cuda.is_available(), reason="this test requires a GPU")
 @pytest.mark.skipif(HIP_ENVIRONMENT, reason="this test is not supported on ROCm yet")
-=======
->>>>>>> f1c75741
 @pytest.mark.parametrize( "dim1, dim2, dim3, dim4, funcs, dtype, req_grad, transpose", values, ids=names)
 def test_matmul_fp8( dim1, dim2, dim3, dim4, funcs, dtype, req_grad, transpose):
     dimA = (dim2, dim3) if not transpose[0] else (dim3, dim2)
