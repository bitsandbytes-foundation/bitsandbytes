import math
import random
import time

import einops
import numpy as np
import pytest
import torch

import bitsandbytes as bnb
from bitsandbytes import functional as F
from tests.helpers import (
    BOOLEAN_TUPLES,
    TRUE_FALSE,
    describe_dtype,
    get_available_devices,
    get_test_dims,
    id_formatter,
)

torch.set_printoptions(precision=5, sci_mode=False, linewidth=120, edgeitems=20, threshold=10000)
k = 20


def assert_all_approx_close(a, b, rtol=1e-3, atol=1e-3, count=0, throw=True):
    idx = torch.isclose(a, b, rtol=rtol, atol=atol)
    sumval = (idx == 0).sum().item()
    if sumval > count:
        if throw:
            print(f"Too many values not close: assert {sumval} < {count}")
            torch.testing.assert_close(a, b, rtol=rtol, atol=atol)

    return sumval


class FFN(torch.nn.Module):
    def __init__(self, input_features, hidden_size, bias=True):
        super().__init__()
        self.fc1 = torch.nn.Linear(input_features, hidden_size, bias=bias)
        self.fc2 = torch.nn.Linear(hidden_size, input_features, bias=bias)

        with torch.no_grad():
            torch.nn.init.xavier_uniform_(self.fc1.weight)
            torch.nn.init.xavier_uniform_(self.fc2.weight)

    def forward(self, x):
        x = torch.relu(self.fc1(x))
        x = self.fc2(x)
        return x


class Timer:
    def __init__(self):
        self.starts = {}
        self.ends = {}
        self.agg = {}

    def tick(self, name="default"):
        if name not in self.starts:
            self.starts[name] = torch.cuda.Event(enable_timing=True)
            self.ends[name] = torch.cuda.Event(enable_timing=True)
            self.starts[name].record()
        else:
            ms = self.tock(name, evict=True, print_ms=False)

    def tock(self, name="default", evict=True, print_ms=True):
        if name in self.ends:
            self.ends[name].record()
            torch.cuda.synchronize()
            ms = self.starts[name].elapsed_time(self.ends[name])
            if name not in self.agg:
                self.agg[name] = 0.0
            self.agg[name] += ms
            if evict:
                self.starts.pop(name)
                self.ends.pop(name)

        if print_ms and name in self.agg:
            print(f"{name} took: {self.agg[name] / 1000.0:.5f}s")

        return self.agg[name]

    def reset(self):
        self.starts = {}
        self.ends = {}
        self.agg = {}
        print("Resetting benchmark data")


class Test8BitBlockwiseQuantizeFunctional:
    @pytest.mark.parametrize("device", get_available_devices())
    @pytest.mark.parametrize("dtype", [torch.float32, torch.float16, torch.bfloat16], ids=describe_dtype)
    @pytest.mark.parametrize("nested", TRUE_FALSE, ids=id_formatter("nested"))
    @pytest.mark.parametrize("blocksize", [4096, 2048, 1024, 512, 256, 128, 64])
    @pytest.mark.parametrize("signed", TRUE_FALSE, ids=id_formatter("signed"))
    def test_dynamic_blockwise_quantization(self, device, dtype, nested, blocksize, signed):
<<<<<<< HEAD
        if device in ("cpu", "xpu"):
=======
        iters = 100

        if device == "cpu":
            iters = 10

            # This test is slow on CPU, so avoid atypical use cases.
            if nested:
                pytest.skip("Not a typical use case.")
>>>>>>> 42bc7291
            if blocksize != 256:
                pytest.skip("Only blocksize 256 is used in CPU/XPU")
            if dtype != torch.float32:
                pytest.skip("Only float32 is used in CPU/XPU")

        diffs = []
        reldiffs = []
        for i in range(iters):
            A1 = torch.randn(1024, 1024, device=device, dtype=dtype)
            C, S = F.quantize_blockwise(A1, blocksize=blocksize, nested=nested)
            A2 = F.dequantize_blockwise(C, S)
            diff = torch.abs(A1 - A2).float()
            reldiff = diff / torch.abs(A1.float() + 1e-8)
            diffs.append(diff.mean().item())
            reldiffs.append(reldiff.mean().item())
        abserr = sum(diffs) / len(diffs)
        relerr = sum(reldiffs) / len(reldiffs)
        assert abserr < 0.011
        assert relerr < 0.018
        assert A2.dtype == dtype

        diffs = []
        code = F.create_dynamic_map(signed=signed)
        for i in range(iters):
            A1 = torch.rand(1024, 1024, device=device, dtype=dtype)
            C, S = F.quantize_blockwise(A1, blocksize=blocksize, nested=nested, code=code)
            A2 = F.dequantize_blockwise(C, S)
            diff = torch.abs(A1 - A2).float()
            reldiff = diff / torch.abs(A1.float() + 1e-8)
            diffs.append(diff.mean().item())
            reldiffs.append(reldiff.mean().item())
            # torch.testing.assert_close(A1, A2, atol=1e-2, rtol=0)
        abserr = sum(diffs) / len(diffs)
        relerr = sum(reldiffs) / len(reldiffs)
        if signed:
            threshold_abserr = 0.0036 if device in ("cpu", "xpu") else 0.0035
            assert abserr < 0.0036
            assert relerr < 0.015
        else:
            assert abserr < 0.00175 if device in ("cpu", "xpu") else 0.0023
            assert relerr < 0.012
        assert A2.dtype == dtype

<<<<<<< HEAD
    @pytest.mark.parametrize("device", get_available_devices())
    def test_blockwise_cpu_large(self, device):
        if device == "xpu":
            pytest.skip("XPU will not build CPU C++ codes")

=======
    @pytest.mark.skipif("cpu" not in get_available_devices(), reason="CPU is required")
    @pytest.mark.parametrize("hidden", [128])
    @pytest.mark.parametrize("blocksize", [4096, 16384])
    def test_blockwise_cpu_large(self, hidden, blocksize):
>>>>>>> 42bc7291
        diffs = []
        reldiffs = []
        batch = 128
        seq = 128

        for i in range(2):
            A1 = torch.randn(batch, seq, hidden, device="cpu")
            t0 = time.time()
            C, S = F.quantize_blockwise(A1, blocksize=blocksize)
            A2 = F.dequantize_blockwise(C, S, blocksize=blocksize)
            print(time.time() - t0)
            diff = torch.abs(A1 - A2)
            reldiff = diff / torch.abs(A1 + 1e-8)
            diffs.append(diff.mean().item())
            reldiffs.append(reldiff.mean().item())
            assert diffs[-1] < 0.011
        # print(sum(diffs)/len(diffs))
        # print(sum(reldiffs)/len(reldiffs))

    @pytest.mark.parametrize("device", get_available_devices())
    @pytest.mark.parametrize("bits", range(2, 9), ids=id_formatter("bits"))
    @pytest.mark.parametrize("method", ["linear", "fp8", "dynamic", "quantile"])
    def test_few_bit_quant(self, device, bits, method):
        if device in ("cpu", "xpu") and bits != 8:
            pytest.skip("CPU/XPU implementation only supports 8 bits")

        abserrs = []
        relerrs = []
        code = None
        if method == "linear":
            code = F.create_linear_map(True, total_bits=bits).to(device)
        elif method == "fp8":
            ebits = math.ceil(bits / 2)
            pbits = bits - ebits - 1
            code = F.create_fp8_map(True, ebits, pbits, bits).to(device)
        elif method == "dynamic":
            code = F.create_dynamic_map(True, bits - 0, bits).to(device)
        elif method == "quantile":
            if device != "cuda":
                pytest.skip("Quantile map only works on CUDA")
            values = torch.randn(2048, 2048, device="cuda")
            code = F.create_quantile_map(values, bits).cuda()
        # for some data types we have no zero
        # for some data types we have one zero
        # for some data types we have two zeros
        assert torch.unique(code).numel() in [2**bits, 2**bits - 1], f"bits: {bits}, method: {method}"
        # print(method, (code==0).sum())
        assert code.numel() == 256
        for i in range(10):
            values = torch.randn(1, 32, device=device)
            values /= values.abs().max()
            # values[values.abs() < 1e-6] += 1e-5

            q1 = []
            v1 = []
            for v in values[0]:
                idx = torch.abs(v - code).argmin()
                q1.append(idx.item())
                v1.append(code[idx].item())

            q1 = torch.tensor(q1, device=device)
            v1 = torch.tensor(v1, device=device)

            q2, S2 = F.quantize_blockwise(values, code=code)
            v2 = F.dequantize_blockwise(q2, S2)

            idx = torch.isclose(q1.int(), q2.int())
            err2 = torch.abs(v2 - values)
            abserrs.append(err2.mean().item())
            relerrs.append((err2 / (1e-10 + values).abs()).mean().item())
            if idx.sum():
                # some weird cases
                err1 = torch.abs(v1 - values).mean()
                # assert err2.mean() <= err1
            else:
                torch.testing.assert_close(q1, q2)

    @pytest.mark.parametrize("device", get_available_devices())
    def test_fp8_quant(self, device):
        # TODO
        if device == "cpu":
            pytest.skip("CPU implementation segfaults")

        for e_bits in range(1, 7):
            p_bits = 7 - e_bits
            code = F.create_fp8_map(True, e_bits, p_bits).to(device)

            abserr = []
            relerr = []
            for i in range(100):
                A1 = torch.randn(1024, 1024, device=device)
                C, SC = F.quantize_blockwise(A1, code=code)
                A2 = F.dequantize_blockwise(C, SC)
                diff = torch.abs(A1 - A2)
                reldiff = diff / torch.abs(A1 + 1e-8)
                abserr.append(diff.mean().item())
                relerr.append(reldiff.mean().item())
                # assert diff < 0.0075
            # print(sum(abserr)/len(abserr))
            # print(sum(relerr)/len(relerr))

            abserr = []
            relerr = []
            for i in range(100):
                A1 = torch.rand(1024, 1024, device=device)
                C, SC = F.quantize_blockwise(A1, code=code)
                A2 = F.dequantize_blockwise(C, SC)
                diff = torch.abs(A1 - A2)
                reldiff = diff / torch.abs(A1 + 1e-8)
                abserr.append(diff.mean().item())
                relerr.append(reldiff.mean().item())
                # assert diff < 0.0075
            # print(sum(abserr)/len(abserr))
            # print(sum(relerr)/len(relerr))

            abserr = []
            relerr = []
            for i in range(100):
                A1 = torch.randn(1024, 1024, device=device)
                C, SC = F.quantize_blockwise(A1)
                A2 = F.dequantize_blockwise(C, SC)
                diff = torch.abs(A1 - A2)
                reldiff = diff / torch.abs(A1 + 1e-8)
                abserr.append(diff.mean().item())
                relerr.append(reldiff.mean().item())
                # assert diff < 0.0075
            # print(3, sum(abserr)/len(abserr))
            # print(3, sum(relerr)/len(relerr))

    @pytest.mark.benchmark
    def test_bench_dequantization(self):
        a = torch.rand(1024, 1024, device="cuda").half()
        code = F.create_fp8_map(True, 3, 0, 4).cuda()
        qa, SA = F.quantize_blockwise(a, code=code)
        print(qa.max())

        max_theoretical_mu = 1024 * 1024 * 2 / 1024**3 / 672 * 1000 * 1000
        # print(max_theoretical_mu)

        torch.cuda.synchronize()
        t0 = time.time()
        for i in range(100):
            qa, SA = F.quantize_blockwise(a)
        torch.cuda.synchronize()
        # print((time.time()-t0)/1e6)


def test_stable_embedding():
    layer = bnb.nn.StableEmbedding(1024, 1024)
    layer.reset_parameters()


def quant(x):
    max1 = torch.abs(x).max()
    x = torch.round(x / max1 * 127)
    return max1, x.to(torch.int8)


def dequant(c, maxC):
    return c.float() * (maxC / 127)


def mm_dequant(maxA, maxB, C):
    return C.float() * (maxA / 127) * (maxB / 127)


def quant_multi(x, dim):
    max1 = torch.amax(torch.abs(x), dim=dim, keepdim=True)
    max1[max1 == 0] = 1.0
    x = torch.round(x / max1 * 127)
    return max1, x.to(torch.int8)


def quant_multi_chunk(x, dim, chunk_size=32):
    if dim == 1:
        x_chunked = einops.rearrange(x, "(c a) b -> c a b", c=chunk_size)
        max1 = torch.amax(torch.abs(x_chunked), dim=dim + 1, keepdim=True)
        max1 = torch.tile(max1, (1, 1, x.shape[1]))
        max1 = max1.view(x.shape)
    elif dim == 0:
        x_chunked = einops.rearrange(x, "a (b c) -> a b c", c=chunk_size)
        max1 = torch.amax(torch.abs(x_chunked), dim=dim, keepdim=True)
        max1 = torch.tile(max1, (x.shape[0], 1, 1))
        max1 = max1.view(x.shape)
    max1[max1 == 0] = 1.0
    x = torch.round(x / max1 * 127)
    return max1, x.to(torch.int8)


def mean(xx):
    return sum(xx) / float(len(xx))


methods = {
    "linear": (
        lambda x, dim: quant(x),
        lambda x, dim: quant(x),
        dequant,
        dequant,
        mm_dequant,
    ),
    "vectorwise": (quant_multi, quant_multi, dequant, dequant, mm_dequant),
}


@pytest.mark.skipif(not torch.cuda.is_available(), reason="CUDA is required")
class TestIGEMMFunctional:
    @pytest.mark.parametrize("dim1", [1024 * 2], ids=id_formatter("dim1"))
    @pytest.mark.parametrize("dim2", [1024 * 16], ids=id_formatter("dim2"))
    @pytest.mark.parametrize("quant_methods", methods.values(), ids=methods.keys())
    @pytest.mark.parametrize("batched", TRUE_FALSE, ids=id_formatter("batched"))
    def test_approx_igemm(self, dim1, dim2, quant_methods, batched):
        dim1 = dim1 - (dim1 % 32)
        dim2 = dim2 - (dim2 % 32)
        errors = []
        relerrors = []
        # print("")
        for i in range(5):
            if batched:
                A = torch.normal(0, 0.5, size=(32, dim1, dim2 // 32), device="cuda")
                B = torch.normal(0, 0.5, size=(32, dim2 // 32, dim1), device="cuda")
                maxA, Ac = quant_methods[0](A, 2)
                maxB, Bc = quant_methods[1](B, 1)
            else:
                A = torch.normal(0, 0.5, size=(dim1, dim2), device="cuda")
                B = torch.normal(0, 0.5, size=(dim2, dim1), device="cuda")
                maxA, Ac = quant_methods[0](A, 1)
                maxB, Bc = quant_methods[1](B, 0)
            torch.testing.assert_close(quant_methods[2](maxA, Ac), A, atol=0.025, rtol=0.05)
            if batched:
                out2 = torch.bmm(A, B)
                C = torch.bmm(Ac.float(), Bc.float())
            else:
                out2 = torch.mm(A, B)
                C = F.igemm(Ac, Bc)
            out = quant_methods[4](maxA, maxB, C)
            std = out2.std()
            out /= std
            out2 /= std
            err = torch.abs(out - out2)
            relerr = err / torch.abs(out2)
            errors.append(err.mean().item())
            relerrors.append(relerr.mean().item())
        # print(mean(errors))
        # print(mean(relerrors))

    @pytest.mark.parametrize("hidden_dim", [32, 256], ids=id_formatter("hidden_dim"))
    @pytest.mark.parametrize("batch_dim", [16, 256], ids=id_formatter("batch_dim"))
    @pytest.mark.parametrize("seq_dim", [16, 256], ids=id_formatter("seq_dim"))
    @pytest.mark.parametrize("transpose", BOOLEAN_TUPLES, ids=id_formatter("transpose"))
    def test_igemm(self, hidden_dim, batch_dim, transpose, seq_dim):
        hidden_dim = hidden_dim - (hidden_dim % 32)
        batch_dim = batch_dim - (batch_dim % 16)
        seq_dim = seq_dim - (seq_dim % 16)
        for i in range(k):
            shapeA = (batch_dim, hidden_dim) if not transpose[0] else (hidden_dim, batch_dim)
            shapeB = (
                (32 * random.randint(1, 4), hidden_dim) if transpose[1] else (hidden_dim, 32 * random.randint(1, 4))
            )
            A = torch.randint(-128, 127, size=shapeA, device="cuda").to(torch.int8)
            B = torch.randint(-128, 127, size=shapeB, device="cuda").to(torch.int8)
            if not transpose[0] and not transpose[1]:
                out2 = torch.matmul(A.float(), B.float())
                out = F.igemm(A, B)
            elif not transpose[0] and transpose[1]:
                out2 = torch.matmul(A.float(), B.t().float())
                out = F.igemm(A, B.t())
            elif transpose[0] and not transpose[1]:
                out2 = torch.matmul(A.t().float(), B.float())
                out = F.igemm(A.t(), B)
            elif transpose[0] and transpose[1]:
                out2 = torch.matmul(A.t().float(), B.t().float())
                out = F.igemm(A.t(), B.t())

            torch.testing.assert_close(out.float(), out2)

        for i in range(k):
            shapeA = (batch_dim, seq_dim, hidden_dim)
            shapeB = (
                (32 * random.randint(1, 4), hidden_dim) if transpose[1] else (hidden_dim, 32 * random.randint(1, 4))
            )
            A = torch.randint(-128, 127, size=shapeA, device="cuda").to(torch.int8)
            B = torch.randint(-128, 127, size=shapeB, device="cuda").to(torch.int8)
            if not transpose[0] and not transpose[1]:
                out2 = torch.matmul(A.float(), B.float())
                out = F.igemm(A, B)
            elif not transpose[0] and transpose[1]:
                out2 = torch.matmul(A.float(), B.t().float())
                out = F.igemm(A, B.t())

            torch.testing.assert_close(out.float(), out2)

    @pytest.mark.parametrize("seq_dim", [32, 256, 512], ids=id_formatter("seq_dim"))
    @pytest.mark.parametrize("hidden_dim", [64, 1024, 4096], ids=id_formatter("hidden_dim"))
    @pytest.mark.parametrize("batch_dim", [2, 8, 16], ids=id_formatter("batch_dim"))
    def test_dim3_igemm(self, seq_dim, hidden_dim, batch_dim):
        seq_dim = seq_dim - (seq_dim % 32)
        hidden_dim = hidden_dim - (hidden_dim % 32)
        batch_dim = batch_dim - (batch_dim % 2)
        for i in range(25):
            A = torch.randint(-128, 127, size=(batch_dim, seq_dim, hidden_dim), device="cuda").to(torch.int8)
            B = torch.randint(-128, 127, size=(batch_dim, seq_dim, 1024), device="cuda").to(torch.int8)
            out2 = torch.einsum("bsi, bso->io", A.float(), B.float())
            iout = torch.empty(A.shape[2], B.shape[2], dtype=torch.int32, device=A.device)
            out = F.igemm(A, B, out=iout)

            torch.testing.assert_close(out.float(), out2)

    @pytest.mark.parametrize("seq_dim", [32, 512], ids=id_formatter("seq_dim"))
    @pytest.mark.parametrize("hidden_dim", [32, 1024 * 4], ids=id_formatter("hidden_dim"))
    @pytest.mark.parametrize("batch_dim", [2, 16], ids=id_formatter("batch_dim"))
    @pytest.mark.parametrize("transpose", TRUE_FALSE, ids=id_formatter("transpose"))
    def test_minmax_igemm(self, seq_dim, hidden_dim, batch_dim, transpose):
        def min_max(x):
            maxA = torch.amax(x, dim=2, keepdim=True)
            minA = torch.amin(x, dim=2, keepdim=True)
            scale = (maxA - minA) / 2.0
            return (127 * (x - minA - scale) / scale).to(torch.int8), minA, scale

        seq_dim = seq_dim - (seq_dim % 16)
        hidden_dim = hidden_dim - (hidden_dim % 16)
        batch_dim = batch_dim - (batch_dim % 2)
        errs = []
        relerrs = []
        errs2 = []
        relerrs2 = []
        for i in range(k):
            A = torch.normal(0.0, 0.5, size=(batch_dim, seq_dim, hidden_dim), device="cuda")
            if transpose:
                B = torch.normal(0, 0.5, size=(256, hidden_dim), device="cuda")
            else:
                B = torch.normal(0, 0.5, size=(hidden_dim, 256), device="cuda")
            Ac, minA, scale = min_max(A)
            if transpose:
                maxB, Bc = quant_multi(B, dim=(1 if transpose else 0))
                out = F.igemm(Ac, Bc.t())
                out2 = torch.matmul(A, B.t())
                offset = B.t().sum(0) * (minA + scale)
                out = out.float()
                out = (out * maxB.t() * scale / (127 * 127)) + offset

                maxA, Ac = quant_multi(A, dim=2)
                out3 = F.igemm(Ac, Bc.t())
                out3 = mm_dequant(maxA, maxB.t(), out3)
            else:
                maxB, Bc = quant_multi(B, dim=0)
                offset = B.sum(0) * (minA + scale)
                out = F.igemm(Ac, Bc)
                out2 = torch.matmul(A, B)
                out = out.float()
                out = (out * maxB * scale / (127 * 127)) + offset

                maxA, Ac = quant_multi(A, dim=2)
                out3 = F.igemm(Ac, Bc)
                out3 = mm_dequant(maxA, maxB, out3)

            std = out2.std()
            out2 /= std
            out /= std
            out3 /= std

            err = torch.abs(out - out2)
            relerr = err / (torch.abs(out2) + 1e-7)

            err2 = torch.abs(out3 - out2)
            relerr2 = err2 / (torch.abs(out2) + 1e-7)

            errs.append(err.mean().item())
            relerrs.append(relerr.mean().item())
            errs2.append(err2.mean().item())
            relerrs2.append(relerr2.mean().item())
        # print(mean(errs))
        # print(mean(relerrs))
        # print(mean(errs2))
        # print(mean(relerrs2))
        assert mean(errs) < 0.015
        assert mean(relerrs) < 0.3

    @pytest.mark.parametrize("dim1", [1, 64], ids=id_formatter("dim1"))
    @pytest.mark.parametrize("dim2", [32, 128], ids=id_formatter("dim2"))
    @pytest.mark.parametrize("dim3", [32, 256], ids=id_formatter("dim3"))
    @pytest.mark.parametrize("dim4", [32, 256], ids=id_formatter("dim4"))
    @pytest.mark.parametrize("transpose", BOOLEAN_TUPLES, ids=id_formatter("transpose"))
    def test_ibmm(self, dim1, dim2, dim3, dim4, transpose):
        dim2 = dim2 - (dim2 % 16)
        dim3 = dim3 - (dim3 % 16)
        dim4 = dim4 - (dim4 % 16)
        for i in range(k):
            shapeA = (dim1, dim3, dim2) if transpose[0] else (dim1, dim2, dim3)
            shapeB = (dim1, dim4, dim3) if transpose[1] else (dim1, dim3, dim4)
            A = torch.randint(-128, 127, size=shapeA, device="cuda").to(torch.int8)
            B = torch.randint(-128, 127, size=shapeB, device="cuda").to(torch.int8)

            if not transpose[0] and not transpose[1]:
                out2 = torch.bmm(A.float(), B.float())
                out = F.igemm(A, B)
            elif not transpose[0] and transpose[1]:
                out2 = torch.bmm(A.float(), B.permute([0, 2, 1]).float())
                out = F.igemm(A, B.permute([0, 2, 1]))
            elif transpose[0] and not transpose[1]:
                out2 = torch.bmm(A.permute([0, 2, 1]).float(), B.float())
                out = F.igemm(A.permute([0, 2, 1]), B)
            elif transpose[0] and transpose[1]:
                out2 = torch.bmm(A.permute([0, 2, 1]).float(), B.permute([0, 2, 1]).float())
                out = F.igemm(A.permute([0, 2, 1]), B.permute([0, 2, 1]))
            torch.testing.assert_close(out.float(), out2.float())


class TestLLMInt8Functional:
    @pytest.mark.parametrize("device", get_available_devices())
    @pytest.mark.parametrize("dim1", [128], ids=id_formatter("dim1"))
    @pytest.mark.parametrize("dim2", [256], ids=id_formatter("dim2"))
    @pytest.mark.parametrize("dim3", [499, 512], ids=id_formatter("dim3"))
    @pytest.mark.parametrize("dim4", [512], ids=id_formatter("dim4"))
    @pytest.mark.parametrize("dims", (2, 3), ids=id_formatter("dims"))
    @pytest.mark.parametrize("ldb", (0,), ids=id_formatter("ldb"))
    def test_int8_linear_matmul(self, device, dim1, dim2, dim3, dim4, dims, ldb):
        for i in range(k):
            if dims == 2:
                A = torch.randint(-128, 127, size=(dim1, dim3), dtype=torch.int8, device=device)
            elif dims == 3:
                A = torch.randint(-128, 127, size=(dim1, dim2, dim3), dtype=torch.int8, device=device)
            B = torch.randint(-128, 127, size=(dim4, dim3), dtype=torch.int8, device=device)
            C1 = torch.matmul(A.float(), B.t().float())

            C2 = F.int8_linear_matmul(A, B)
            torch.testing.assert_close(C1, C2.float())

    @pytest.mark.parametrize("device", get_available_devices())
    @pytest.mark.parametrize("dim1", [32], ids=id_formatter("dim1"))
    @pytest.mark.parametrize("dim2", [32], ids=id_formatter("dim2"))
    @pytest.mark.parametrize("dim3", [32], ids=id_formatter("dim3"))
    @pytest.mark.parametrize("dim4", [32], ids=id_formatter("dim4"))
    @pytest.mark.parametrize("dims", (2,), ids=id_formatter("dims"))
    def test_int8_linear_matmul_half(self, device, dim1, dim2, dim3, dim4, dims):
        for i in range(k):
            if dims == 2:
                A = torch.normal(0, 0.5, size=(dim1, dim3), device=device).half()
            elif dims == 3:
                A = torch.normal(0, 0.5, size=(dim1, dim2, dim3), device=device).half()
            B = torch.randn((dim4, dim3), device=device).half()
            torch.nn.init.xavier_uniform_(B)
            C1 = torch.matmul(A, B.t())

            A = A.view(-1, A.shape[-1])

            CA, statsA, _ = F.int8_vectorwise_quant(A)
            CB, statsB, _ = F.int8_vectorwise_quant(B)
            output = F.int8_mm_dequant(F.int8_linear_matmul(CA, CB), statsA, statsB)

            torch.testing.assert_close(C1.view(-1, C1.shape[-1]), output, atol=0.025, rtol=0.05)

    @pytest.mark.parametrize("device", get_available_devices())
    @pytest.mark.parametrize("dim1", (64, 256), ids=id_formatter("dim1"))
    @pytest.mark.parametrize("dim4", (64, 1024), ids=id_formatter("dim4"))
    @pytest.mark.parametrize("dims", (2,), ids=id_formatter("dims"))
    @pytest.mark.parametrize("has_bias", TRUE_FALSE, ids=id_formatter("has_bias"))
    def test_dequant_mm(self, device, dim1, dim4, dims, has_bias):
        inner = 128
        bias = None
        if has_bias:
            bias = torch.randn(dim4, device=device, dtype=torch.float16)

        for i in range(1):
            A = torch.randn(dim1, inner, device=device)
            B = torch.randn(dim4, inner, device=device)
            C1 = torch.matmul(A.half(), B.t().half())
            if has_bias:
                C1 += bias

            A1, maxA = F.vectorwise_quant(A, dim=1)
            B1, maxB = F.vectorwise_quant(B, dim=1)

            C2 = F.int8_linear_matmul(A1, B1)

            C4 = F.vectorwise_mm_dequant(C2.float(), maxA, maxB.t())
            if has_bias:
                C4 += bias

            # TODO: is something wrong here? If so, the problem goes deeper
            # n = C1.numel()
            # p = 0.06
            std = C1.std(0).view(1, -1)
            C1 /= std
            C4 /= std
            # assert_all_approx_close(C1, C4, atol=0.02, rtol=0.1, count=int(n*0.06))
            # assert (count / n < p), f"error in more than {p} of elements: {count}/{n}={count/n}"

            C5 = F.int8_mm_dequant(C2, maxA, maxB, bias=bias)
            C5 /= std
            torch.testing.assert_close(C5, C4, atol=0.015, rtol=0.1)
            n = C5.numel()
            assert_all_approx_close(C1, C4, atol=0.015, rtol=0.1, count=int(0.01 * n))

    @pytest.mark.parametrize("dim1", [1 * 1024], ids=id_formatter("dim1"))
    @pytest.mark.parametrize("dim2", [1 * 1024], ids=id_formatter("dim2"))
    @pytest.mark.parametrize("dims", (2,), ids=id_formatter("dims"))
    @pytest.mark.parametrize("threshold", [0.0, 3.0], ids=id_formatter("decomp"))
    @pytest.mark.deprecated
    def test_colrow_absmax(self, dim1, dim2, dims, threshold):
        for i in range(k):
            A = torch.randn(dim1, dim2, device="cuda").half()

            assert dims == 2

            row_stats1, _ = torch.abs(A.float()).max(1)
            col_stats1, _ = torch.abs(A.float()).max(0)

            if threshold > 0.0:
                A_truncated = A.clone()
                A_truncated[torch.abs(A_truncated) >= threshold] = 0.0
                row_stats1_trunc, _ = torch.abs(A_truncated.float()).max(1)
                col_stats1_trunc, _ = torch.abs(A_truncated.float()).max(0)

                row_stats2, col_stats2, nnz_block_ptr2 = F.get_colrow_absmax(A, threshold=threshold)

                nnz_rows1_counts = (torch.abs(A) >= threshold).sum(1).flatten()
                nnz_block_ptr1 = torch.zeros(
                    nnz_rows1_counts.shape[0] + 1,
                    dtype=nnz_rows1_counts.dtype,
                    device=nnz_rows1_counts.device,
                )
                nnz_block_ptr1[1:] = nnz_rows1_counts.cumsum(0)

                torch.testing.assert_close(col_stats1_trunc, col_stats2)
                torch.testing.assert_close(row_stats1_trunc, row_stats2)
                # torch.testing.assert_close(nnz_block_ptr1, nnz_block_ptr2)
            else:
                row_stats2, col_stats2, nnz_block_ptr2 = F.get_colrow_absmax(A, threshold=0.0)
                assert nnz_block_ptr2 is None
                torch.testing.assert_close(col_stats1, col_stats2)
                torch.testing.assert_close(row_stats1, row_stats2)

    @pytest.mark.parametrize("dim1", [2048, 4096], ids=id_formatter("dim1"))
    @pytest.mark.parametrize("dim2", [512, 1024], ids=id_formatter("dim2"))
    @pytest.mark.deprecated
    def test_int8_double_quant(self, dim1, dim2):
        for i in range(k):
            A = torch.randn(dim1, dim2, device="cuda").half()
            out_col1, Scol = F.vectorwise_quant(A, dim=0)
            out_row1, Srow = F.vectorwise_quant(A, dim=1)

            CA, CAt, statsA, statsAt, _ = F.int8_double_quant(A)

            # max difference is 1 due to rounding differences
            torch.testing.assert_close(CA, out_row1, atol=1, rtol=0)
            torch.testing.assert_close(CAt, out_col1, atol=1, rtol=0)

            n = CAt.numel()
            num_not_close_rows = (torch.isclose(CA, out_row1, atol=1) == 0).sum().item()
            num_not_close_cols = (torch.isclose(CAt, out_col1, atol=1) == 0).sum().item()

            # allow for 1:500 error due to rounding differences
            min_error = 1 / 500
            if num_not_close_cols > (min_error * n):
                print(
                    f"Min error exceeded {num_not_close_cols} elements are different. Error: {num_not_close_cols / n:.4f}"
                )
                assert False
            if num_not_close_rows > (min_error * n):
                print(
                    f"Min error exceeded {num_not_close_rows} elements are different. Error: {num_not_close_rows / n:.4f}"
                )
                assert False

            torch.testing.assert_close(Srow.flatten().float(), statsA)
            torch.testing.assert_close(Scol.flatten().float(), statsAt)

    @pytest.mark.parametrize("device", get_available_devices())
    @pytest.mark.parametrize(
        ("dim1", "dim4", "inner"),
        (
            pytest.param(dim1, dim4, inner, id=f"{dim1=},{dim4=},{inner=}")
            for (dim1, dim4, inner) in zip(
                (1, 8, 2048, 4096),
                (2, 128, 2048, 4096),
                (4, 256, 512, 4096),
            )
        ),
    )
    def test_integrated_int8_linear_matmul(self, device, dim1, dim4, inner):
        if device == "cpu" and inner > 2048:
            pytest.skip("Slow on CPU")

        for i in range(k):
            A = torch.randn(dim1, inner, device=device).half()
            B = torch.randn(dim4, inner, device=device).half()

            out1 = torch.matmul(A.half(), B.t().half())

            C1a, stats1a, _ = F.int8_vectorwise_quant(A)
            C2a, stats2a, _ = F.int8_vectorwise_quant(B)
            A1, maxA = F.vectorwise_quant(A, dim=1)
            B1, maxB = F.vectorwise_quant(B, dim=1)

            torch.testing.assert_close(maxA.flatten().float(), stats1a)
            torch.testing.assert_close(maxB.flatten().float(), stats2a)
            torch.testing.assert_close(C1a, A1, rtol=0, atol=1)
            torch.testing.assert_close(C2a, B1, rtol=0, atol=1)

            out2 = F.int8_linear_matmul(A1, B1)

            C2 = F.int8_linear_matmul(A1, B1)

            out3 = F.vectorwise_mm_dequant(C2.float(), maxA, maxB.t())

            err1 = torch.abs(out1 - out2).mean().item()
            err2 = torch.abs(out1 - out3).mean().item()
            assert err2 <= err1 * 1.025

    @pytest.mark.parametrize("device", get_available_devices())
    @pytest.mark.parametrize("dim1", [512, 2048], ids=id_formatter("dim1"))
    @pytest.mark.parametrize("dim2", [1024, 4096], ids=id_formatter("dim2"))
    def test_coo_double_quant(self, device, dim1, dim2):
        threshold = 2.00
        for i in range(k):
            A = torch.randn(dim1, dim2, device=device).half()

            idx = torch.abs(A) >= threshold
            CA, statsA, outlier_cols = F.int8_vectorwise_quant(A, threshold=threshold)

            if outlier_cols is not None:
                A1 = A * idx
                A2 = torch.zeros_like(A) + A1
                torch.testing.assert_close(A1, A2)

                A[:, outlier_cols] = 0
                A2 = (CA.float() * statsA.unsqueeze(1) / 127).half()
                torch.testing.assert_close(A, A2, rtol=0.05, atol=1.5e-2)

    @pytest.mark.parametrize("device", get_available_devices())
    @pytest.mark.parametrize("dim1", [512, 2048], ids=id_formatter("dim1"))
    @pytest.mark.parametrize("dim2", [1024, 4096], ids=id_formatter("dim2"))
    def test_coo_int8_vectorwise_quant(self, device, dim1, dim2):
        threshold = 3.00
        for i in range(k):
            A = torch.randn(dim1, dim2, device=device).half()

            idx = torch.abs(A) >= threshold
            CA, statsA, outlier_cols = F.int8_vectorwise_quant(A, threshold=threshold)

            if outlier_cols is not None:
                A2 = (CA.float() * statsA.unsqueeze(1) / 127).half()
                A[:, outlier_cols] = 0
                torch.testing.assert_close(A * (idx == 0), A2, rtol=0.05, atol=1.5e-2)


@pytest.mark.skipif(not torch.cuda.is_available(), reason="CUDA is required")
class TestSpMMFunctional:
    @pytest.mark.parametrize("dim1", [256, 1024], ids=id_formatter("dim1"))
    @pytest.mark.parametrize("dim2", [128, 512], ids=id_formatter("dim2"))
    @pytest.mark.parametrize("transposed_B", TRUE_FALSE, ids=id_formatter("transposed_B"))
    def test_spmm_coo(self, dim1, dim2, transposed_B):
        threshold = 1.5
        dim3 = torch.randint(32, 128, size=(1,)).item()
        # dim3 = 17
        for i in range(k):
            A = torch.randn(dim1, dim2).cuda().half()
            if transposed_B:
                B = torch.randn(dim3, dim2).cuda().half()
            else:
                B = torch.randn(dim2, dim3).cuda().half()

            idx = torch.abs(A) >= threshold
            nnz = (idx == 1).sum().item()
            rows, cols = torch.where(idx)
            values = A[idx]
            cooA = F.COOSparseTensor(A.shape[0], A.shape[1], nnz, rows.int(), cols.int(), values)
            A2 = A * idx

            if transposed_B:
                out2 = F.spmm_coo(cooA, B.t())
                out1 = torch.matmul(A2, B.t())
            else:
                out2 = F.spmm_coo(cooA, B)
                out1 = torch.matmul(A2, B)

            assert_all_approx_close(out1, out2, rtol=0.01, atol=3.0e-2, count=30)

    @pytest.mark.benchmark
    def test_spmm_bench(self):
        batch = 2
        model = 1024 * 1
        hidden = model * 4
        seq = 1024
        dim1 = batch * seq
        dim2 = model
        dim3 = hidden
        threshold = 4
        A = torch.randn(dim1, dim2, device="cuda").half()
        B = torch.randn(dim2, dim3, device="cuda").half()
        for i in range(10):
            C1 = bnb.matmul(A, B.t())

        torch.cuda.synchronize()
        t0 = time.time()
        for i in range(k):
            C1 = bnb.matmul(A, B.t())
        torch.cuda.synchronize()
        t8 = time.time() - t0

        idx = torch.abs(A) >= threshold
        nnz = (idx == 1).sum().item()
        print(nnz / idx.numel())
        rows, cols = torch.where(idx)
        values = A[idx]
        cooA = F.COOSparseTensor(A.shape[0], A.shape[1], nnz, rows.int(), cols.int(), values)

        for i in range(10):
            out2 = F.spmm_coo(cooA, B)

        torch.cuda.synchronize()
        t0 = time.time()
        for i in range(k):
            out2 = F.spmm_coo(cooA, B)
        torch.cuda.synchronize()
        tsp = time.time() - t0
        print(tsp, t8)
        print(tsp / t8)

    @pytest.mark.parametrize("dim1", [1 * 2048], ids=id_formatter("dim1"))
    @pytest.mark.parametrize("dim2", [12288], ids=id_formatter("dim2"))
    @pytest.mark.parametrize("dtype", [torch.float16], ids=describe_dtype)
    @pytest.mark.parametrize("out_func", ["zeros", "ones"], ids=id_formatter("out_func"))
    def test_spmm_coo_very_sparse(self, dim1, dim2, dtype, out_func):
        out_func = getattr(torch, out_func)

        threshold = 3.3
        # threshold = 2.8
        # threshold = 0.0
        A = torch.randn(dim1, dim2, device="cuda").half()
        if dtype == torch.float16:
            B = torch.randn(dim2, dim2 * 4, device="cuda").half()
            torch.nn.init.xavier_uniform_(B)
        else:
            B = torch.randn(dim2, dim2 * 4, device="cuda").half()
            torch.nn.init.xavier_uniform_(B)
            B, SB = F.vectorwise_quant(B, quant_type="linear")
            # B = torch.randint(-127, 127, size=(dim2, dim2*4), device='cuda').to(torch.int8)

        print("")
        idx = torch.abs(A) >= threshold
        nnz = (idx == 1).sum().item()
        rows, cols = torch.where(idx)
        values = A[idx]
        cooA = F.COOSparseTensor(A.shape[0], A.shape[1], nnz, rows.int(), cols.int(), values)
        A2 = A * idx
        out1 = torch.matmul(A2.half(), B.half())
        out = out_func(out1.shape, dtype=torch.float16, device=out1.device)
        out1 += out.clone()
        out2 = F.spmm_coo_very_sparse(cooA, B, out=out)
        # print(B)
        # print(out1)
        # print(out2)
        p = 200 / (2048 * 12288 * 4)
        n = out1.numel()
        count = math.ceil(p * n)
        std = out1.std()
        out1 /= std
        out2 /= std
        assert_all_approx_close(out1, out2.half(), rtol=0.01, atol=3.0e-2, count=count)
        # assert_all_approx_close(out1, out2.half(), rtol=0.05, atol=0.01, count=count)

        idx_col = torch.randint(0, A2.shape[-1], size=(15,))

        # torch.testing.assert_close(out1, out2.half(), rtol=0.05, atol=0.001)

        # Bt = torch.randn(dim2*4, dim2, device='cuda').half()
        # torch.cuda.synchronize()
        # t0 = time.time()
        # print(A2.shape, B.shape)
        # for i in range(100):
        #   #out3 = F.spmm_coo(cooA, Bt.t())
        #   #out2 = F.spmm_coo(cooA, B)
        #   #out2 = F.spmm_coo_very_sparse(cooA, B)
        #   #out1 = torch.matmul(A, Bt.t())

        # torch.cuda.synchronize()
        # print(time.time() - t0)

    @pytest.mark.parametrize("dim1", [256, 1024], ids=id_formatter("dim1"))
    @pytest.mark.parametrize("dim2", [256, 1024], ids=id_formatter("dim2"))
    @pytest.mark.skip("No longer supported")
    def test_integrated_sparse_decomp(self, dim1, dim2):
        threshold = 3.0
        for _ in range(k):
            A = torch.randn(dim1, dim2).cuda().half()
            w1 = torch.randn(dim1, dim2).cuda().half()
            out1 = torch.matmul(A, w1.t())

            Cw1, statsw1, _ = F.int8_vectorwise_quant(w1)
            CA, statsA, _ = F.int8_vectorwise_quant(A)

            out1_32 = F.int8_linear_matmul(CA, Cw1)
            out2 = F.int8_mm_dequant(out1_32, statsA, statsw1)

            # CA, statsA, outlier_cols = F.int8_vectorwise_quant(A, threshold=threshold)
            CA, _, statsA, _, coo_tensor = F.double_quant(A, threshold=threshold)

            out1_32 = F.int8_linear_matmul(CA, Cw1)
            out3 = F.int8_mm_dequant(out1_32, statsA, statsw1)

            assert coo_tensor is not None

            out4 = F.spmm_coo(coo_tensor, w1.t())
            # idx = torch.unique(coo_tensor._indices()[1]).long()
            # out4 = torch.matmul(A, w1.t())
            out5 = out3 + out4

            err1 = torch.abs(out1 - out2).mean().item()
            err2 = torch.abs(out1 - out5).mean().item()
            assert err2 < err1

    @pytest.mark.parametrize("dim1", [1 * 2048])
    @pytest.mark.parametrize("dim2", [2048])
    @pytest.mark.parametrize("dtype", [torch.int8])
    def test_spmm_coo_dequant(self, dim1, dim2, dtype):
        threshold = 6.0
        # threshold = 2.8
        # threshold = 0.0
        A = torch.randn(dim1, dim2, device="cuda").half()
        B = torch.empty(dim2, dim2 * 4, device="cuda", dtype=torch.float16)
        torch.nn.init.xavier_uniform_(B)
        Bt = B.t().contiguous()

        CB, CBt, statsB, statsBt, coo_tensor = F.int8_double_quant(B)

        rowidx = torch.randint(0, A.shape[-1], size=(15,))

        A[:, rowidx] = 8.0

        idx = torch.abs(A) >= threshold
        nnz = (idx == 1).sum().item()
        rows, cols = torch.where(idx)
        values = A[idx]
        cooA = F.COOSparseTensor(A.shape[0], A.shape[1], nnz, rows.int(), cols.int(), values)
        A2 = A * idx
        out2 = F.spmm_coo_very_sparse(cooA, CBt, dequant_stats=statsBt)
        out1 = torch.matmul(A2, B.half())
        out3 = F.spmm_coo_very_sparse(cooA, CBt.half())
        out3 = out3 * statsBt.half() / 127

        values, counts = torch.unique(cooA.rowidx, return_counts=True)
        offset = counts.cumsum(0).int()
        max_count, max_idx = torch.sort(counts, descending=True)
        print(torch.median(max_count.float()))

        torch.testing.assert_close(out2, out3, rtol=0.05, atol=0.001)

        p = 200 / (2048 * 12288 * 4)
        n = out1.numel()
        count = math.ceil(p * n)
        assert_all_approx_close(out1, out2, rtol=0.01, atol=3.0e-2, count=count)

        # torch.cuda.synchronize()
        # t0 = time.time()
        # for i in range(100):
        #   out2 = F.spmm_coo_very_sparse(cooA, B)
        # torch.cuda.synchronize()
        # print('fp16', time.time() - t0)

        torch.cuda.synchronize()
        t0 = time.time()
        for i in range(100):
            out2 = F.spmm_coo(cooA, B)
        torch.cuda.synchronize()
        print("cusparse fp16", time.time() - t0)

        torch.cuda.synchronize()
        t0 = time.time()
        for i in range(100):
            out2 = F.spmm_coo_very_sparse(cooA, CBt)
        torch.cuda.synchronize()
        print("int8", time.time() - t0)

        torch.cuda.synchronize()
        t0 = time.time()
        for i in range(100):
            out2 = F.spmm_coo_very_sparse(cooA, CBt, dequant_stats=statsBt)
        torch.cuda.synchronize()
        print("int8+dequant", time.time() - t0)

        torch.cuda.synchronize()
        t0 = time.time()
        for i in range(100):
            out2 = torch.matmul(A, B)
        torch.cuda.synchronize()
        print("matmul", time.time() - t0)

        torch.cuda.synchronize()
        t0 = time.time()
        for i in range(100):
            out1 = bnb.matmul(A, Bt)
            out2 = F.spmm_coo_very_sparse(cooA, CBt, dequant_stats=statsBt)
            out = out1 + out2
        torch.cuda.synchronize()
        print("sparse+ matmul", time.time() - t0)

        torch.cuda.synchronize()
        t0 = time.time()
        for i in range(100):
            out1 = bnb.matmul(A, Bt)
            torch.matmul(A[:, rowidx], Bt.t()[rowidx], out=out1)
        torch.cuda.synchronize()
        print("partial matmul", time.time() - t0)

        torch.cuda.synchronize()
        t0 = time.time()
        for i in range(100):
            out1 = bnb.matmul(A, Bt)
        torch.cuda.synchronize()
        print("partial matmul", time.time() - t0)


@pytest.mark.skipif(not torch.cuda.is_available(), reason="CUDA is required")
class TestSparseTensorFunctional:
    def test_coo2csr(self):
        threshold = 1
        A = torch.randn(128, 128).half().cuda()
        idx = torch.abs(A) >= threshold
        nnz = (idx == 1).sum().item()
        rows, cols = torch.where(idx)
        values = A[idx]
        cooA = F.COOSparseTensor(A.shape[0], A.shape[1], nnz, rows.int(), cols.int(), values)
        A2 = A * idx
        csrA = F.coo2csr(cooA)
        counts = csrA.rowptr[1:] - csrA.rowptr[:-1]
        assert counts.numel() == A.shape[0]

        torch.testing.assert_close(counts.long(), (A2 != 0).sum(1))
        idx = A2 != 0
        torch.testing.assert_close(A2[idx], csrA.values)

    def test_coo2csc(self):
        threshold = 1
        A = torch.randn(128, 128).half().cuda()
        idx = torch.abs(A) >= threshold
        nnz = (idx == 1).sum().item()
        rows, cols = torch.where(idx)
        values = A[idx]
        cooA = F.COOSparseTensor(A.shape[0], A.shape[1], nnz, rows.int(), cols.int(), values)
        A2 = A * idx
        cscA = F.coo2csc(cooA)
        counts = cscA.colptr[1:] - cscA.colptr[:-1]
        assert counts.numel() == A.shape[1]

        torch.testing.assert_close(counts.long(), (A2 != 0).sum(0))
        # torch uses row-major -> use transpose to transfer to col-major
        idx = A2.t() != 0
        torch.testing.assert_close(A2.t()[idx], cscA.values)


class TestQuantize4BitFunctional:
    @pytest.mark.parametrize("device", get_available_devices())
    @pytest.mark.parametrize("dtype", [torch.float32, torch.float16, torch.bfloat16], ids=describe_dtype)
    @pytest.mark.parametrize("quant_type", ["fp4", "nf4"])
    @pytest.mark.parametrize("blocksize", [64, 128, 256, 512, 1024, 2048, 4096])
    def test_4bit_quant(self, device, dtype, quant_type, blocksize):
        A1 = torch.randn(1024, 1024, device=device, dtype=dtype)
        qa, SA = F.quantize_4bit(A1, blocksize=blocksize, quant_type=quant_type)
        A2 = F.dequantize_4bit(qa, SA, blocksize=blocksize, quant_type=quant_type)

        err = (A1 - A2).abs().float()
        relerr = (err / (A1.abs().float() + 1e-8)).mean()
        err = err.mean()

        assert A2.dtype == dtype

        # With larger block sizes, we can expect this to blow up.
        # At blocksize>=1024, don't even bother looking at relerr.
        if blocksize <= 64:
            assert err.item() < 0.1
            assert relerr.item() < 0.28
        elif blocksize <= 256:
            assert err.item() < 0.11
            assert relerr.item() < 0.30
        elif blocksize <= 512:
            assert err.item() < 0.12
            assert relerr.item() < 0.31
        elif quant_type == "fp4":
            # 1024 => 0.48, 2048 => 0.52, 4096 => 0.56
            assert err.item() < 0.08 + math.log2(blocksize) * 4e-2
        else:
            # 1024 => 0.8, 2048 => 0.88, 4096 => 0.96
            assert err.item() < math.log2(blocksize) * 8e-2

    @pytest.mark.parametrize("device", get_available_devices())
    @pytest.mark.parametrize("quant_type", ["fp4", "nf4"])
    @pytest.mark.parametrize("blocksize", [64, 128], ids=id_formatter("blocksize"))
    def test_4bit_compressed_stats(self, device, quant_type, blocksize):
        errs1 = []
        errs2 = []
        for i in range(10):
            A1 = torch.randn(1024, 1024, device=device).half()
            q2, SA2 = F.quantize_4bit(A1, blocksize=blocksize, quant_type=quant_type)
            q3, SA3 = F.quantize_4bit(A1, blocksize=blocksize, compress_statistics=True, quant_type=quant_type)
            A2 = F.dequantize_4bit(q2, SA2, quant_type=quant_type)
            A3 = F.dequantize_4bit(q3, SA3, quant_type=quant_type)

            err = (A1 - A2).abs().float()
            relerr = (err / (A1.abs().float() + 1e-15)).mean()
            err = err.mean()

            errs1.append(err.item())

            assert err.item() < 0.11
            assert relerr.item() < 0.28

            err = (A1 - A3).abs().float()
            relerr = (err / (A1.abs().float() + 1e-15)).mean()
            err = err.mean()

            errs2.append(err.item())

            assert err.item() < 0.11
            assert relerr.item() < 0.28

    # @pytest.mark.parametrize("quant_type", ['fp4', 'nf4'])
    @pytest.mark.parametrize("quant_type", ["nf4"])
    @pytest.mark.skipif(not torch.cuda.is_available(), reason="CUDA is required")
    @pytest.mark.benchmark
    def test_bench_4bit_dequant(self, quant_type):
        blocksize = 256
        a = torch.rand(1024 * 12 * 4, 1024 * 12, device="cuda").half()
        qa, SA = F.quantize_4bit(a, blocksize=blocksize, quant_type=quant_type)

        input_size = a.numel() / 2
        output_size = a.numel() * 2
        num_bytes = input_size + output_size
        GB = num_bytes / 1e9
        max_theoretical_s = GB / 768
        # print(max_theoretical_s*1e6)
        b = torch.randn(128, 1024 * 12, device="cuda").half()

        iters = 100
        torch.cuda.synchronize()
        t0 = time.time()
        for i in range(iters):
            F.dequantize_4bit(qa, SA, blocksize=blocksize, quant_type=quant_type)
            # b.copy_(a)
        torch.cuda.synchronize()
        # print((time.time()-t0)/iters*1e6)

        # torch.cuda.synchronize()
        # t0 = time.time()
        # for i in range(iters):
        #    torch.matmul(b, a.t())
        # torch.cuda.synchronize()
        # print((time.time()-t0)/iters*1e6)

    @pytest.mark.parametrize("device", get_available_devices())
    @pytest.mark.parametrize("double_quant", TRUE_FALSE, ids=lambda double_quant: f"DQ_{double_quant}")
    @pytest.mark.parametrize("storage_type", ["nf4", "fp4"])
    @pytest.mark.parametrize("kind", ["fc1", "fc2", "attn", "attn_packed"])
    @pytest.mark.parametrize("dtype", [torch.float16, torch.bfloat16, torch.float32], ids=describe_dtype)
    @pytest.mark.parametrize(
        "quant_storage",
        [torch.uint8, torch.float16, torch.bfloat16, torch.float32],
        ids=describe_dtype,
    )
    @pytest.mark.parametrize("dim", [128, 256, 512, 1024], ids=id_formatter("dim"))
    def test_gemv_4bit(self, device, dim, dtype, storage_type, quant_storage, double_quant, kind):
        errs1 = []
        errs2 = []
        errs3 = []
        relerrs1 = []
        relerrs2 = []
        relerrs3 = []
        max_errs1 = []
        max_errs2 = []
        max_errs3 = []

        # Large number of iterations is excessive and slow on CPU.
        # Keep for CUDA for now.
        iters = 100 if device == "cuda" else 10

        for i in range(iters):
            if kind == "fc1":
                A = torch.randn(1, dim, dtype=dtype, device=device)
                B = torch.randn(dim * 4, dim, dtype=dtype, device=device) / math.sqrt(dim)
            elif kind == "fc2":
                A = torch.randn(1, 4 * dim, dtype=dtype, device=device)
                B = torch.randn(dim, 4 * dim, dtype=dtype, device=device) / math.sqrt(dim)
            elif kind == "attn":
                A = torch.randn(1, dim, dtype=dtype, device=device)
                B = torch.randn(dim, dim, dtype=dtype, device=device) / math.sqrt(dim)
            elif kind == "attn_packed":
                A = torch.randn(1, dim, dtype=dtype, device=device)
                B = torch.randn(dim * 3, dim, dtype=dtype, device=device) / math.sqrt(dim)

            qB, state = F.quantize_4bit(
                B,
                quant_type=storage_type,
                compress_statistics=double_quant,
                quant_storage=quant_storage,
            )
            C3 = torch.matmul(A, B.t())
            C2 = F.gemv_4bit(A, qB.t(), state=state)
            A.requires_grad = True
            C1 = bnb.matmul_4bit(A, qB.t(), state)

            err1 = (C1 - C2).abs().float()
            err2 = (C3 - C2).abs().float()
            err3 = (C3 - C1).abs().float()

            mag1 = torch.abs(C1).float() + 1e-5
            mag2 = torch.abs(C3).float() + 1e-5
            mag3 = torch.abs(C3).float() + 1e-5

            relerr1 = err1 / mag1
            relerr2 = err2 / mag2
            relerr3 = err3 / mag3

            max_err1 = err1.max()
            max_err2 = err2.max()
            max_err3 = err3.max()

            errs1.append(err1.mean().item())
            errs2.append(err2.mean().item())
            errs3.append(err3.mean().item())

            relerrs1.append(relerr1.mean().item())
            relerrs2.append(relerr2.mean().item())
            relerrs3.append(relerr3.mean().item())

            max_errs1.append(max_err1.item())
            max_errs2.append(max_err2.item())
            max_errs3.append(max_err3.item())

            c = int(C1.numel() * 0.0014 * (dim / 256)) + 1

            c = assert_all_approx_close(C1, C2, 1e-5, 0.01, count=0, throw=False)
        err1 = sum(errs1) / len(errs1) / math.sqrt(dim)
        err2 = sum(errs2) / len(errs2) / math.sqrt(dim)
        err3 = sum(errs3) / len(errs3) / math.sqrt(dim)
        relerr1 = sum(relerrs1) / len(relerrs1) / math.sqrt(dim)
        relerr2 = sum(relerrs2) / len(relerrs2) / math.sqrt(dim)
        relerr3 = sum(relerrs3) / len(relerrs3) / math.sqrt(dim)
        maxerr1 = sum(max_errs1) / len(max_errs1) / math.sqrt(dim)
        maxerr2 = sum(max_errs2) / len(max_errs2) / math.sqrt(dim)
        maxerr3 = sum(max_errs3) / len(max_errs3) / math.sqrt(dim)
        absratio = err2 / err3
        relratio = relerr2 / relerr3
        maxratio = relerr2 / relerr3

        # for debugging if the tests fails
        #
        # print('='*80)
        # print(f'For matmul: {A.shape}, {B.shape}, {kind}, {dtype}, {storage_type}, double_quant={double_quant}:')
        # print(C1.flatten()[-20:])
        # print(C2.flatten()[-20:])
        # print(f'inference vs training abs: {err1}')
        # print(f'inference vs training rel: {relerr1}')
        # print(f'inference vs training max: {maxerr1}')
        # print(f'inference vs training vs torch err ratio abs: {absratio}')
        # print(f'inference vs training vs torch err ratio rel: {relratio}')
        # print(f'inference vs training vs torch err ratio max: {maxratio}')
        if dtype == torch.float16:
            if dim <= 512:
                assert err1 < 7e-5

                # TODO(matthewdouglas): On T4, dim=128-fp16-fc2-fp4-DQ will have relerror ~ 0.00092727
                if (
                    device == "cuda"
                    and double_quant
                    and storage_type == "fp4"
                    and kind == "fc2"
                    and torch.cuda.get_device_capability() == (7, 5)
                ):
                    assert relerr1 < 0.00093
                else:
                    assert relerr1 < 0.0008
            else:
                assert err1 < 6e-5
                assert relerr1 < 2e-4
            assert absratio < 1.005 and absratio > 0.995
            assert relratio < 1.005 and relratio > 0.995
            assert maxratio < 1.005 and maxratio > 0.995
        elif dtype == torch.float32:
            if dim <= 512:
                assert err1 < 5e-8
                assert relerr1 < 1e-6
                assert maxerr1 < 1e-7
            else:
                assert err1 < 5e-8
                assert relerr1 < 8e-6
                assert maxerr1 < 1e-7
            assert absratio < 1.005 and absratio > 0.995
            assert relratio < 1.005 and relratio > 0.995
            assert maxratio < 1.005 and maxratio > 0.995
        elif dtype == torch.bfloat16:
            if dim <= 512:
                assert err1 < 6e-4
                assert relerr1 < 0.007
                assert maxerr1 < 0.015
            else:
                assert err1 < 2e-4
                assert relerr1 < 0.002
                assert maxerr1 < 0.0012
            assert absratio < 1.005 and absratio > 0.995
            assert relratio < 1.04 and relratio > 0.96
            assert maxratio < 1.02 and maxratio > 0.98

    @pytest.mark.parametrize("device", get_available_devices())
    @pytest.mark.parametrize("storage_type", ["nf4", "fp4"], ids=["nf4", "fp4"])
    @pytest.mark.parametrize("dtype", [torch.float16, torch.bfloat16, torch.float32], ids=describe_dtype)
    @pytest.mark.parametrize("double_quant", [False], ids=["DQ_True"])
    def test_gemv_eye_4bit(self, device, storage_type, dtype, double_quant):
        dims = 10
        torch.random.manual_seed(np.random.randint(0, 412424242))
        dims = get_test_dims(0, 8192, n=dims)
        dims = [dim + (64 - (dim % 64)) for dim in dims]
        # for dim in [576, 5120, 3520, 5184, 1280, 4992, 5312, 2048]:
        for dim in dims:
            A = torch.normal(0, 0.1, size=(1, 1, dim), dtype=dtype, device=device)
            B = torch.eye(dim, dtype=dtype, device=device)

            qB, state = F.quantize_4bit(B, quant_type=storage_type, compress_statistics=double_quant)
            C3 = torch.matmul(A, B.t())
            C2 = bnb.matmul_4bit(A, qB.t(), state)
            A.requires_grad = True
            C1 = bnb.matmul_4bit(A, qB.t(), state)

            torch.testing.assert_close(A, C3)
            torch.testing.assert_close(A, C1)
            torch.testing.assert_close(A, C2)
        # torch.testing.assert_close(A, C1, rtol=1e-5, atol=0.00001)
        # torch.testing.assert_close(A, C2, rtol=1e-5, atol=0.080)


def test_normal_map_tree():
    code = F.create_normal_map()
    values = code[:8].tolist() + code[-8:].tolist()
    num_pivots = 1
    # print(values)
    while num_pivots < 16:
        idx = list(range(16 // num_pivots // 2, 16, 16 // num_pivots))
        # print(idx)
        num_pivots *= 2
        pivots = []
        for i in idx:
            pivots.append((values[i - 1] + values[i]) / 2)
        # print(pivots)


@pytest.mark.skip("Row scale has some bugs for ampere")
def test_managed():
    n = 32 * 10
    A = F.get_paged(n, n, dtype=torch.float32)
    B = F.get_paged(n, n, dtype=torch.uint8)
    B2 = F.get_paged(n, n, dtype=torch.float32)
    assert A.is_paged
    assert B.is_paged
    assert A.page_deviceid == 0
    assert B.page_deviceid == 0
    F.fill(A, 17.0)
    F.fill(B, 17)
    F.fill(B2, 2)
    assert (A == 17).sum().item() == n * n
    assert (B == 17).sum().item() == n * n
    C = A * B.float()
    assert (C == 289).sum().item() == n * n
    F._mul(A, B2)
    F._mul(A, B2)
    F._mul(A, B2)
    assert (A == 17 * (2**3)).sum().item() == n * n<|MERGE_RESOLUTION|>--- conflicted
+++ resolved
@@ -94,9 +94,6 @@
     @pytest.mark.parametrize("blocksize", [4096, 2048, 1024, 512, 256, 128, 64])
     @pytest.mark.parametrize("signed", TRUE_FALSE, ids=id_formatter("signed"))
     def test_dynamic_blockwise_quantization(self, device, dtype, nested, blocksize, signed):
-<<<<<<< HEAD
-        if device in ("cpu", "xpu"):
-=======
         iters = 100
 
         if device == "cpu":
@@ -105,7 +102,6 @@
             # This test is slow on CPU, so avoid atypical use cases.
             if nested:
                 pytest.skip("Not a typical use case.")
->>>>>>> 42bc7291
             if blocksize != 256:
                 pytest.skip("Only blocksize 256 is used in CPU/XPU")
             if dtype != torch.float32:
@@ -149,18 +145,10 @@
             assert relerr < 0.012
         assert A2.dtype == dtype
 
-<<<<<<< HEAD
-    @pytest.mark.parametrize("device", get_available_devices())
-    def test_blockwise_cpu_large(self, device):
-        if device == "xpu":
-            pytest.skip("XPU will not build CPU C++ codes")
-
-=======
     @pytest.mark.skipif("cpu" not in get_available_devices(), reason="CPU is required")
     @pytest.mark.parametrize("hidden", [128])
     @pytest.mark.parametrize("blocksize", [4096, 16384])
     def test_blockwise_cpu_large(self, hidden, blocksize):
->>>>>>> 42bc7291
         diffs = []
         reldiffs = []
         batch = 128
