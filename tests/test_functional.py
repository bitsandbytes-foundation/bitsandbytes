import math
import random
import time

import einops
import numpy as np
import pytest
import torch

import bitsandbytes as bnb
from bitsandbytes import functional as F
from bitsandbytes.cextension import HIP_ENVIRONMENT, ROCM_GPU_ARCH
from tests.helpers import (
    BOOLEAN_TUPLES,
    TRUE_FALSE,
    describe_dtype,
    get_available_devices,
    get_test_dims,
    id_formatter,
    is_supported_on_hpu,
)

torch.set_printoptions(precision=5, sci_mode=False, linewidth=120, edgeitems=20, threshold=10000)
k = 20


def assert_all_approx_close(a, b, rtol=1e-3, atol=1e-3, count=0, throw=True):
    idx = torch.isclose(a, b, rtol=rtol, atol=atol)
    sumval = (idx == 0).sum().item()
    if sumval > count:
        if throw:
            print(f"Too many values not close: assert {sumval} < {count}")
            torch.testing.assert_close(a, b, rtol=rtol, atol=atol)

    return sumval


class FFN(torch.nn.Module):
    def __init__(self, input_features, hidden_size, bias=True):
        super().__init__()
        self.fc1 = torch.nn.Linear(input_features, hidden_size, bias=bias)
        self.fc2 = torch.nn.Linear(hidden_size, input_features, bias=bias)

        with torch.no_grad():
            torch.nn.init.xavier_uniform_(self.fc1.weight)
            torch.nn.init.xavier_uniform_(self.fc2.weight)

    def forward(self, x):
        x = torch.relu(self.fc1(x))
        x = self.fc2(x)
        return x


class Timer:
    def __init__(self):
        self.starts = {}
        self.ends = {}
        self.agg = {}

    def tick(self, name="default"):
        if name not in self.starts:
            self.starts[name] = torch.cuda.Event(enable_timing=True)
            self.ends[name] = torch.cuda.Event(enable_timing=True)
            self.starts[name].record()
        else:
            ms = self.tock(name, evict=True, print_ms=False)

    def tock(self, name="default", evict=True, print_ms=True):
        if name in self.ends:
            self.ends[name].record()
            torch.cuda.synchronize()
            ms = self.starts[name].elapsed_time(self.ends[name])
            if name not in self.agg:
                self.agg[name] = 0.0
            self.agg[name] += ms
            if evict:
                self.starts.pop(name)
                self.ends.pop(name)

        if print_ms and name in self.agg:
            print(f"{name} took: {self.agg[name] / 1000.0:.5f}s")

        return self.agg[name]

    def reset(self):
        self.starts = {}
        self.ends = {}
        self.agg = {}
        print("Resetting benchmark data")


class Test8BitBlockwiseQuantizeFunctional:
    @pytest.mark.parametrize("device", get_available_devices())
    @pytest.mark.parametrize("dtype", [torch.float32, torch.float16, torch.bfloat16], ids=describe_dtype)
    @pytest.mark.parametrize("nested", TRUE_FALSE, ids=id_formatter("nested"))
    @pytest.mark.parametrize(
        "blocksize",
        [4096, 2048, 1024, 512, 256, 128, 64] if not HIP_ENVIRONMENT else [4096, 2048, 1024, 512, 256, 128],
    )
    @pytest.mark.parametrize("signed", TRUE_FALSE, ids=id_formatter("signed"))
    def test_dynamic_blockwise_quantization(self, device, dtype, nested, blocksize, signed):
        iters = 100

        if device == "cpu":
            iters = 10

            # This test is slow on CPU, so avoid atypical use cases.
            if nested:
                pytest.skip("Not a typical use case.")
            if blocksize != 256:
                pytest.skip("Only blocksize 256 is used in CPU/XPU")
            if dtype != torch.float32:
                pytest.skip("Only float32 is used in CPU/XPU")

        diffs = []
        reldiffs = []
        for i in range(iters):
            A1 = torch.randn(1024, 1024, device=device, dtype=dtype)
            C, S = F.quantize_blockwise(A1, blocksize=blocksize, nested=nested)
            A2 = F.dequantize_blockwise(C, S)
            diff = torch.abs(A1 - A2).float()
            reldiff = diff / torch.abs(A1.float() + 1e-8)
            diffs.append(diff.mean().item())
            reldiffs.append(reldiff.mean().item())
        abserr = sum(diffs) / len(diffs)
        relerr = sum(reldiffs) / len(reldiffs)
        assert abserr < 0.011
        assert relerr < 0.018
        assert A2.dtype == dtype

        diffs = []
        code = F.create_dynamic_map(signed=signed)
        for i in range(iters):
            A1 = torch.rand(1024, 1024, device=device, dtype=dtype)
            C, S = F.quantize_blockwise(A1, blocksize=blocksize, nested=nested, code=code)
            A2 = F.dequantize_blockwise(C, S)
            diff = torch.abs(A1 - A2).float()
            reldiff = diff / torch.abs(A1.float() + 1e-8)
            diffs.append(diff.mean().item())
            reldiffs.append(reldiff.mean().item())
            # torch.testing.assert_close(A1, A2, atol=1e-2, rtol=0)
        abserr = sum(diffs) / len(diffs)
        relerr = sum(reldiffs) / len(reldiffs)
        if signed:
            threshold_abserr = 0.0036 if device in ("cpu", "xpu") and (F.ipex_cpu or F.ipex_xpu) else 0.0035
            assert abserr < 0.0036
            assert relerr < 0.015
        else:
            assert abserr < 0.00175 if device in ("cpu", "xpu") and (F.ipex_cpu or F.ipex_xpu) else 0.0023
            assert relerr < 0.012
        assert A2.dtype == dtype

    @pytest.mark.skipif("cpu" not in get_available_devices(), reason="CPU is required")
    @pytest.mark.parametrize("hidden", [128])
    @pytest.mark.parametrize("blocksize", [4096, 16384])
    def test_blockwise_cpu_large(self, hidden, blocksize):
        diffs = []
        reldiffs = []
        batch = 128
        seq = 128

        for i in range(2):
            A1 = torch.randn(batch, seq, hidden, device="cpu")
            t0 = time.time()
            C, S = F.quantize_blockwise(A1, blocksize=blocksize)
            A2 = F.dequantize_blockwise(C, S, blocksize=blocksize)
            print(time.time() - t0)
            diff = torch.abs(A1 - A2)
            reldiff = diff / torch.abs(A1 + 1e-8)
            diffs.append(diff.mean().item())
            reldiffs.append(reldiff.mean().item())
            assert diffs[-1] < 0.011
        # print(sum(diffs)/len(diffs))
        # print(sum(reldiffs)/len(reldiffs))

    @pytest.mark.parametrize("device", get_available_devices())
    @pytest.mark.parametrize("bits", range(2, 9), ids=id_formatter("bits"))
    @pytest.mark.parametrize("method", ["linear", "fp8", "dynamic"])
    def test_few_bit_quant(self, device, bits, method):
        if bits != 8 and (device == "cpu" or (device == "xpu" and F.ipex_xpu)):
            pytest.skip("CPU/XPU implementation only supports 8 bits")

        abserrs = []
        relerrs = []
        code = None
        if method == "linear":
            code = F.create_linear_map(True, total_bits=bits).to(device)
        elif method == "fp8":
            ebits = math.ceil(bits / 2)
            pbits = bits - ebits - 1
            code = F.create_fp8_map(True, ebits, pbits, bits).to(device)
        elif method == "dynamic":
            code = F.create_dynamic_map(True, bits - 0, bits).to(device)

        # for some data types we have no zero
        # for some data types we have one zero
        # for some data types we have two zeros
        assert torch.unique(code).numel() in [2**bits, 2**bits - 1], f"bits: {bits}, method: {method}"
        # print(method, (code==0).sum())
        assert code.numel() == 256
        for i in range(10):
            values = torch.randn(1, 32, device=device)
            values /= values.abs().max()
            # values[values.abs() < 1e-6] += 1e-5

            q1 = []
            v1 = []
            for v in values[0]:
                idx = torch.abs(v - code).argmin()
                q1.append(idx.item())
                v1.append(code[idx].item())

            q1 = torch.tensor(q1, device=device)
            v1 = torch.tensor(v1, device=device)

            q2, S2 = F.quantize_blockwise(values, code=code)
            v2 = F.dequantize_blockwise(q2, S2)

            idx = torch.isclose(q1.int(), q2.int())
            err2 = torch.abs(v2 - values)
            abserrs.append(err2.mean().item())
            relerrs.append((err2 / (1e-10 + values).abs()).mean().item())
            if idx.sum():
                # some weird cases
                err1 = torch.abs(v1 - values).mean()
                # assert err2.mean() <= err1
            else:
                torch.testing.assert_close(q1, q2)

    @pytest.mark.parametrize("device", get_available_devices())
    def test_fp8_quant(self, device):
        # TODO
        if device == "cpu":
            pytest.skip("CPU implementation segfaults")

        for e_bits in range(1, 7):
            p_bits = 7 - e_bits
            code = F.create_fp8_map(True, e_bits, p_bits).to(device)

            abserr = []
            relerr = []
            for i in range(100):
                A1 = torch.randn(1024, 1024, device=device)
                C, SC = F.quantize_blockwise(A1, code=code)
                A2 = F.dequantize_blockwise(C, SC)
                diff = torch.abs(A1 - A2)
                reldiff = diff / torch.abs(A1 + 1e-8)
                abserr.append(diff.mean().item())
                relerr.append(reldiff.mean().item())
                # assert diff < 0.0075
            # print(sum(abserr)/len(abserr))
            # print(sum(relerr)/len(relerr))

            abserr = []
            relerr = []
            for i in range(100):
                A1 = torch.rand(1024, 1024, device=device)
                C, SC = F.quantize_blockwise(A1, code=code)
                A2 = F.dequantize_blockwise(C, SC)
                diff = torch.abs(A1 - A2)
                reldiff = diff / torch.abs(A1 + 1e-8)
                abserr.append(diff.mean().item())
                relerr.append(reldiff.mean().item())
                # assert diff < 0.0075
            # print(sum(abserr)/len(abserr))
            # print(sum(relerr)/len(relerr))

            abserr = []
            relerr = []
            for i in range(100):
                A1 = torch.randn(1024, 1024, device=device)
                C, SC = F.quantize_blockwise(A1)
                A2 = F.dequantize_blockwise(C, SC)
                diff = torch.abs(A1 - A2)
                reldiff = diff / torch.abs(A1 + 1e-8)
                abserr.append(diff.mean().item())
                relerr.append(reldiff.mean().item())
                # assert diff < 0.0075
            # print(3, sum(abserr)/len(abserr))
            # print(3, sum(relerr)/len(relerr))

    @pytest.mark.benchmark
    def test_bench_dequantization(self):
        a = torch.rand(1024, 1024, device="cuda").half()
        code = F.create_fp8_map(True, 3, 0, 4).cuda()
        qa, SA = F.quantize_blockwise(a, code=code)
        print(qa.max())

        max_theoretical_mu = 1024 * 1024 * 2 / 1024**3 / 672 * 1000 * 1000
        # print(max_theoretical_mu)

        torch.cuda.synchronize()
        t0 = time.time()
        for i in range(100):
            qa, SA = F.quantize_blockwise(a)
        torch.cuda.synchronize()
        # print((time.time()-t0)/1e6)


def test_stable_embedding():
    layer = bnb.nn.StableEmbedding(1024, 1024)
    layer.reset_parameters()


def quant(x):
    max1 = torch.abs(x).max()
    x = torch.round(x / max1 * 127)
    return max1, x.to(torch.int8)


def dequant(c, maxC):
    return c.float() * (maxC / 127)


def mm_dequant(maxA, maxB, C):
    return C.float() * (maxA / 127) * (maxB / 127)


def quant_multi(x, dim):
    max1 = torch.amax(torch.abs(x), dim=dim, keepdim=True)
    max1[max1 == 0] = 1.0
    x = torch.round(x / max1 * 127)
    return max1, x.to(torch.int8)


def quant_multi_chunk(x, dim, chunk_size=32):
    if dim == 1:
        x_chunked = einops.rearrange(x, "(c a) b -> c a b", c=chunk_size)
        max1 = torch.amax(torch.abs(x_chunked), dim=dim + 1, keepdim=True)
        max1 = torch.tile(max1, (1, 1, x.shape[1]))
        max1 = max1.view(x.shape)
    elif dim == 0:
        x_chunked = einops.rearrange(x, "a (b c) -> a b c", c=chunk_size)
        max1 = torch.amax(torch.abs(x_chunked), dim=dim, keepdim=True)
        max1 = torch.tile(max1, (x.shape[0], 1, 1))
        max1 = max1.view(x.shape)
    max1[max1 == 0] = 1.0
    x = torch.round(x / max1 * 127)
    return max1, x.to(torch.int8)


def mean(xx):
    return sum(xx) / float(len(xx))


methods = {
    "linear": (
        lambda x, dim: quant(x),
        lambda x, dim: quant(x),
        dequant,
        dequant,
        mm_dequant,
    ),
    "vectorwise": (quant_multi, quant_multi, dequant, dequant, mm_dequant),
}


@pytest.mark.skipif(not torch.cuda.is_available(), reason="CUDA is required")
class TestIGEMMFunctional:
    @pytest.mark.parametrize("dim1", [1024 * 2], ids=id_formatter("dim1"))
    @pytest.mark.parametrize("dim2", [1024 * 16], ids=id_formatter("dim2"))
    @pytest.mark.parametrize("quant_methods", methods.values(), ids=methods.keys())
    @pytest.mark.parametrize("batched", TRUE_FALSE, ids=id_formatter("batched"))
    def test_approx_igemm(self, dim1, dim2, quant_methods, batched):
        dim1 = dim1 - (dim1 % 32)
        dim2 = dim2 - (dim2 % 32)
        errors = []
        relerrors = []
        # print("")
        for i in range(5):
            if batched:
                A = torch.normal(0, 0.5, size=(32, dim1, dim2 // 32), device="cuda")
                B = torch.normal(0, 0.5, size=(32, dim2 // 32, dim1), device="cuda")
                maxA, Ac = quant_methods[0](A, 2)
                maxB, Bc = quant_methods[1](B, 1)
            else:
                A = torch.normal(0, 0.5, size=(dim1, dim2), device="cuda")
                B = torch.normal(0, 0.5, size=(dim2, dim1), device="cuda")
                maxA, Ac = quant_methods[0](A, 1)
                maxB, Bc = quant_methods[1](B, 0)
            torch.testing.assert_close(quant_methods[2](maxA, Ac), A, atol=0.025, rtol=0.05)
            if batched:
                out2 = torch.bmm(A, B)
                C = torch.bmm(Ac.float(), Bc.float())
            else:
                out2 = torch.mm(A, B)
                C = F.igemm(Ac, Bc)
            out = quant_methods[4](maxA, maxB, C)
            std = out2.std()
            out /= std
            out2 /= std
            err = torch.abs(out - out2)
            relerr = err / torch.abs(out2)
            errors.append(err.mean().item())
            relerrors.append(relerr.mean().item())
        # print(mean(errors))
        # print(mean(relerrors))

    @pytest.mark.parametrize("hidden_dim", [32, 256], ids=id_formatter("hidden_dim"))
    @pytest.mark.parametrize("batch_dim", [16, 256], ids=id_formatter("batch_dim"))
    @pytest.mark.parametrize("seq_dim", [16, 256], ids=id_formatter("seq_dim"))
    @pytest.mark.parametrize("transpose", BOOLEAN_TUPLES, ids=id_formatter("transpose"))
    def test_igemm(self, hidden_dim, batch_dim, transpose, seq_dim):
        hidden_dim = hidden_dim - (hidden_dim % 32)
        batch_dim = batch_dim - (batch_dim % 16)
        seq_dim = seq_dim - (seq_dim % 16)
        for i in range(k):
            shapeA = (batch_dim, hidden_dim) if not transpose[0] else (hidden_dim, batch_dim)
            shapeB = (
                (32 * random.randint(1, 4), hidden_dim) if transpose[1] else (hidden_dim, 32 * random.randint(1, 4))
            )
            A = torch.randint(-128, 127, size=shapeA, device="cuda").to(torch.int8)
            B = torch.randint(-128, 127, size=shapeB, device="cuda").to(torch.int8)
            if not transpose[0] and not transpose[1]:
                out2 = torch.matmul(A.float(), B.float())
                out = F.igemm(A, B)
            elif not transpose[0] and transpose[1]:
                out2 = torch.matmul(A.float(), B.t().float())
                out = F.igemm(A, B.t())
            elif transpose[0] and not transpose[1]:
                out2 = torch.matmul(A.t().float(), B.float())
                out = F.igemm(A.t(), B)
            elif transpose[0] and transpose[1]:
                out2 = torch.matmul(A.t().float(), B.t().float())
                out = F.igemm(A.t(), B.t())

            torch.testing.assert_close(out.float(), out2)

        for i in range(k):
            shapeA = (batch_dim, seq_dim, hidden_dim)
            shapeB = (
                (32 * random.randint(1, 4), hidden_dim) if transpose[1] else (hidden_dim, 32 * random.randint(1, 4))
            )
            A = torch.randint(-128, 127, size=shapeA, device="cuda").to(torch.int8)
            B = torch.randint(-128, 127, size=shapeB, device="cuda").to(torch.int8)
            if not transpose[0] and not transpose[1]:
                out2 = torch.matmul(A.float(), B.float())
                out = F.igemm(A, B)
            elif not transpose[0] and transpose[1]:
                out2 = torch.matmul(A.float(), B.t().float())
                out = F.igemm(A, B.t())

            torch.testing.assert_close(out.float(), out2)

    @pytest.mark.parametrize("seq_dim", [32, 256, 512], ids=id_formatter("seq_dim"))
    @pytest.mark.parametrize("hidden_dim", [64, 1024, 4096], ids=id_formatter("hidden_dim"))
    @pytest.mark.parametrize("batch_dim", [2, 8, 16], ids=id_formatter("batch_dim"))
    def test_dim3_igemm(self, seq_dim, hidden_dim, batch_dim):
        seq_dim = seq_dim - (seq_dim % 32)
        hidden_dim = hidden_dim - (hidden_dim % 32)
        batch_dim = batch_dim - (batch_dim % 2)
        for i in range(25):
            A = torch.randint(-128, 127, size=(batch_dim, seq_dim, hidden_dim), device="cuda").to(torch.int8)
            B = torch.randint(-128, 127, size=(batch_dim, seq_dim, 1024), device="cuda").to(torch.int8)
            out2 = torch.einsum("bsi, bso->io", A.float(), B.float())
            iout = torch.empty(A.shape[2], B.shape[2], dtype=torch.int32, device=A.device)
            out = F.igemm(A, B, out=iout)

            torch.testing.assert_close(out.float(), out2)

    @pytest.mark.parametrize("seq_dim", [32, 512], ids=id_formatter("seq_dim"))
    @pytest.mark.parametrize("hidden_dim", [32, 1024 * 4], ids=id_formatter("hidden_dim"))
    @pytest.mark.parametrize("batch_dim", [2, 16], ids=id_formatter("batch_dim"))
    @pytest.mark.parametrize("transpose", TRUE_FALSE, ids=id_formatter("transpose"))
    def test_minmax_igemm(self, seq_dim, hidden_dim, batch_dim, transpose):
        def min_max(x):
            maxA = torch.amax(x, dim=2, keepdim=True)
            minA = torch.amin(x, dim=2, keepdim=True)
            scale = (maxA - minA) / 2.0
            return (127 * (x - minA - scale) / scale).to(torch.int8), minA, scale

        seq_dim = seq_dim - (seq_dim % 16)
        hidden_dim = hidden_dim - (hidden_dim % 16)
        batch_dim = batch_dim - (batch_dim % 2)
        errs = []
        relerrs = []
        errs2 = []
        relerrs2 = []
        for i in range(k):
            A = torch.normal(0.0, 0.5, size=(batch_dim, seq_dim, hidden_dim), device="cuda")
            if transpose:
                B = torch.normal(0, 0.5, size=(256, hidden_dim), device="cuda")
            else:
                B = torch.normal(0, 0.5, size=(hidden_dim, 256), device="cuda")
            Ac, minA, scale = min_max(A)
            if transpose:
                maxB, Bc = quant_multi(B, dim=(1 if transpose else 0))
                out = F.igemm(Ac, Bc.t())
                out2 = torch.matmul(A, B.t())
                offset = B.t().sum(0) * (minA + scale)
                out = out.float()
                out = (out * maxB.t() * scale / (127 * 127)) + offset

                maxA, Ac = quant_multi(A, dim=2)
                out3 = F.igemm(Ac, Bc.t())
                out3 = mm_dequant(maxA, maxB.t(), out3)
            else:
                maxB, Bc = quant_multi(B, dim=0)
                offset = B.sum(0) * (minA + scale)
                out = F.igemm(Ac, Bc)
                out2 = torch.matmul(A, B)
                out = out.float()
                out = (out * maxB * scale / (127 * 127)) + offset

                maxA, Ac = quant_multi(A, dim=2)
                out3 = F.igemm(Ac, Bc)
                out3 = mm_dequant(maxA, maxB, out3)

            std = out2.std()
            out2 /= std
            out /= std
            out3 /= std

            err = torch.abs(out - out2)
            relerr = err / (torch.abs(out2) + 1e-7)

            err2 = torch.abs(out3 - out2)
            relerr2 = err2 / (torch.abs(out2) + 1e-7)

            errs.append(err.mean().item())
            relerrs.append(relerr.mean().item())
            errs2.append(err2.mean().item())
            relerrs2.append(relerr2.mean().item())
        # print(mean(errs))
        # print(mean(relerrs))
        # print(mean(errs2))
        # print(mean(relerrs2))
        assert mean(errs) < 0.015

        # There's a higher relerr on L40S with torch 2.4+cu118.
        is_sm89 = torch.cuda.get_device_capability() == (8, 9)
        if torch.version.cuda == "11.8" and is_sm89 and torch.__version__ < (2, 5):
            assert mean(relerrs) < 0.41
        else:
            assert mean(relerrs) < 0.3

    @pytest.mark.parametrize("dim1", [1, 64], ids=id_formatter("dim1"))
    @pytest.mark.parametrize("dim2", [32, 128], ids=id_formatter("dim2"))
    @pytest.mark.parametrize("dim3", [32, 256], ids=id_formatter("dim3"))
    @pytest.mark.parametrize("dim4", [32, 256], ids=id_formatter("dim4"))
    @pytest.mark.parametrize("transpose", BOOLEAN_TUPLES, ids=id_formatter("transpose"))
    def test_ibmm(self, dim1, dim2, dim3, dim4, transpose):
        dim2 = dim2 - (dim2 % 16)
        dim3 = dim3 - (dim3 % 16)
        dim4 = dim4 - (dim4 % 16)
        for i in range(k):
            shapeA = (dim1, dim3, dim2) if transpose[0] else (dim1, dim2, dim3)
            shapeB = (dim1, dim4, dim3) if transpose[1] else (dim1, dim3, dim4)
            A = torch.randint(-128, 127, size=shapeA, device="cuda").to(torch.int8)
            B = torch.randint(-128, 127, size=shapeB, device="cuda").to(torch.int8)

            if not transpose[0] and not transpose[1]:
                out2 = torch.bmm(A.float(), B.float())
                out = F.igemm(A, B)
            elif not transpose[0] and transpose[1]:
                out2 = torch.bmm(A.float(), B.permute([0, 2, 1]).float())
                out = F.igemm(A, B.permute([0, 2, 1]))
            elif transpose[0] and not transpose[1]:
                out2 = torch.bmm(A.permute([0, 2, 1]).float(), B.float())
                out = F.igemm(A.permute([0, 2, 1]), B)
            elif transpose[0] and transpose[1]:
                out2 = torch.bmm(A.permute([0, 2, 1]).float(), B.permute([0, 2, 1]).float())
                out = F.igemm(A.permute([0, 2, 1]), B.permute([0, 2, 1]))
            torch.testing.assert_close(out.float(), out2.float())


class TestLLMInt8Functional:
    @staticmethod
    def vectorwise_mm_dequant(xq, S1, S2, dtype=torch.half):
        """Reference implementation for the F.int8_mm_dequant function."""
        C = 127.0

        x = xq.float()
        if len(S1.shape) == 3 and len(x.shape) == 2:
            S1 = S1.squeeze(0)
        if len(S2.shape) == 3 and len(x.shape) == 2:
            S2 = S2.squeeze(0)
        if len(S1.shape) == 2:
            x *= S1 / C
        else:
            x *= S1 / C
        x *= S2 / C
        return x.to(dtype)

    @staticmethod
    def vectorwise_quant(x, dim=1):
        """Reference implementation"""
        max1 = torch.amax(torch.abs(x), dim=dim, keepdim=True)
        xq = torch.round(x * (127.0 / max1)).to(torch.int8)
        return xq, max1

    @pytest.mark.parametrize("device", get_available_devices())
    @pytest.mark.parametrize("dim1", [128], ids=id_formatter("dim1"))
    @pytest.mark.parametrize("dim2", [256], ids=id_formatter("dim2"))
    @pytest.mark.parametrize("dim3", [499, 512], ids=id_formatter("dim3"))
    @pytest.mark.parametrize("dim4", [512], ids=id_formatter("dim4"))
    @pytest.mark.parametrize("dims", (2, 3), ids=id_formatter("dims"))
    @pytest.mark.parametrize("ldb", (0,), ids=id_formatter("ldb"))
    def test_int8_linear_matmul(self, device, dim1, dim2, dim3, dim4, dims, ldb):
        for i in range(k):
            if dims == 2:
                A = torch.randint(-128, 127, size=(dim1, dim3), dtype=torch.int8, device=device)
            elif dims == 3:
                A = torch.randint(-128, 127, size=(dim1, dim2, dim3), dtype=torch.int8, device=device)
            B = torch.randint(-128, 127, size=(dim4, dim3), dtype=torch.int8, device=device)
            C1 = torch.matmul(A.float(), B.t().float())

            C2 = F.int8_linear_matmul(A, B)
            torch.testing.assert_close(C1, C2.float())

    @pytest.mark.parametrize("device", get_available_devices())
    @pytest.mark.parametrize("dim1", [32], ids=id_formatter("dim1"))
    @pytest.mark.parametrize("dim2", [32], ids=id_formatter("dim2"))
    @pytest.mark.parametrize("dim3", [32], ids=id_formatter("dim3"))
    @pytest.mark.parametrize("dim4", [32], ids=id_formatter("dim4"))
    @pytest.mark.parametrize("dims", (2,), ids=id_formatter("dims"))
    def test_int8_linear_matmul_half(self, device, dim1, dim2, dim3, dim4, dims):
        for i in range(k):
            if dims == 2:
                A = torch.normal(0, 0.5, size=(dim1, dim3), device=device).half()
            elif dims == 3:
                A = torch.normal(0, 0.5, size=(dim1, dim2, dim3), device=device).half()
            B = torch.randn((dim4, dim3), device=device).half()
            torch.nn.init.xavier_uniform_(B)
            C1 = torch.matmul(A, B.t())

            A = A.view(-1, A.shape[-1])

            CA, statsA, _ = F.int8_vectorwise_quant(A)
            CB, statsB, _ = F.int8_vectorwise_quant(B)
            output = F.int8_mm_dequant(F.int8_linear_matmul(CA, CB), statsA, statsB)

            torch.testing.assert_close(C1.view(-1, C1.shape[-1]), output, atol=0.025, rtol=0.05)

    @pytest.mark.parametrize("device", get_available_devices())
    @pytest.mark.parametrize("dim1", (64, 256), ids=id_formatter("dim1"))
    @pytest.mark.parametrize("dim4", (64, 1024), ids=id_formatter("dim4"))
    @pytest.mark.parametrize("dims", (2,), ids=id_formatter("dims"))
    @pytest.mark.parametrize("has_bias", TRUE_FALSE, ids=id_formatter("has_bias"))
    def test_dequant_mm(self, device, dim1, dim4, dims, has_bias):
        inner = 128
        bias = None
        if has_bias:
            bias = torch.randn(dim4, device=device, dtype=torch.float16)

        for i in range(1):
            A = torch.randn(dim1, inner, device=device)
            B = torch.randn(dim4, inner, device=device)
            C1 = torch.matmul(A.half(), B.t().half())
            if has_bias:
                C1 += bias

            A1, maxA = self.vectorwise_quant(A, dim=1)
            B1, maxB = self.vectorwise_quant(B, dim=1)

            C2 = F.int8_linear_matmul(A1, B1)

            C4 = self.vectorwise_mm_dequant(C2.float(), maxA, maxB.t())
            if has_bias:
                C4 += bias

            # TODO: is something wrong here? If so, the problem goes deeper
            # n = C1.numel()
            # p = 0.06
            std = C1.std(0).view(1, -1)
            C1 /= std
            C4 /= std
            # assert_all_approx_close(C1, C4, atol=0.02, rtol=0.1, count=int(n*0.06))
            # assert (count / n < p), f"error in more than {p} of elements: {count}/{n}={count/n}"

            C5 = F.int8_mm_dequant(C2, maxA, maxB, bias=bias)
            C5 /= std
            torch.testing.assert_close(C5, C4, atol=0.015, rtol=0.1)
            n = C5.numel()
            assert_all_approx_close(C1, C4, atol=0.015, rtol=0.1, count=int(0.01 * n))

    @pytest.mark.parametrize("dim1", [1 * 1024], ids=id_formatter("dim1"))
    @pytest.mark.parametrize("dim2", [1 * 1024], ids=id_formatter("dim2"))
    @pytest.mark.parametrize("dims", (2,), ids=id_formatter("dims"))
    @pytest.mark.parametrize("threshold", [0.0, 3.0], ids=id_formatter("decomp"))
    @pytest.mark.deprecated
    def test_colrow_absmax(self, dim1, dim2, dims, threshold):
        for i in range(k):
            A = torch.randn(dim1, dim2, device="cuda").half()

            assert dims == 2

            row_stats1, _ = torch.abs(A.float()).max(1)
            col_stats1, _ = torch.abs(A.float()).max(0)

            if threshold > 0.0:
                A_truncated = A.clone()
                A_truncated[torch.abs(A_truncated) >= threshold] = 0.0
                row_stats1_trunc, _ = torch.abs(A_truncated.float()).max(1)
                col_stats1_trunc, _ = torch.abs(A_truncated.float()).max(0)

                row_stats2, col_stats2, nnz_block_ptr2 = F.get_colrow_absmax(A, threshold=threshold)

                nnz_rows1_counts = (torch.abs(A) >= threshold).sum(1).flatten()
                nnz_block_ptr1 = torch.zeros(
                    nnz_rows1_counts.shape[0] + 1,
                    dtype=nnz_rows1_counts.dtype,
                    device=nnz_rows1_counts.device,
                )
                nnz_block_ptr1[1:] = nnz_rows1_counts.cumsum(0)

                torch.testing.assert_close(col_stats1_trunc, col_stats2)
                torch.testing.assert_close(row_stats1_trunc, row_stats2)
                # torch.testing.assert_close(nnz_block_ptr1, nnz_block_ptr2)
            else:
                row_stats2, col_stats2, nnz_block_ptr2 = F.get_colrow_absmax(A, threshold=0.0)
                assert nnz_block_ptr2 is None
                torch.testing.assert_close(col_stats1, col_stats2)
                torch.testing.assert_close(row_stats1, row_stats2)

    @pytest.mark.parametrize("dim1", [2048, 4096], ids=id_formatter("dim1"))
    @pytest.mark.parametrize("dim2", [512, 1024], ids=id_formatter("dim2"))
    @pytest.mark.deprecated
    def test_int8_double_quant(self, dim1, dim2):
        for i in range(k):
            A = torch.randn(dim1, dim2, device="cuda").half()
            out_col1, Scol = self.vectorwise_quant(A, dim=0)
            out_row1, Srow = self.vectorwise_quant(A, dim=1)

            CA, CAt, statsA, statsAt, _ = F.int8_double_quant(A)

            # max difference is 1 due to rounding differences
            torch.testing.assert_close(CA, out_row1, atol=1, rtol=0)
            torch.testing.assert_close(CAt, out_col1, atol=1, rtol=0)

            n = CAt.numel()
            num_not_close_rows = (torch.isclose(CA, out_row1, atol=1) == 0).sum().item()
            num_not_close_cols = (torch.isclose(CAt, out_col1, atol=1) == 0).sum().item()

            # allow for 1:500 error due to rounding differences
            min_error = 1 / 500
            if num_not_close_cols > (min_error * n):
                print(
                    f"Min error exceeded {num_not_close_cols} elements are different. Error: {num_not_close_cols / n:.4f}"
                )
                assert False
            if num_not_close_rows > (min_error * n):
                print(
                    f"Min error exceeded {num_not_close_rows} elements are different. Error: {num_not_close_rows / n:.4f}"
                )
                assert False

            torch.testing.assert_close(Srow.flatten().float(), statsA)
            torch.testing.assert_close(Scol.flatten().float(), statsAt)

    @pytest.mark.parametrize("device", get_available_devices())
    @pytest.mark.parametrize(
        ("dim1", "dim4", "inner"),
        (
            pytest.param(dim1, dim4, inner, id=f"{dim1=},{dim4=},{inner=}")
            for (dim1, dim4, inner) in zip(
                (1, 8, 2048, 4096),
                (2, 128, 2048, 4096),
                (4, 256, 512, 4096),
            )
        ),
    )
    def test_integrated_int8_linear_matmul(self, device, dim1, dim4, inner):
        if device == "cpu" and inner > 2048:
            pytest.skip("Slow on CPU")

        for i in range(k):
            A = torch.randn(dim1, inner, device=device).half()
            B = torch.randn(dim4, inner, device=device).half()

            out1 = torch.matmul(A.half(), B.t().half())

            C1a, stats1a, _ = F.int8_vectorwise_quant(A)
            C2a, stats2a, _ = F.int8_vectorwise_quant(B)
            A1, maxA = self.vectorwise_quant(A, dim=1)
            B1, maxB = self.vectorwise_quant(B, dim=1)

            torch.testing.assert_close(maxA.flatten().float(), stats1a)
            torch.testing.assert_close(maxB.flatten().float(), stats2a)
            torch.testing.assert_close(C1a, A1, rtol=0, atol=1)
            torch.testing.assert_close(C2a, B1, rtol=0, atol=1)

            out2 = F.int8_linear_matmul(A1, B1)

            C2 = F.int8_linear_matmul(A1, B1)

            out3 = self.vectorwise_mm_dequant(C2.float(), maxA, maxB.t())

            err1 = torch.abs(out1 - out2).mean().item()
            err2 = torch.abs(out1 - out3).mean().item()
            assert err2 <= err1 * 1.025

    @pytest.mark.parametrize("device", get_available_devices())
    @pytest.mark.parametrize("dim1", [512, 2048], ids=id_formatter("dim1"))
    @pytest.mark.parametrize("dim2", [1024, 4096], ids=id_formatter("dim2"))
    def test_coo_double_quant(self, device, dim1, dim2):
        threshold = 2.00
        for i in range(k):
            A = torch.randn(dim1, dim2, device=device).half()

            idx = torch.abs(A) >= threshold
            CA, statsA, outlier_cols = F.int8_vectorwise_quant(A, threshold=threshold)

            if outlier_cols is not None:
                A1 = A * idx
                A2 = torch.zeros_like(A) + A1
                torch.testing.assert_close(A1, A2)

                A[:, outlier_cols] = 0
                A2 = (CA.float() * statsA.unsqueeze(1) / 127).half()
                torch.testing.assert_close(A, A2, rtol=0.05, atol=1.5e-2)

    @pytest.mark.parametrize("device", get_available_devices())
    @pytest.mark.parametrize("dim1", [512, 2048], ids=id_formatter("dim1"))
    @pytest.mark.parametrize("dim2", [1024, 4096], ids=id_formatter("dim2"))
    def test_coo_int8_vectorwise_quant(self, device, dim1, dim2):
        threshold = 3.00
        for i in range(k):
            A = torch.randn(dim1, dim2, device=device).half()

            idx = torch.abs(A) >= threshold
            CA, statsA, outlier_cols = F.int8_vectorwise_quant(A, threshold=threshold)

            if outlier_cols is not None:
                A2 = (CA.float() * statsA.unsqueeze(1) / 127).half()
                A[:, outlier_cols] = 0
                torch.testing.assert_close(A * (idx == 0), A2, rtol=0.05, atol=1.5e-2)


@pytest.mark.skipif(HIP_ENVIRONMENT, reason="this test is not supported on ROCm yet")
@pytest.mark.skipif(not torch.cuda.is_available(), reason="CUDA is required")
class TestSpMMFunctional:
    @pytest.mark.parametrize("dim1", [256, 1024], ids=id_formatter("dim1"))
    @pytest.mark.parametrize("dim2", [128, 512], ids=id_formatter("dim2"))
    @pytest.mark.parametrize("transposed_B", TRUE_FALSE, ids=id_formatter("transposed_B"))
    def test_spmm_coo(self, dim1, dim2, transposed_B):
        threshold = 1.5
        dim3 = torch.randint(32, 128, size=(1,)).item()
        # dim3 = 17
        for i in range(k):
            A = torch.randn(dim1, dim2).cuda().half()
            if transposed_B:
                B = torch.randn(dim3, dim2).cuda().half()
            else:
                B = torch.randn(dim2, dim3).cuda().half()

            idx = torch.abs(A) >= threshold
            nnz = (idx == 1).sum().item()
            rows, cols = torch.where(idx)
            values = A[idx]
            cooA = F.COOSparseTensor(A.shape[0], A.shape[1], nnz, rows.int(), cols.int(), values)
            A2 = A * idx

            if transposed_B:
                out2 = F.spmm_coo(cooA, B.t())
                out1 = torch.matmul(A2, B.t())
            else:
                out2 = F.spmm_coo(cooA, B)
                out1 = torch.matmul(A2, B)

            assert_all_approx_close(out1, out2, rtol=0.01, atol=3.0e-2, count=30)

    @pytest.mark.benchmark
    def test_spmm_bench(self):
        batch = 2
        model = 1024 * 1
        hidden = model * 4
        seq = 1024
        dim1 = batch * seq
        dim2 = model
        dim3 = hidden
        threshold = 4
        A = torch.randn(dim1, dim2, device="cuda").half()
        B = torch.randn(dim2, dim3, device="cuda").half()
        for i in range(10):
            C1 = bnb.matmul(A, B.t())

        torch.cuda.synchronize()
        t0 = time.time()
        for i in range(k):
            C1 = bnb.matmul(A, B.t())
        torch.cuda.synchronize()
        t8 = time.time() - t0

        idx = torch.abs(A) >= threshold
        nnz = (idx == 1).sum().item()
        print(nnz / idx.numel())
        rows, cols = torch.where(idx)
        values = A[idx]
        cooA = F.COOSparseTensor(A.shape[0], A.shape[1], nnz, rows.int(), cols.int(), values)

        for i in range(10):
            out2 = F.spmm_coo(cooA, B)

        torch.cuda.synchronize()
        t0 = time.time()
        for i in range(k):
            out2 = F.spmm_coo(cooA, B)
        torch.cuda.synchronize()
        tsp = time.time() - t0
        print(tsp, t8)
        print(tsp / t8)

    @pytest.mark.parametrize("dim1", [1 * 2048], ids=id_formatter("dim1"))
    @pytest.mark.parametrize("dim2", [12288], ids=id_formatter("dim2"))
    @pytest.mark.parametrize("dtype", [torch.float16], ids=describe_dtype)
    @pytest.mark.parametrize("out_func", ["zeros", "ones"], ids=id_formatter("out_func"))
    def test_spmm_coo_very_sparse(self, dim1, dim2, dtype, out_func):
        out_func = getattr(torch, out_func)

        threshold = 3.3
        # threshold = 2.8
        # threshold = 0.0
        A = torch.randn(dim1, dim2, device="cuda").half()
        if dtype == torch.float16:
            B = torch.randn(dim2, dim2 * 4, device="cuda").half()
            torch.nn.init.xavier_uniform_(B)
        else:
            B = torch.randn(dim2, dim2 * 4, device="cuda").half()
            torch.nn.init.xavier_uniform_(B)

            SB = torch.abs(B).max().float()
            B = torch.round(B / SB * 127).to(torch.int8)

        print("")
        idx = torch.abs(A) >= threshold
        nnz = (idx == 1).sum().item()
        rows, cols = torch.where(idx)
        values = A[idx]
        cooA = F.COOSparseTensor(A.shape[0], A.shape[1], nnz, rows.int(), cols.int(), values)
        A2 = A * idx
        out1 = torch.matmul(A2.half(), B.half())
        out = out_func(out1.shape, dtype=torch.float16, device=out1.device)
        out1 += out.clone()
        out2 = F.spmm_coo_very_sparse(cooA, B, out=out)
        # print(B)
        # print(out1)
        # print(out2)
        p = 200 / (2048 * 12288 * 4)
        n = out1.numel()
        count = math.ceil(p * n)
        std = out1.std()
        out1 /= std
        out2 /= std
        assert_all_approx_close(out1, out2.half(), rtol=0.01, atol=3.0e-2, count=count)
        # assert_all_approx_close(out1, out2.half(), rtol=0.05, atol=0.01, count=count)

        idx_col = torch.randint(0, A2.shape[-1], size=(15,))

        # torch.testing.assert_close(out1, out2.half(), rtol=0.05, atol=0.001)

        # Bt = torch.randn(dim2*4, dim2, device='cuda').half()
        # torch.cuda.synchronize()
        # t0 = time.time()
        # print(A2.shape, B.shape)
        # for i in range(100):
        #   #out3 = F.spmm_coo(cooA, Bt.t())
        #   #out2 = F.spmm_coo(cooA, B)
        #   #out2 = F.spmm_coo_very_sparse(cooA, B)
        #   #out1 = torch.matmul(A, Bt.t())

        # torch.cuda.synchronize()
        # print(time.time() - t0)

    @pytest.mark.parametrize("dim1", [1 * 2048])
    @pytest.mark.parametrize("dim2", [2048])
    @pytest.mark.parametrize("dtype", [torch.int8])
    def test_spmm_coo_dequant(self, dim1, dim2, dtype):
        threshold = 6.0
        # threshold = 2.8
        # threshold = 0.0
        A = torch.randn(dim1, dim2, device="cuda").half()
        B = torch.empty(dim2, dim2 * 4, device="cuda", dtype=torch.float16)
        torch.nn.init.xavier_uniform_(B)
        Bt = B.t().contiguous()

        CB, CBt, statsB, statsBt, coo_tensor = F.int8_double_quant(B)

        rowidx = torch.randint(0, A.shape[-1], size=(15,))

        A[:, rowidx] = 8.0

        idx = torch.abs(A) >= threshold
        nnz = (idx == 1).sum().item()
        rows, cols = torch.where(idx)
        values = A[idx]
        cooA = F.COOSparseTensor(A.shape[0], A.shape[1], nnz, rows.int(), cols.int(), values)
        A2 = A * idx
        out2 = F.spmm_coo_very_sparse(cooA, CBt, dequant_stats=statsBt)
        out1 = torch.matmul(A2, B.half())
        out3 = F.spmm_coo_very_sparse(cooA, CBt.half())
        out3 = out3 * statsBt.half() / 127

        values, counts = torch.unique(cooA.rowidx, return_counts=True)
        offset = counts.cumsum(0).int()
        max_count, max_idx = torch.sort(counts, descending=True)
        print(torch.median(max_count.float()))

        torch.testing.assert_close(out2, out3, rtol=0.05, atol=0.001)

        p = 200 / (2048 * 12288 * 4)
        n = out1.numel()
        count = math.ceil(p * n)
        assert_all_approx_close(out1, out2, rtol=0.01, atol=3.0e-2, count=count)

        # torch.cuda.synchronize()
        # t0 = time.time()
        # for i in range(100):
        #   out2 = F.spmm_coo_very_sparse(cooA, B)
        # torch.cuda.synchronize()
        # print('fp16', time.time() - t0)

        torch.cuda.synchronize()
        t0 = time.time()
        for i in range(100):
            out2 = F.spmm_coo(cooA, B)
        torch.cuda.synchronize()
        print("cusparse fp16", time.time() - t0)

        torch.cuda.synchronize()
        t0 = time.time()
        for i in range(100):
            out2 = F.spmm_coo_very_sparse(cooA, CBt)
        torch.cuda.synchronize()
        print("int8", time.time() - t0)

        torch.cuda.synchronize()
        t0 = time.time()
        for i in range(100):
            out2 = F.spmm_coo_very_sparse(cooA, CBt, dequant_stats=statsBt)
        torch.cuda.synchronize()
        print("int8+dequant", time.time() - t0)

        torch.cuda.synchronize()
        t0 = time.time()
        for i in range(100):
            out2 = torch.matmul(A, B)
        torch.cuda.synchronize()
        print("matmul", time.time() - t0)

        torch.cuda.synchronize()
        t0 = time.time()
        for i in range(100):
            out1 = bnb.matmul(A, Bt)
            out2 = F.spmm_coo_very_sparse(cooA, CBt, dequant_stats=statsBt)
            out = out1 + out2
        torch.cuda.synchronize()
        print("sparse+ matmul", time.time() - t0)

        torch.cuda.synchronize()
        t0 = time.time()
        for i in range(100):
            out1 = bnb.matmul(A, Bt)
            torch.matmul(A[:, rowidx], Bt.t()[rowidx], out=out1)
        torch.cuda.synchronize()
        print("partial matmul", time.time() - t0)

        torch.cuda.synchronize()
        t0 = time.time()
        for i in range(100):
            out1 = bnb.matmul(A, Bt)
        torch.cuda.synchronize()
        print("partial matmul", time.time() - t0)


@pytest.mark.skipif(not torch.cuda.is_available(), reason="CUDA is required")
class TestSparseTensorFunctional:
    def test_coo2csr(self):
        threshold = 1
        A = torch.randn(128, 128).half().cuda()
        idx = torch.abs(A) >= threshold
        nnz = (idx == 1).sum().item()
        rows, cols = torch.where(idx)
        values = A[idx]
        cooA = F.COOSparseTensor(A.shape[0], A.shape[1], nnz, rows.int(), cols.int(), values)
        A2 = A * idx
        csrA = F.coo2csr(cooA)
        counts = csrA.rowptr[1:] - csrA.rowptr[:-1]
        assert counts.numel() == A.shape[0]

        torch.testing.assert_close(counts.long(), (A2 != 0).sum(1))
        idx = A2 != 0
        torch.testing.assert_close(A2[idx], csrA.values)

    def test_coo2csc(self):
        threshold = 1
        A = torch.randn(128, 128).half().cuda()
        idx = torch.abs(A) >= threshold
        nnz = (idx == 1).sum().item()
        rows, cols = torch.where(idx)
        values = A[idx]
        cooA = F.COOSparseTensor(A.shape[0], A.shape[1], nnz, rows.int(), cols.int(), values)
        A2 = A * idx
        cscA = F.coo2csc(cooA)
        counts = cscA.colptr[1:] - cscA.colptr[:-1]
        assert counts.numel() == A.shape[1]

        torch.testing.assert_close(counts.long(), (A2 != 0).sum(0))
        # torch uses row-major -> use transpose to transfer to col-major
        idx = A2.t() != 0
        torch.testing.assert_close(A2.t()[idx], cscA.values)


class TestQuantize4BitFunctional:
    @pytest.mark.parametrize("device", get_available_devices())
    @pytest.mark.parametrize("dtype", [torch.float32, torch.float16, torch.bfloat16], ids=describe_dtype)
    @pytest.mark.parametrize("quant_type", ["fp4", "nf4"])
    @pytest.mark.parametrize(
        "blocksize",
        [64, 128, 256, 512, 1024, 2048, 4096] if not HIP_ENVIRONMENT else [128, 256, 512, 1024, 2048, 4096],
    )
    def test_4bit_quant(self, device, dtype, quant_type, blocksize):
        if device == "hpu" and not is_supported_on_hpu(quant_type, dtype):
            pytest.skip("This configuration is not supported on HPU.")

        A1 = torch.randn(1024, 1024, device=device, dtype=dtype)
        qa, SA = F.quantize_4bit(A1, blocksize=blocksize, quant_type=quant_type)
        A2 = F.dequantize_4bit(qa, SA, blocksize=blocksize, quant_type=quant_type)

        err = (A1 - A2).abs().float()
        relerr = (err / (A1.abs().float() + 1e-8)).mean()
        err = err.mean()

        assert A2.dtype == dtype

        # With larger block sizes, we can expect this to blow up.
        # At blocksize>=1024, don't even bother looking at relerr.
        if blocksize <= 64:
            assert err.item() < 0.1
            assert relerr.item() < 0.28
        elif blocksize <= 256:
            assert err.item() < 0.11
            assert relerr.item() < 0.30
        elif blocksize <= 512:
            assert err.item() < 0.12
            assert relerr.item() < 0.31
        elif quant_type == "fp4":
            # 1024 => 0.48, 2048 => 0.52, 4096 => 0.56
            assert err.item() < 0.08 + math.log2(blocksize) * 4e-2
        else:
            # 1024 => 0.8, 2048 => 0.88, 4096 => 0.96
            assert err.item() < math.log2(blocksize) * 8e-2

    @pytest.mark.parametrize("device", get_available_devices())
    @pytest.mark.parametrize("quant_type", ["fp4", "nf4"])
<<<<<<< HEAD
    @pytest.mark.parametrize("blocksize", [64, 128] if not HIP_ENVIRONMENT else [128], ids=id_formatter("blocksize"))
    def test_4bit_compressed_stats(self, device, quant_type, blocksize):
=======
    @pytest.mark.parametrize("blocksize", [64, 128], ids=id_formatter("blocksize"))
    @pytest.mark.parametrize("dtype", [torch.float32, torch.float16], ids=describe_dtype)
    def test_4bit_compressed_stats(self, device, quant_type, blocksize, dtype):
        if device == "hpu" and not is_supported_on_hpu(quant_type, dtype):
            pytest.skip("FP4 quantization is not supported on HPU.")

>>>>>>> 29564ad6
        errs1 = []
        errs2 = []
        for i in range(10):
            A1 = torch.randn(1024, 1024, device=device, dtype=dtype)
            q2, SA2 = F.quantize_4bit(A1, blocksize=blocksize, quant_type=quant_type)
            q3, SA3 = F.quantize_4bit(A1, blocksize=blocksize, compress_statistics=True, quant_type=quant_type)
            A2 = F.dequantize_4bit(q2, SA2, quant_type=quant_type)
            A3 = F.dequantize_4bit(q3, SA3, quant_type=quant_type)

            err = (A1 - A2).abs().float()
            relerr = (err / (A1.abs().float() + 1e-15)).mean()
            err = err.mean()

            errs1.append(err.item())

            assert err.item() < 0.11
            assert relerr.item() < 0.28

            err = (A1 - A3).abs().float()
            relerr = (err / (A1.abs().float() + 1e-15)).mean()
            err = err.mean()

            errs2.append(err.item())

            assert err.item() < 0.11
            assert relerr.item() < 0.28

    # @pytest.mark.parametrize("quant_type", ['fp4', 'nf4'])
    @pytest.mark.parametrize("quant_type", ["nf4"])
    @pytest.mark.skipif(not torch.cuda.is_available(), reason="CUDA is required")
    @pytest.mark.benchmark
    def test_bench_4bit_dequant(self, quant_type):
        blocksize = 256
        a = torch.rand(1024 * 12 * 4, 1024 * 12, device="cuda").half()
        qa, SA = F.quantize_4bit(a, blocksize=blocksize, quant_type=quant_type)

        input_size = a.numel() / 2
        output_size = a.numel() * 2
        num_bytes = input_size + output_size
        GB = num_bytes / 1e9
        max_theoretical_s = GB / 768
        # print(max_theoretical_s*1e6)
        b = torch.randn(128, 1024 * 12, device="cuda").half()

        iters = 100
        torch.cuda.synchronize()
        t0 = time.time()
        for i in range(iters):
            F.dequantize_4bit(qa, SA, blocksize=blocksize, quant_type=quant_type)
            # b.copy_(a)
        torch.cuda.synchronize()
        # print((time.time()-t0)/iters*1e6)

        # torch.cuda.synchronize()
        # t0 = time.time()
        # for i in range(iters):
        #    torch.matmul(b, a.t())
        # torch.cuda.synchronize()
        # print((time.time()-t0)/iters*1e6)

    @pytest.mark.skipif(
        HIP_ENVIRONMENT, reason="gemv 4bit tests are partially enabled on MI300, others being fixed for warpsize 64"
    )
    @pytest.mark.parametrize("device", get_available_devices())
    @pytest.mark.parametrize("double_quant", TRUE_FALSE, ids=lambda double_quant: f"DQ_{double_quant}")
    @pytest.mark.parametrize("storage_type", ["nf4", "fp4"])
    @pytest.mark.parametrize("kind", ["fc1", "fc2", "attn", "attn_packed"])
    @pytest.mark.parametrize("dtype", [torch.float16, torch.bfloat16, torch.float32], ids=describe_dtype)
    @pytest.mark.parametrize(
        "quant_storage",
        [torch.uint8, torch.float16, torch.bfloat16, torch.float32],
        ids=describe_dtype,
    )
    @pytest.mark.parametrize("dim", [128, 256, 512, 1024], ids=id_formatter("dim"))
    def test_gemv_4bit(self, device, dim, dtype, storage_type, quant_storage, double_quant, kind):
        if device == "hpu" and not is_supported_on_hpu(storage_type, dtype, quant_storage):
            pytest.skip("This configuration is not supported on HPU.")

        errs1 = []
        errs2 = []
        errs3 = []
        relerrs1 = []
        relerrs2 = []
        relerrs3 = []
        max_errs1 = []
        max_errs2 = []
        max_errs3 = []

        # Large number of iterations is excessive and slow on CPU.
        # Keep for CUDA for now.
        iters = 100 if device == "cuda" else 10

        for i in range(iters):
            if kind == "fc1":
                A = torch.randn(1, dim, dtype=dtype, device=device)
                B = torch.randn(dim * 4, dim, dtype=dtype, device=device) / math.sqrt(dim)
            elif kind == "fc2":
                A = torch.randn(1, 4 * dim, dtype=dtype, device=device)
                B = torch.randn(dim, 4 * dim, dtype=dtype, device=device) / math.sqrt(dim)
            elif kind == "attn":
                A = torch.randn(1, dim, dtype=dtype, device=device)
                B = torch.randn(dim, dim, dtype=dtype, device=device) / math.sqrt(dim)
            elif kind == "attn_packed":
                A = torch.randn(1, dim, dtype=dtype, device=device)
                B = torch.randn(dim * 3, dim, dtype=dtype, device=device) / math.sqrt(dim)

            qB, state = F.quantize_4bit(
                B,
                quant_type=storage_type,
                compress_statistics=double_quant,
                quant_storage=quant_storage,
            )
            C3 = torch.matmul(A, B.t())
            C2 = F.gemv_4bit(A, qB.t(), state=state)
            A.requires_grad = True
            C1 = bnb.matmul_4bit(A, qB.t(), state)

            err1 = (C1 - C2).abs().float()
            err2 = (C3 - C2).abs().float()
            err3 = (C3 - C1).abs().float()

            mag1 = torch.abs(C1).float() + 1e-5
            mag2 = torch.abs(C3).float() + 1e-5
            mag3 = torch.abs(C3).float() + 1e-5

            relerr1 = err1 / mag1
            relerr2 = err2 / mag2
            relerr3 = err3 / mag3

            max_err1 = err1.max()
            max_err2 = err2.max()
            max_err3 = err3.max()

            errs1.append(err1.mean().item())
            errs2.append(err2.mean().item())
            errs3.append(err3.mean().item())

            relerrs1.append(relerr1.mean().item())
            relerrs2.append(relerr2.mean().item())
            relerrs3.append(relerr3.mean().item())

            max_errs1.append(max_err1.item())
            max_errs2.append(max_err2.item())
            max_errs3.append(max_err3.item())

            c = int(C1.numel() * 0.0014 * (dim / 256)) + 1

            c = assert_all_approx_close(C1, C2, 1e-5, 0.01, count=0, throw=False)
        err1 = sum(errs1) / len(errs1) / math.sqrt(dim)
        err2 = sum(errs2) / len(errs2) / math.sqrt(dim)
        err3 = sum(errs3) / len(errs3) / math.sqrt(dim)
        relerr1 = sum(relerrs1) / len(relerrs1) / math.sqrt(dim)
        relerr2 = sum(relerrs2) / len(relerrs2) / math.sqrt(dim)
        relerr3 = sum(relerrs3) / len(relerrs3) / math.sqrt(dim)
        maxerr1 = sum(max_errs1) / len(max_errs1) / math.sqrt(dim)
        maxerr2 = sum(max_errs2) / len(max_errs2) / math.sqrt(dim)
        maxerr3 = sum(max_errs3) / len(max_errs3) / math.sqrt(dim)
        absratio = err2 / err3
        relratio = relerr2 / relerr3
        maxratio = relerr2 / relerr3

        # for debugging if the tests fails
        #
        # print('='*80)
        # print(f'For matmul: {A.shape}, {B.shape}, {kind}, {dtype}, {storage_type}, double_quant={double_quant}:')
        # print(C1.flatten()[-20:])
        # print(C2.flatten()[-20:])
        # print(f'inference vs training abs: {err1}')
        # print(f'inference vs training rel: {relerr1}')
        # print(f'inference vs training max: {maxerr1}')
        # print(f'inference vs training vs torch err ratio abs: {absratio}')
        # print(f'inference vs training vs torch err ratio rel: {relratio}')
        # print(f'inference vs training vs torch err ratio max: {maxratio}')
        if dtype == torch.float16:
            if dim <= 512:
                assert err1 < 7e-5

                # TODO(matthewdouglas): On T4, dim=128-fp16-fc2-fp4-DQ will have relerror ~ 0.00092727
                if (
                    device == "cuda"
                    and double_quant
                    and storage_type == "fp4"
                    and kind == "fc2"
                    and torch.cuda.get_device_capability() == (7, 5)
                ):
                    assert relerr1 < 0.00093
                else:
                    assert relerr1 < 0.0008
            else:
                assert err1 < 6e-5
                assert relerr1 < 2e-4
            assert absratio < 1.005 and absratio > 0.995
            assert relratio < 1.005 and relratio > 0.995
            assert maxratio < 1.005 and maxratio > 0.995
        elif dtype == torch.float32:
            if dim <= 512:
                assert err1 < 5e-8
                assert relerr1 < 1e-6
                assert maxerr1 < 1e-7
            else:
                assert err1 < 5e-8
                assert relerr1 < 8e-6
                assert maxerr1 < 1e-7
            assert absratio < 1.005 and absratio > 0.995
            assert relratio < 1.005 and relratio > 0.995
            assert maxratio < 1.005 and maxratio > 0.995
        elif dtype == torch.bfloat16:
            if dim <= 512:
                assert err1 < 6e-4
                assert relerr1 < 0.007
                assert maxerr1 < 0.015
            else:
                assert err1 < 2e-4
                assert relerr1 < 0.002
                assert maxerr1 < 0.0012
            assert absratio < 1.005 and absratio > 0.995
            assert relratio < 1.04 and relratio > 0.96
            assert maxratio < 1.02 and maxratio > 0.98

    @pytest.mark.parametrize("device", get_available_devices())
    @pytest.mark.parametrize("storage_type", ["nf4", "fp4"], ids=["nf4", "fp4"])
    @pytest.mark.parametrize("dtype", [torch.float16, torch.bfloat16, torch.float32], ids=describe_dtype)
    @pytest.mark.parametrize("double_quant", [False], ids=["DQ_True"])
    @pytest.mark.skipif(
        HIP_ENVIRONMENT and ROCM_GPU_ARCH == "gfx90a",
        reason="this test is not supported on ROCm with gfx90a architecture yet",
    )
    def test_gemv_eye_4bit(self, device, storage_type, dtype, double_quant):
        if device == "cpu" and dtype == torch.bfloat16 and torch.__version__ < (2, 3):
            pytest.skip("eye doe not support bfloat16 on CPU in torch < 2.3")

        if device == "hpu" and not is_supported_on_hpu(storage_type, dtype):
            pytest.skip("This configuration is not supported on HPU.")

        dims = 10
        torch.random.manual_seed(np.random.randint(0, 412424242))
        dims = get_test_dims(0, 8192, n=dims)
        dims = [dim + (64 - (dim % 64)) for dim in dims]
        # for dim in [576, 5120, 3520, 5184, 1280, 4992, 5312, 2048]:
        for dim in dims:
            A = torch.normal(0, 0.1, size=(1, 1, dim), dtype=dtype, device=device)
            B = torch.eye(dim, dtype=dtype, device=device)

            qB, state = F.quantize_4bit(B, quant_type=storage_type, compress_statistics=double_quant)
            C3 = torch.matmul(A, B.t())
            C2 = bnb.matmul_4bit(A, qB.t(), state)
            A.requires_grad = True
            C1 = bnb.matmul_4bit(A, qB.t(), state)

            torch.testing.assert_close(A, C3)
            torch.testing.assert_close(A, C1)
            torch.testing.assert_close(A, C2)
        # torch.testing.assert_close(A, C1, rtol=1e-5, atol=0.00001)
        # torch.testing.assert_close(A, C2, rtol=1e-5, atol=0.080)


def test_normal_map_tree():
    code = F.create_normal_map()
    values = code[:8].tolist() + code[-8:].tolist()
    num_pivots = 1
    # print(values)
    while num_pivots < 16:
        idx = list(range(16 // num_pivots // 2, 16, 16 // num_pivots))
        # print(idx)
        num_pivots *= 2
        pivots = []
        for i in idx:
            pivots.append((values[i - 1] + values[i]) / 2)
        # print(pivots)<|MERGE_RESOLUTION|>--- conflicted
+++ resolved
@@ -1143,17 +1143,12 @@
 
     @pytest.mark.parametrize("device", get_available_devices())
     @pytest.mark.parametrize("quant_type", ["fp4", "nf4"])
-<<<<<<< HEAD
     @pytest.mark.parametrize("blocksize", [64, 128] if not HIP_ENVIRONMENT else [128], ids=id_formatter("blocksize"))
-    def test_4bit_compressed_stats(self, device, quant_type, blocksize):
-=======
-    @pytest.mark.parametrize("blocksize", [64, 128], ids=id_formatter("blocksize"))
     @pytest.mark.parametrize("dtype", [torch.float32, torch.float16], ids=describe_dtype)
     def test_4bit_compressed_stats(self, device, quant_type, blocksize, dtype):
         if device == "hpu" and not is_supported_on_hpu(quant_type, dtype):
             pytest.skip("FP4 quantization is not supported on HPU.")
 
->>>>>>> 29564ad6
         errs1 = []
         errs2 = []
         for i in range(10):
