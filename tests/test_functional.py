from itertools import product
import math
import random
import time

import einops
import numpy as np
import pytest
from scipy.stats import norm
import torch

import bitsandbytes as bnb
from bitsandbytes import functional as F
from bitsandbytes.cextension import BNB_HIP_VERSION, HIP_ENVIRONMENT, ROCM_GPU_ARCH
from tests.helpers import BOOLEAN_TUPLES, TRUE_FALSE, describe_dtype, get_blocksizes, get_test_dims, id_formatter

torch.set_printoptions(precision=5, sci_mode=False, linewidth=120, edgeitems=20, threshold=10000)
k = 20


def assert_all_approx_close(a, b, rtol=1e-3, atol=1e-3, count=0, throw=True):
    idx = torch.isclose(a, b, rtol=rtol, atol=atol)
    sumval = (idx == 0).sum().item()
    if sumval > count:
        if throw:
            print(f"Too many values not close: assert {sumval} < {count}")
            torch.testing.assert_close(a, b, rtol=rtol, atol=atol)

    return sumval


class FFN(torch.nn.Module):
    def __init__(self, input_features, hidden_size, bias=True):
        super().__init__()
        self.fc1 = torch.nn.Linear(input_features, hidden_size, bias=bias)
        self.fc2 = torch.nn.Linear(hidden_size, input_features, bias=bias)

        with torch.no_grad():
            torch.nn.init.xavier_uniform_(self.fc1.weight)
            torch.nn.init.xavier_uniform_(self.fc2.weight)

    def forward(self, x):
        x = torch.relu(self.fc1(x))
        x = self.fc2(x)
        return x


class Timer:
    def __init__(self):
        self.starts = {}
        self.ends = {}
        self.agg = {}

    def tick(self, name="default"):
        if name not in self.starts:
            self.starts[name] = torch.cuda.Event(enable_timing=True)
            self.ends[name] = torch.cuda.Event(enable_timing=True)
            self.starts[name].record()
        else:
            ms = self.tock(name, evict=True, print_ms=False)

    def tock(self, name="default", evict=True, print_ms=True):
        if name in self.ends:
            self.ends[name].record()
            torch.cuda.synchronize()
            ms = self.starts[name].elapsed_time(self.ends[name])
            if name not in self.agg:
                self.agg[name] = 0.0
            self.agg[name] += ms
            if evict:
                self.starts.pop(name)
                self.ends.pop(name)

        if print_ms and name in self.agg:
            print(f"{name} took: {self.agg[name] / 1000.0:.5f}s")

        return self.agg[name]

    def reset(self):
        self.starts = {}
        self.ends = {}
        self.agg = {}
        print("Resetting benchmark data")


def setup():
    pass


def teardown():
    pass


@pytest.mark.parametrize("dtype", [torch.float32, torch.float16], ids=["float", "half"])
def test_estimate_quantiles(dtype):
    A = torch.rand(1024, 1024, device="cuda")
    A = A.to(dtype)
    code = F.estimate_quantiles(A)

    percs = torch.linspace(1 / 512, 511 / 512, 256, device=A.device)
    torch.testing.assert_close(percs, code, atol=1e-3, rtol=1e-2)

    A = torch.randn(1024, 1024, device="cuda")
    A = A.to(dtype)
    code = F.estimate_quantiles(A)

    quantiles = torch.quantile(A.float(), percs)
    diff = torch.abs(code - quantiles)
    assert (diff > 5e-02).sum().item() == 0


def test_quantile_quantization():
    for i in range(100):
        A1 = torch.randn(1024, 1024, device="cuda")
        code = F.estimate_quantiles(A1)
        C = F.quantize_no_absmax(A1, code)
        A2 = F.dequantize_no_absmax(C, code)
        diff = torch.abs(A1 - A2).mean().item()
        assert diff < 0.0075

        A1 = torch.rand(1024, 1024, device="cuda")
        code = F.estimate_quantiles(A1)
        C = F.quantize_no_absmax(A1, code)
        A2 = F.dequantize_no_absmax(C, code)
        diff = torch.abs(A1 - A2).mean().item()
        torch.testing.assert_close(A1, A2, atol=5e-3, rtol=0)
        assert diff < 0.001


def test_dynamic_quantization():
    diffs = []
    reldiffs = []
    for i in range(100):
        A1 = torch.randn(1024, 1024, device="cuda")
        C, S = F.quantize(A1)
        A2 = F.dequantize(C, S)
        diff = torch.abs(A1 - A2)
        reldiff = diff / torch.abs(A1 + 1e-8)
        diffs.append(diff.mean().item())
        reldiffs.append(reldiff.mean().item())
        assert diff.mean().item() < 0.0135
    print(sum(diffs) / len(diffs))
    print(sum(reldiffs) / len(reldiffs))

    for i in range(100):
        A1 = torch.rand(1024, 1024, device="cuda")
        C, S = F.quantize(A1)
        A2 = F.dequantize(C, S)
        diff = torch.abs(A1 - A2).mean().item()
        torch.testing.assert_close(A1, A2, atol=1e-2, rtol=0)
        assert diff < 0.004


@pytest.mark.parametrize("dtype", [torch.float32, torch.float16, torch.bfloat16], ids=describe_dtype)
@pytest.mark.parametrize("nested", TRUE_FALSE, ids=id_formatter("nested"))
@pytest.mark.parametrize("blocksize", get_blocksizes(HIP_ENVIRONMENT))
@pytest.mark.parametrize("signed", TRUE_FALSE, ids=id_formatter("signed"))
def test_dynamic_blockwise_quantization(dtype, nested, blocksize, signed):
    # print('')
    diffs = []
    reldiffs = []
    for i in range(100):
        A1 = torch.randn(1024, 1024, device="cuda", dtype=dtype)
        C, S = F.quantize_blockwise(A1, blocksize=blocksize, nested=nested)
        A2 = F.dequantize_blockwise(C, S)
        diff = torch.abs(A1 - A2).float()
        reldiff = diff / torch.abs(A1.float() + 1e-8)
        diffs.append(diff.mean().item())
        reldiffs.append(reldiff.mean().item())
    abserr = sum(diffs) / len(diffs)
    relerr = sum(reldiffs) / len(reldiffs)
    # print('nested=', nested, 'randn', blocksize, 'dtype', dtype, sum(diffs)/len(diffs))
    # print('nested=', nested, 'randn', blocksize, 'dtype', dtype, sum(reldiffs)/len(reldiffs))
    assert abserr < 0.011
    assert relerr < 0.018
    assert A2.dtype == dtype

    diffs = []
    code = F.create_dynamic_map(signed=signed)
    for i in range(100):
        A1 = torch.rand(1024, 1024, device="cuda", dtype=dtype)
        C, S = F.quantize_blockwise(A1, blocksize=blocksize, nested=nested, code=code)
        A2 = F.dequantize_blockwise(C, S)
        diff = torch.abs(A1 - A2).float()
        reldiff = diff / torch.abs(A1.float() + 1e-8)
        diffs.append(diff.mean().item())
        reldiffs.append(reldiff.mean().item())
        # torch.testing.assert_close(A1, A2, atol=1e-2, rtol=0)
    abserr = sum(diffs) / len(diffs)
    relerr = sum(reldiffs) / len(reldiffs)
    if signed:
        assert abserr < 0.0035
        assert relerr < 0.015
    else:
        assert abserr < 0.00175
        assert relerr < 0.012
    assert A2.dtype == dtype
    # print('signed=', signed, 'nested=', nested, 'rand', blocksize, sum(diffs)/len(diffs))
    # print('signed=', signed, 'nested=', nested, 'rand', blocksize, sum(reldiffs)/len(reldiffs))


@pytest.mark.parametrize("gtype", [torch.float32, torch.float16], ids=["float", "half"])
def test_percentile_clipping(gtype):
    gnorm_vec1 = torch.zeros(100, device="cuda")
    gnorm_vec2 = torch.zeros(100, device="cuda")
    n = 4
    step = 0
    percentile = 5
    for i in range(k):
        step += 1
        g = torch.randn(n, n, dtype=gtype, device="cuda")
        gnorm1, clip2, gnorm_scale = F.percentile_clipping(g, gnorm_vec2, step, percentile=percentile)
        assert gnorm_scale == 1.0 if gnorm1 < clip2 else clip2 / gnorm1

        gnorm2 = torch.norm(g.float())
        if step == 1:
            gnorm_vec1[:] = gnorm2
        else:
            gnorm_vec1[step % 100] = gnorm2

        vals, idx = torch.sort(gnorm_vec1)
        clip1 = vals[percentile]

        torch.testing.assert_close(gnorm_vec1, torch.sqrt(gnorm_vec2))
        torch.testing.assert_close(clip1, clip2)
        torch.testing.assert_close(gnorm1, gnorm2)


def quant(x):
    max1 = torch.abs(x).max()
    x = torch.round(x / max1 * 127)
    return max1, x.to(torch.int8)


def dequant(c, maxC):
    return c.float() * (maxC / 127)


def mm_dequant(maxA, maxB, C):
    return C.float() * (maxA / 127) * (maxB / 127)


def quant_multi(x, dim):
    max1 = torch.amax(torch.abs(x), dim=dim, keepdim=True)
    max1[max1 == 0] = 1.0
    x = torch.round(x / max1 * 127)
    return max1, x.to(torch.int8)


def quant_multi_chunk(x, dim, chunk_size=32):
    if dim == 1:
        x_chunked = einops.rearrange(x, "(c a) b -> c a b", c=chunk_size)
        max1 = torch.amax(torch.abs(x_chunked), dim=dim + 1, keepdim=True)
        max1 = torch.tile(max1, (1, 1, x.shape[1]))
        max1 = max1.view(x.shape)
    elif dim == 0:
        x_chunked = einops.rearrange(x, "a (b c) -> a b c", c=chunk_size)
        max1 = torch.amax(torch.abs(x_chunked), dim=dim, keepdim=True)
        max1 = torch.tile(max1, (x.shape[0], 1, 1))
        max1 = max1.view(x.shape)
    max1[max1 == 0] = 1.0
    x = torch.round(x / max1 * 127)
    return max1, x.to(torch.int8)


def quant_minmax(A):
    minA = A.min()
    maxA = A.max()


def mean(xx):
    return sum(xx) / float(len(xx))


methods = {
    "linear": (
        lambda x, dim: quant(x),
        lambda x, dim: quant(x),
        dequant,
        dequant,
        mm_dequant,
    ),
    "vectorwise": (quant_multi, quant_multi, dequant, dequant, mm_dequant),
}


@pytest.mark.parametrize("dim1", [1024 * 2], ids=id_formatter("dim1"))
@pytest.mark.parametrize("dim2", [1024 * 16], ids=id_formatter("dim2"))
@pytest.mark.parametrize("quant_methods", methods.values(), ids=methods.keys())
@pytest.mark.parametrize("batched", TRUE_FALSE, ids=id_formatter("batched"))
def test_approx_igemm(dim1, dim2, quant_methods, batched):
    dim1 = dim1 - (dim1 % 32)
    dim2 = dim2 - (dim2 % 32)
    errors = []
    relerrors = []
    # print("")
    for i in range(5):
        if batched:
            A = torch.normal(0, 0.5, size=(32, dim1, dim2 // 32), device="cuda")
            B = torch.normal(0, 0.5, size=(32, dim2 // 32, dim1), device="cuda")
            maxA, Ac = quant_methods[0](A, 2)
            maxB, Bc = quant_methods[1](B, 1)
        else:
            A = torch.normal(0, 0.5, size=(dim1, dim2), device="cuda")
            B = torch.normal(0, 0.5, size=(dim2, dim1), device="cuda")
            maxA, Ac = quant_methods[0](A, 1)
            maxB, Bc = quant_methods[1](B, 0)
        torch.testing.assert_close(quant_methods[2](maxA, Ac), A, atol=0.025, rtol=0.05)
        if batched:
            out2 = torch.bmm(A, B)
            C = torch.bmm(Ac.float(), Bc.float())
        else:
            out2 = torch.mm(A, B)
            C = F.igemm(Ac, Bc)
        out = quant_methods[4](maxA, maxB, C)
        std = out2.std()
        out /= std
        out2 /= std
        err = torch.abs(out - out2)
        relerr = err / torch.abs(out2)
        errors.append(err.mean().item())
        relerrors.append(relerr.mean().item())
    # print(mean(errors))
    # print(mean(relerrors))


def test_stable_embedding():
    layer = bnb.nn.StableEmbedding(1024, 1024)
    layer.reset_parameters()


@pytest.mark.parametrize("hidden_dim", get_test_dims(32, 256, n=2), ids=id_formatter("hidden_dim"))
@pytest.mark.parametrize("batch_dim", get_test_dims(16, 256, n=2), ids=id_formatter("batch_dim"))
@pytest.mark.parametrize("seq_dim", get_test_dims(16, 256, n=2), ids=id_formatter("seq_dim"))
@pytest.mark.parametrize("transpose", BOOLEAN_TUPLES, ids=id_formatter("transpose"))
def test_igemm(hidden_dim, batch_dim, transpose, seq_dim):
    hidden_dim = hidden_dim - (hidden_dim % 32)
    batch_dim = batch_dim - (batch_dim % 16)
    seq_dim = seq_dim - (seq_dim % 16)
    for i in range(k):
        shapeA = (batch_dim, hidden_dim) if not transpose[0] else (hidden_dim, batch_dim)
        shapeB = (32 * random.randint(1, 4), hidden_dim) if transpose[1] else (hidden_dim, 32 * random.randint(1, 4))
        A = torch.randint(-128, 127, size=shapeA, device="cuda").to(torch.int8)
        B = torch.randint(-128, 127, size=shapeB, device="cuda").to(torch.int8)
        if not transpose[0] and not transpose[1]:
            out2 = torch.matmul(A.float(), B.float())
            out = F.igemm(A, B)
        elif not transpose[0] and transpose[1]:
            out2 = torch.matmul(A.float(), B.t().float())
            out = F.igemm(A, B.t())
        elif transpose[0] and not transpose[1]:
            out2 = torch.matmul(A.t().float(), B.float())
            out = F.igemm(A.t(), B)
        elif transpose[0] and transpose[1]:
            out2 = torch.matmul(A.t().float(), B.t().float())
            out = F.igemm(A.t(), B.t())

        torch.testing.assert_close(out.float(), out2)

    for i in range(k):
        shapeA = (batch_dim, seq_dim, hidden_dim)
        shapeB = (32 * random.randint(1, 4), hidden_dim) if transpose[1] else (hidden_dim, 32 * random.randint(1, 4))
        A = torch.randint(-128, 127, size=shapeA, device="cuda").to(torch.int8)
        B = torch.randint(-128, 127, size=shapeB, device="cuda").to(torch.int8)
        if not transpose[0] and not transpose[1]:
            out2 = torch.matmul(A.float(), B.float())
            out = F.igemm(A, B)
        elif not transpose[0] and transpose[1]:
            out2 = torch.matmul(A.float(), B.t().float())
            out = F.igemm(A, B.t())

        torch.testing.assert_close(out.float(), out2)


@pytest.mark.parametrize("seq_dim", get_test_dims(32, 512, n=3), ids=id_formatter("seq_dim"))
@pytest.mark.parametrize("hidden_dim", get_test_dims(32, 1024 * 4, n=3), ids=id_formatter("hidden_dim"))
@pytest.mark.parametrize("batch_dim", get_test_dims(2, 16, n=3), ids=id_formatter("batch_dim"))
def test_dim3_igemm(seq_dim, hidden_dim, batch_dim):
    seq_dim = seq_dim - (seq_dim % 32)
    hidden_dim = hidden_dim - (hidden_dim % 32)
    batch_dim = batch_dim - (batch_dim % 2)
    for i in range(25):
        A = torch.randint(-128, 127, size=(batch_dim, seq_dim, hidden_dim), device="cuda").to(torch.int8)
        B = torch.randint(-128, 127, size=(batch_dim, seq_dim, 1024), device="cuda").to(torch.int8)
        out2 = torch.einsum("bsi, bso->io", A.float(), B.float())
        iout = torch.empty(A.shape[2], B.shape[2], dtype=torch.int32, device=A.device)
        out = F.igemm(A, B, out=iout)

        torch.testing.assert_close(out.float(), out2)


@pytest.mark.parametrize("seq_dim", get_test_dims(32, 512, n=2), ids=id_formatter("seq_dim"))
@pytest.mark.parametrize("hidden_dim", get_test_dims(32, 1024 * 4, n=2), ids=id_formatter("hidden_dim"))
@pytest.mark.parametrize("batch_dim", get_test_dims(2, 16, n=2), ids=id_formatter("batch_dim"))
@pytest.mark.parametrize("transpose", TRUE_FALSE, ids=id_formatter("transpose"))
def test_minmax_igemm(seq_dim, hidden_dim, batch_dim, transpose):
    def min_max(x):
        maxA = torch.amax(x, dim=2, keepdim=True)
        minA = torch.amin(x, dim=2, keepdim=True)
        scale = (maxA - minA) / 2.0
        return (127 * (x - minA - scale) / scale).to(torch.int8), minA, scale

    seq_dim = seq_dim - (seq_dim % 16)
    hidden_dim = hidden_dim - (hidden_dim % 16)
    batch_dim = batch_dim - (batch_dim % 2)
    errs = []
    relerrs = []
    errs2 = []
    relerrs2 = []
    for i in range(k):
        A = torch.normal(0.0, 0.5, size=(batch_dim, seq_dim, hidden_dim), device="cuda")
        if transpose:
            B = torch.normal(0, 0.5, size=(256, hidden_dim), device="cuda")
        else:
            B = torch.normal(0, 0.5, size=(hidden_dim, 256), device="cuda")
        Ac, minA, scale = min_max(A)
        if transpose:
            maxB, Bc = quant_multi(B, dim=(1 if transpose else 0))
            out = F.igemm(Ac, Bc.t())
            out2 = torch.matmul(A, B.t())
            offset = B.t().sum(0) * (minA + scale)
            out = out.float()
            out = (out * maxB.t() * scale / (127 * 127)) + offset

            maxA, Ac = quant_multi(A, dim=2)
            out3 = F.igemm(Ac, Bc.t())
            out3 = mm_dequant(maxA, maxB.t(), out3)
        else:
            maxB, Bc = quant_multi(B, dim=0)
            offset = B.sum(0) * (minA + scale)
            out = F.igemm(Ac, Bc)
            out2 = torch.matmul(A, B)
            out = out.float()
            out = (out * maxB * scale / (127 * 127)) + offset

            maxA, Ac = quant_multi(A, dim=2)
            out3 = F.igemm(Ac, Bc)
            out3 = mm_dequant(maxA, maxB, out3)

        std = out2.std()
        out2 /= std
        out /= std
        out3 /= std

        err = torch.abs(out - out2)
        relerr = err / (torch.abs(out2) + 1e-7)

        err2 = torch.abs(out3 - out2)
        relerr2 = err2 / (torch.abs(out2) + 1e-7)

        errs.append(err.mean().item())
        relerrs.append(relerr.mean().item())
        errs2.append(err2.mean().item())
        relerrs2.append(relerr2.mean().item())
    # print(mean(errs))
    # print(mean(relerrs))
    # print(mean(errs2))
    # print(mean(relerrs2))
    assert mean(errs) < 0.015
    assert mean(relerrs) < 0.3


@pytest.mark.parametrize("dim1", get_test_dims(1, 64, n=2), ids=id_formatter("dim1"))
@pytest.mark.parametrize("dim2", get_test_dims(32, 128, n=2), ids=id_formatter("dim2"))
@pytest.mark.parametrize("dim3", get_test_dims(32, 256, n=2), ids=id_formatter("dim3"))
@pytest.mark.parametrize("dim4", get_test_dims(32, 256, n=2), ids=id_formatter("dim4"))
@pytest.mark.parametrize("transpose", BOOLEAN_TUPLES, ids=id_formatter("transpose"))
def test_ibmm(dim1, dim2, dim3, dim4, transpose):
    dim2 = dim2 - (dim2 % 16)
    dim3 = dim3 - (dim3 % 16)
    dim4 = dim4 - (dim4 % 16)
    for i in range(k):
        shapeA = (dim1, dim3, dim2) if transpose[0] else (dim1, dim2, dim3)
        shapeB = (dim1, dim4, dim3) if transpose[1] else (dim1, dim3, dim4)
        A = torch.randint(-128, 127, size=shapeA, device="cuda").to(torch.int8)
        B = torch.randint(-128, 127, size=shapeB, device="cuda").to(torch.int8)

        if not transpose[0] and not transpose[1]:
            out2 = torch.bmm(A.float(), B.float())
            out = F.igemm(A, B)
        elif not transpose[0] and transpose[1]:
            out2 = torch.bmm(A.float(), B.permute([0, 2, 1]).float())
            out = F.igemm(A, B.permute([0, 2, 1]))
        elif transpose[0] and not transpose[1]:
            out2 = torch.bmm(A.permute([0, 2, 1]).float(), B.float())
            out = F.igemm(A.permute([0, 2, 1]), B)
        elif transpose[0] and transpose[1]:
            out2 = torch.bmm(A.permute([0, 2, 1]).float(), B.permute([0, 2, 1]).float())
            out = F.igemm(A.permute([0, 2, 1]), B.permute([0, 2, 1]))
        torch.testing.assert_close(out.float(), out2.float())


@pytest.mark.skipif(HIP_ENVIRONMENT, reason="this test is not supported on ROCm yet")
@pytest.mark.parametrize("dim1", get_test_dims(1, 64, n=1), ids=id_formatter("dim1"))
@pytest.mark.parametrize("dim2", get_test_dims(32, 128, n=1), ids=id_formatter("dim2"))
@pytest.mark.parametrize("dim3", get_test_dims(32, 256, n=1), ids=id_formatter("dim3"))
def test_vector_quant(dim1, dim2, dim3):
    dim2 = dim2 - (dim2 % 16)
    dim3 = dim3 - (dim3 % 16)
    for i in range(k):
        A = torch.randn(size=(dim2, dim3), device="cuda")
        qA, SA = F.vectorwise_quant(A, dim=0)
        A1 = F.vectorwise_dequant(qA, SA)
        n = A1.numel()
        assert_all_approx_close(A1, A, atol=0.01, rtol=0.1, count=int(n * 0.002))


@pytest.mark.skipif(0 < BNB_HIP_VERSION < 601, reason="this test is supported on ROCm from 6.1")
@pytest.mark.parametrize("dim1", get_test_dims(2, 256, n=2), ids=id_formatter("dim1"))
@pytest.mark.parametrize("dim2", get_test_dims(2, 256, n=2), ids=id_formatter("dim2"))
@pytest.mark.parametrize("dim3", get_test_dims(2, 256, n=2), ids=id_formatter("dim3"))
@pytest.mark.parametrize("dtype", [torch.int8, torch.int32], ids=describe_dtype)
@pytest.mark.parametrize("orderA", ["row"], ids=id_formatter("orderA"))
@pytest.mark.parametrize(
    "orderOut", ["col", "row"] if HIP_ENVIRONMENT else ["col", "row", "col32"], ids=id_formatter("orderOut")
)
@pytest.mark.parametrize("transpose", [False], ids=id_formatter("transpose"))
@pytest.mark.parametrize("dims", [2, 3], ids=id_formatter("dims"))
def test_nvidia_transform(dim1, dim2, dim3, dims, dtype, orderA, orderOut, transpose):
    if dims == 3 and orderOut != "col32":
        return
    if dtype == torch.int32 and orderOut != "col32":
        return
    try:
        func = F.get_transform_func(dtype, orderA, orderOut, transpose)
    except ValueError as ve:
        pytest.skip(str(ve))  # skip if not supported

    if dims == 2:
        A = torch.randint(-128, 127, size=(dim1, dim2), device="cuda").to(dtype)
    elif dims == 3:
        A = torch.randint(-128, 127, size=(dim1, dim2, dim3), device="cuda").to(dtype)

    out, S = F.nvidia_transform(A, to_order=orderOut)

    if orderOut == "row":
        torch.testing.assert_close(A.flatten(), out.flatten())
    elif orderOut == "col":
        torch.testing.assert_close(A.t().flatten(), out.flatten())
    elif orderOut == "col32":
        if dims == 2:
            n = A.shape[0] * (A.shape[1] + (32 - (A.shape[1] % 32)))
        elif dims == 3:
            n = A.shape[0] * A.shape[1] * (A.shape[2] + (32 - (A.shape[2] % 32)))
        assert out.numel() == n
    elif orderOut == "col_turing":
        # 32 col 8 row tiles
        n = (A.shape[0] + (8 - A.shape[0] % 8)) * (A.shape[1] + (32 - (A.shape[1] % 32)))
        assert out.numel() == n
        total_coltile = (A.shape[1] // 32) + (1 if A.shape[1] % 32 != 0 else 0)
        for row in range(A.shape[0]):
            for col in range(A.shape[1]):
                i = row * A.shape[1]
                j = col

                coltile = (col // 32) + (1 if col % 32 != 0 else 0)
                rowtile = ((row // 8) + (1 if row % 8 != 0 else 0)) * total_coltile
                offset = 32 * 8 * (rowtile + coltile)
                col2 = col % 32
                row2 = (row % 8) * 32

                assert A.flatten()[i + j] == A[row, col]
                # assert A.flatten()[i+j] == out.flatten()[row2+col2]
                # torch.testing.assert_close(A.flatten()[i+j], A[row, col])
                # torch.testing.assert_close(A.flatten()[i+j], out.flatten()[row2+ col2+block_offset])

    if orderOut == "col32":
        out2, S = F.nvidia_transform(out, from_order=orderOut, to_order="row", state=S)
        torch.testing.assert_close(A, out2)


@pytest.mark.parametrize("dim1", get_test_dims(1, 256, n=1), ids=id_formatter("dim1"))
@pytest.mark.parametrize("dim2", get_test_dims(32, 512, n=1), ids=id_formatter("dim2"))
@pytest.mark.parametrize("dim3", get_test_dims(32, 1024, n=1), ids=id_formatter("dim3"))
@pytest.mark.parametrize("dim4", get_test_dims(32, 1024, n=1), ids=id_formatter("dim4"))
@pytest.mark.parametrize("dims", (2, 3), ids=id_formatter("dims"))
@pytest.mark.parametrize("ldb", (0,), ids=id_formatter("ldb"))
@pytest.mark.parametrize("device", ("cuda", "cpu"), ids=id_formatter("device"))
def test_igemmlt_int(dim1, dim2, dim3, dim4, dims, ldb, device):
    for i in range(k):
        if dims == 2:
            A = torch.randint(-128, 127, size=(dim1, dim3), device=device).to(torch.int8)
        elif dims == 3:
            A = torch.randint(-128, 127, size=(dim1, dim2, dim3), device=device).to(torch.int8)
        B = torch.randint(-128, 127, size=(dim4, dim3), device=device).to(torch.int8)
        C1 = torch.matmul(A.float(), B.t().float())

        A2, SA = F.transform(A, "col32")
        B2, SB = F.transform(B, "col_turing")
        C2, SC = F.igemmlt(A2, B2, SA, SB)
        if device == "cpu":
            assert SC is None
        if device == "cuda":
            C3, S = F.nvidia_transform(C2, "row", state=SC)
        else:
            C3, S = C2, None
        torch.testing.assert_close(C1, C3.float())

        # transpose
        B = torch.randint(-128, 127, size=(dim3, dim4), device=device).to(torch.int8)
        C1 = torch.matmul(A.float(), B.float())

        B2t, SBt = F.transform(B, "col_turing", transpose=True)
        C2, SC = F.igemmlt(A2, B2t, SA, SBt)
        if device == "cuda":
            C3, S = F.nvidia_transform(C2, "row", state=SC)
        else:
            C3, S = C2, None
        torch.testing.assert_close(C1, C3.float())


@pytest.mark.parametrize("dim1", [32], ids=id_formatter("dim1"))
@pytest.mark.parametrize("dim2", [32], ids=id_formatter("dim2"))
@pytest.mark.parametrize("dim3", [32], ids=id_formatter("dim3"))
@pytest.mark.parametrize("dim4", [32], ids=id_formatter("dim4"))
@pytest.mark.parametrize("dims", (2,), ids=id_formatter("dims"))
def test_igemmlt_half(dim1, dim2, dim3, dim4, dims):
    formatB = F.get_special_format_str()
    for i in range(k):
        if dims == 2:
            A = torch.normal(0, 0.5, size=(dim1, dim3), device="cuda").half()
        elif dims == 3:
            A = torch.normal(0, 0.5, size=(dim1, dim2, dim3), device="cuda").half()
        B = torch.randn((dim4, dim3), device="cuda").half()
        torch.nn.init.xavier_uniform_(B)
        C1 = torch.matmul(A, B.t())
        C2 = bnb.matmul(A, B.t())

        A = A.view(-1, A.shape[-1])

        CA, CAt, statsA, statsAt, coo_tensor = F.double_quant(A)
        CB, CBt, statsB, statsBt, coo_tensor = F.double_quant(B)
        C32A, SA = F.transform(CA, "col32")
        CxB, SB = F.transform(CB, to_order=formatB)
        out1_32, Sout1_32 = F.igemmlt(C32A, CxB, SA, SB)
        output = F.mm_dequant(out1_32, Sout1_32, statsAt, statsBt)

        # print('')
        # print(output.flatten()[:10])
        # print(C1.flatten()[:10])
        # print(C2.flatten()[:10])

        # torch.testing.assert_close(C1.view(-1, C1.shape[-1]), output, atol=0.025, rtol=0.05)

        # transpose
        # B = torch.randint(-128, 127, size=(dim3, dim4), device='cuda').to(torch.int8)
        # C1 = torch.matmul(A.float(), B.float())

        # B2t, SBt = F.transform2(B, 'col_turing', transpose=True)
        # C2, SC = F.igemmlt(A2, B2t, SA, SBt)
        # C3, S = F.transform(C2, 'row', state=SC)
        # torch.testing.assert_close(C1, C3.float())


@pytest.mark.parametrize(
    ("batch", "seq", "model", "hidden"),
    [
        pytest.param(2, 512, 4 * 1024, 3 * 4 * 1024, id="batch=2, seq=512, model=4k, hidden=12k"),
        pytest.param(2, 512, 5120, 3 * 5120, id="batch=2, seq=512, model=5k, hidden=15k"),
        pytest.param(2, 512, 12 * 1024, 4 * 12 * 1024, id="batch=2, seq=512, model=12k, hidden=48k"),
    ],
)
@pytest.mark.benchmark
def test_bench_8bit_training(batch, seq, model, hidden):
    formatB = F.get_special_format_str()
    A = torch.randn(batch, seq, model, device="cuda").half()
    grad = torch.randn(batch, seq, model, device="cuda").half()
    w1 = torch.randint(-128, 127, size=(hidden, model), device="cuda").half()
    w2 = torch.randint(-128, 127, size=(model, hidden), device="cuda").half()
    print("")

    # torch.cuda.synchronize()
    ## warmup
    # for i in range(100):
    #    torch.matmul(A, w1.t())
    # torch.cuda.synchronize()

    dtype = torch.int8
    A = A.view(-1, A.shape[-1]).contiguous()
    grad = grad.view(-1, grad.shape[-1]).contiguous()
    torch.cuda.synchronize()
    t0 = time.time()
    for i in range(k):
        out1 = torch.matmul(A, w1.t())  # fc1
        # out2 = torch.matmul(out1, w2.t())# fc2

        # d1 = torch.matmul(grad, w2) # delta1
        # d2 = torch.matmul(d1, w1) # delta2

        # grad1 = torch.einsum('bo,bh->oh', out1, grad) # grad w2
        # grad2 = torch.einsum('bh,bo->ho', A, d2) # grad w1

    torch.cuda.synchronize()
    t16 = time.time() - t0
    print(t16)

    # torch.cuda.empty_cache()

    # Cw1, Cw1t, statsw1, statsw1t, coo_tensor = F.double_quant(w1)
    # Cw2, Cw2t, statsw2, statsw2t, coo_tensor = F.double_quant(w2)

    # CTw1, Sw1 = F.transform2(Cw1, formatB)
    # CTw2, Sw2 = F.transform2(Cw2, formatB)
    # CTw2t, Sw2t = F.transform2(Cw2t, formatB, transpose=True)
    # CTw1t, Sw1t = F.transform2(Cw1t, formatB, transpose=True)

    # CA, CAt, statsA, statsAt, coo_tensor = F.double_quant(A)
    # C32A, SA = F.transform2(CA, 'col32')
    ## fc1
    # out1_32, Sout1_32 = F.igemmlt(C32A, CTw1, SA, Sw1, dtype=dtype)
    ##out1 = F.mm_dequant(out1_32, Sout1_32, statsAt, statsw1t)

    ## fc2
    # Cout1, Cout1t, statsout1, statsout1t, coo_tensor = F.double_quant(out1)
    # C32out1, Sout1 = F.transform2(Cout1, 'col32')
    # out2_32, Sout2_32 = F.igemmlt(C32out1, CTw2, Sout1, Sw2, dtype=dtype)
    ##out2 = F.mm_dequant(out2_32, Sout2_32, statsout1t, statsw2t)

    ## delta1
    # Cgrad, Cgradt, statsgrad, statsgradt, coo_tensor = F.double_quant(grad)
    # C32grad, Sgrad = F.transform2(Cgrad, 'col32')
    ##d1_32, Sd1_32 = F.igemmlt(C32grad, CTw2t, Sgrad, Sw2t, dtype=dtype)
    ##d1 = F.mm_dequant(d1_32, Sd1_32, statsgradt, statsw2)

    ## delta2
    # Cd1, Cd1t, statsd1, statsd1t, coo_tensor = F.double_quant(d1)
    # C32d1, Sd1 = F.transform2(Cd1, 'col32')
    ##d2_32, Sd2_32 = F.igemmlt(C32d1, CTw1t, Sd1, Sw1t, dtype=dtype)
    ##d2 = F.mm_dequant(d2_32, Sd2_32, statsd1t, statsw1)

    ## grad1
    # C32out1t, Sout1t = F.transform2(Cout1t, 'col32', transpose=True)
    # CTgradt, Sgradt = F.transform2(Cgradt, formatB, transpose=True)
    ##grad1_32, Sgrad1_32 = F.igemmlt(C32out1t, CTgradt, Sout1t, Sgradt, dtype=dtype)
    ##grad1 = F.mm_dequant(grad1_32, Sgrad1_32, statsout1, statsgrad)

    ## grad2
    # C32At, SAt = F.transform2(CAt, 'col32', transpose=True)
    # CTd1t, Sd1t = F.transform2(Cd1t, formatB, transpose=True)
    ##grad2_32, Sgrad2_32 = F.igemmlt(C32At, CTd1t, SAt, Sd1t, dtype=dtype)
    ##grad2 = F.mm_dequant(grad2_32, Sgrad2_32, statsA, statsd1)

    # Cw2, Cw2t, statsw2, statsw2t, coo_tensor = F.double_quant(w2)

    # Cw1, Cw1t, statsw1, statsw1t, coo_tensor = F.double_quant(w1)
    # Cw2, Cw2t, statsw2, statsw2t, coo_tensor = F.double_quant(w2)

    # CTw1, Sw1 = F.transform2(Cw1, formatB)
    # CTw1t, Sw1t = F.transform2(Cw1t, formatB, transpose=True)
    # CTw2, Sw2 = F.transform2(Cw2, formatB)
    # CTw2t, Sw2t = F.transform2(Cw2t, formatB, transpose=True)
    # torch.cuda.synchronize()
    # t0 = time.time()
    # for i in range(k):
    #    #Cw1, Cw1t, statsw1, statsw1t, coo_tensor = F.double_quant(w1)
    #    #CTw1, Sw1 = F.transform2(Cw1, formatB)
    #    #Cw1, Cw1t, statsw1, statsw1t, coo_tensor = F.double_quant(w1)
    #    #CTw1, Sw1 = F.transform2(Cw1, formatB)

    #    #CA, CAt, statsA, statsAt, coo_tensor = F.double_quant(A, threshold=3.5)
    #    CA, CAt, statsA, statsAt, coo_tensor = F.double_quant(A)
    #    #CTw1t, Sw1t = F.transform2(Cw1t, formatB, transpose=True)
    #    #CTw2, Sw2 = F.transform2(Cw2, formatB)
    #    #CTw2t, Sw2t = F.transform2(Cw2t, formatB, transpose=True)

    #    C32A, SA = F.transform2(CA, 'col32')

    #    # fc1
    #    out1_32, Sout1_32 = F.igemmlt(C32A, CTw1, SA, Sw1, dtype=dtype)
    #    #out1dn = F.mm_dequant(out1_32, Sout1_32, statsA, statsw1)

    #    #print(coo_tensor.nnz)
    #    #out1sp = F.spmm_coo(coo_tensor, w1.t())
    #    #print(w1.t().shape)
    #    #out1 = out1dn + out1sp

    #    # fc2
    #    Cout1, Cout1t, statsout1, statsout1t, coo_tensor = F.double_quant(out1)
    #    C32out1, Sout1 = F.transform2(Cout1, 'col32')
    #    out2_32, Sout2_32 = F.igemmlt(C32out1, CTw2, Sout1, Sw2, dtype=dtype)
    #    #out2 = F.mm_dequant(out2_32, Sout2_32, statsout1, statsw2)

    #    # delta1
    #    Cgrad, Cgradt, statsgrad, statsgradt, coo_tensor = F.double_quant(grad)
    #    C32grad, Sgrad = F.transform2(Cgrad, 'col32')
    #    d1_32, Sd1_32 = F.igemmlt(C32grad, CTw2t, Sgrad, Sw2t, dtype=dtype)
    #    #d1 = F.mm_dequant(d1_32, Sd1_32, statsgrad, statsw2t)

    #    # delta2
    #    Cd1, Cd1t, statsd1, statsd1t, coo_tensor = F.double_quant(d1)
    #    C32d1, Sd1 = F.transform2(Cd1, 'col32')
    #    d2_32, Sd2_32 = F.igemmlt(C32d1, CTw1t, Sd1, Sw1t, dtype=dtype)
    #    #d2 = F.mm_dequant(d2_32, Sd2_32, statsd1, statsw1t)

    #    # grad1
    #    #C32out1t, Sout1t = F.transform2(Cout1t, 'col32', transpose=True)
    #    #CTgradt, Sgradt = F.transform2(Cgradt, formatB, transpose=True)
    #    #grad1_32, Sgrad1_32 = F.igemmlt(C32out1t, CTgradt, Sout1t, Sgradt, dtype=dtype)
    #    #grad1 = F.mm_dequant(grad1_32, Sgrad1_32, statsout1t, statsgradt)

    #    ## grad2
    #    #C32At, SAt = F.transform2(CAt, 'col32', transpose=True)
    #    #CTd1t, Sd1t = F.transform2(Cd1t, formatB, transpose=True)
    #    #grad2_32, Sgrad2_32 = F.igemmlt(C32At, CTd1t, SAt, Sd1t, dtype=dtype)
    #    #grad2 = F.mm_dequant(grad2_32, Sgrad2_32, statsAt, statsd1t)

    # torch.cuda.synchronize()
    # t8 = time.time() - t0
    # print(t8)


@pytest.mark.parametrize("dim1", get_test_dims(64, 256, n=2), ids=id_formatter("dim1"))
@pytest.mark.parametrize("dim4", get_test_dims(64, 1024, n=2), ids=id_formatter("dim4"))
@pytest.mark.parametrize("dims", (2,), ids=id_formatter("dims"))
@pytest.mark.parametrize("formatB", ["col_turing", "col_ampere"], ids=id_formatter("formatB"))
@pytest.mark.parametrize("has_bias", TRUE_FALSE, ids=id_formatter("has_bias"))
def test_dequant_mm(dim1, dim4, dims, formatB, has_bias):
    inner = torch.randint(1, 128, size=(1,)).item()
    bias = None
    if has_bias:
        bias = torch.randn(dim4, device="cuda", dtype=torch.float16)
    formatB = F.get_special_format_str()
    for i in range(1):
        A = torch.randn(dim1, inner, device="cuda")
        B = torch.randn(dim4, inner, device="cuda")
        C1 = torch.matmul(A.half(), B.t().half())
        if has_bias:
            C1 += bias

        A1, maxA = F.vectorwise_quant(A, dim=1)
        B1, maxB = F.vectorwise_quant(B, dim=1)

        A2, SA = F.nvidia_transform(A1, "col32")
        B2, SB = F.nvidia_transform(B1, formatB)
        C2, SC = F.igemmlt(A2, B2, SA, SB)

        C3, S = F.nvidia_transform(C2, "row", state=SC)
        C4 = F.vectorwise_mm_dequant(C3.float(), maxA, maxB.t())
        if has_bias:
            C4 += bias

        # TODO: is something wrong here? If so, the problem goes deeper
        # n = C1.numel()
        # p = 0.06
        std = C1.std(0).view(1, -1)
        C1 /= std
        C4 /= std
        # assert_all_approx_close(C1, C4, atol=0.02, rtol=0.1, count=int(n*0.06))
        # assert (count / n < p), f"error in more than {p} of elements: {count}/{n}={count/n}"

        C5 = F.mm_dequant(C2, SC, maxA.flatten(), maxB.flatten(), bias=bias)
        # torch.testing.assert_close(C5, C4, atol=0.015, rtol=0.1)
        n = C5.numel()
        assert_all_approx_close(C1, C4, atol=0.015, rtol=0.1, count=int(0.01 * n))


@pytest.mark.parametrize("dim1", get_test_dims(64, 256, n=2), ids=id_formatter("dim1"))
@pytest.mark.parametrize("dim4", get_test_dims(64, 1024, n=2), ids=id_formatter("dim4"))
@pytest.mark.parametrize("dims", (2,), ids=id_formatter("dims"))
@pytest.mark.parametrize("has_bias", TRUE_FALSE, ids=id_formatter("has_bias"))
def test_dequant_mm_cpu(dim1, dim4, dims, has_bias):
    inner = torch.randint(1, 128, size=(1,)).item()
    bias = None
    if has_bias:
        bias = torch.randn(dim4, device="cpu", dtype=torch.bfloat16)
    for i in range(1):
        A = torch.randn(dim1, inner, device="cpu")
        B = torch.randn(dim4, inner, device="cpu")

        A1, maxA = F.vectorwise_quant(A, dim=1)
        B1, maxB = F.vectorwise_quant(B, dim=1)

        C2, SC = F.igemmlt(A1, B1, SA=None, SB=None)
        assert SC is None

        C3 = F.vectorwise_mm_dequant(C2.bfloat16(), maxA, maxB.t())
        if has_bias:
            C3 += bias

        C4 = F.mm_dequant(C2, SC, maxA.flatten(), maxB.flatten(), bias=bias)
        torch.testing.assert_close(C3.float(), C4.float(), atol=0.05, rtol=0.1)


@pytest.mark.parametrize("dim1", [1 * 1024], ids=id_formatter("dim1"))
@pytest.mark.parametrize("dim2", [1 * 1024], ids=id_formatter("dim2"))
@pytest.mark.parametrize("dims", (2,), ids=id_formatter("dims"))
def test_colrow_absmax(dim1, dim2, dims):
    for i in range(k):
        threshold = 3.0
        A = torch.randn(dim1, dim2, device="cuda").half()
        A_truncated = A.clone()
        A_truncated[torch.abs(A_truncated) >= 3.0] = 0.0
        if dims == 2:
            row_stats1, _ = torch.abs(A.float()).max(1)
            col_stats1, _ = torch.abs(A.float()).max(0)
            row_stats1_trunc, _ = torch.abs(A_truncated.float()).max(1)
            col_stats1_trunc, _ = torch.abs(A_truncated.float()).max(0)
        else:
            assert False

        row_stats2, col_stats2, nnz_block_ptr2 = F.get_colrow_absmax(A, threshold=threshold)

        A_blocked = einops.rearrange(
            torch.abs(A),
            "(rows row_tiles) (cols block_size)-> rows cols row_tiles block_size",
            row_tiles=16,
            block_size=64 * 4,
        )
        nnz_rows1_counts = (torch.abs(A_blocked) >= threshold).sum(3).flatten()
        nnz_block_ptr1 = torch.zeros(
            nnz_rows1_counts.shape[0] + 1,
            dtype=nnz_rows1_counts.dtype,
            device=nnz_rows1_counts.device,
        )
        nnz_block_ptr1[1:] = nnz_rows1_counts.cumsum(0)

        torch.testing.assert_close(col_stats1_trunc, col_stats2)
        torch.testing.assert_close(row_stats1_trunc, row_stats2)
        torch.testing.assert_close(nnz_block_ptr1.int(), nnz_block_ptr2)

        row_stats2, col_stats2, nnz_block_ptr2 = F.get_colrow_absmax(A, threshold=0.0)

        torch.testing.assert_close(col_stats1, col_stats2)
        torch.testing.assert_close(row_stats1, row_stats2)
        assert nnz_block_ptr2 is None


@pytest.mark.parametrize("dim1", get_test_dims(1, 4 * 1024, n=2), ids=id_formatter("dim1"))
@pytest.mark.parametrize("dim2", get_test_dims(1, 4 * 1024, n=2), ids=id_formatter("dim2"))
@pytest.mark.parametrize("device", ["cuda", "cpu"], ids=id_formatter("device"))
@pytest.mark.parametrize("dtype", [torch.half, torch.bfloat16], ids=id_formatter("dtype"))
def test_double_quant(dim1, dim2, device, dtype):
    if device == "cuda" and dtype == torch.bfloat16:
        pytest.skip("bfloat16 is not implemented for this operation on CUDA backend")
    for i in range(k):
        A = torch.randn(dim1, dim2, device=device).to(dtype)
        out_col1, Scol = F.vectorwise_quant(A, dim=0)
        out_row1, Srow = F.vectorwise_quant(A, dim=1)

        CA, CAt, statsA, statsAt, coo_tensor = F.double_quant(A)

        # max difference is 1 due to rounding differences
        torch.testing.assert_close(CA, out_row1, atol=1, rtol=0)
        torch.testing.assert_close(CAt, out_col1, atol=1, rtol=0)

        n = CAt.numel()
        num_not_close_rows = (torch.isclose(CA, out_row1, atol=1) == 0).sum().item()
        num_not_close_cols = (torch.isclose(CAt, out_col1, atol=1) == 0).sum().item()

        # allow for 1:500 error due to rounding differences
        min_error = 1 / 500
        if num_not_close_cols > (min_error * n):
            print(f"Min error exceeded {num_not_close_cols} elements are different. Error: {num_not_close_cols/n:.4f}")
            assert False
        if num_not_close_rows > (min_error * n):
            print(f"Min error exceeded {num_not_close_rows} elements are different. Error: {num_not_close_rows/n:.4f}")
            assert False

        torch.testing.assert_close(Srow.flatten().float(), statsA)
        torch.testing.assert_close(Scol.flatten().float(), statsAt)


@pytest.mark.skipif(HIP_ENVIRONMENT, reason="this test is not supported on ROCm yet")
@pytest.mark.parametrize(
    ("dim1", "dim4", "inner"),
    (
        pytest.param(dim1, dim4, inner, id=f"{dim1=},{dim4=},{inner=}")
        for (dim1, dim4, inner) in zip(
            get_test_dims(1, 4 * 1024, n=4),
            get_test_dims(1, 4 * 1024, n=4),
            get_test_dims(1, 4 * 1024, n=4),
        )
    ),
)
def test_integrated_igemmlt(dim1, dim4, inner):
    for i in range(k):
        A = torch.randn(dim1, inner, device="cuda").half()
        B = torch.randn(dim4, inner, device="cuda").half()

        out1 = torch.matmul(A.half(), B.t().half())

        C1a, C1b, stats1a, stats1b, coo_tensor = F.double_quant(A)
        C2a, C2b, stats2a, stats2b, coo_tensor = F.double_quant(B)
        A1, maxA = F.vectorwise_quant(A, dim=1)
        B1, maxB = F.vectorwise_quant(B, dim=1)

        torch.testing.assert_close(maxA.flatten().float(), stats1a)
        torch.testing.assert_close(maxB.flatten().float(), stats2a)
        torch.testing.assert_close(C1a, A1, rtol=0, atol=1)
        torch.testing.assert_close(C2a, B1, rtol=0, atol=1)

        A2, SA = F.nvidia_transform(C1a, "col32")
        B2, SB = F.nvidia_transform(C2a, "col_turing")
        outC32, SC = F.igemmlt(A2, B2, SA, SB)
        out2 = F.mm_dequant(outC32, SC, stats1a, stats2a)

        A2, SA = F.nvidia_transform(A1, "col32")
        B2, SB = F.nvidia_transform(B1, "col_turing")
        C2, SC = F.igemmlt(A2, B2, SA, SB)

        C3, S = F.nvidia_transform(C2, "row", state=SC)
        out3 = F.vectorwise_mm_dequant(C3.float(), maxA, maxB.t())

        err1 = torch.abs(out1 - out2).mean().item()
        err2 = torch.abs(out1 - out3).mean().item()
        assert err2 <= err1 * 1.025


@pytest.mark.parametrize(
    ("dim1", "dim4", "inner"),
    (
        pytest.param(dim1, dim4, inner, id=f"{dim1=},{dim4=},{inner=}")
        for (dim1, dim4, inner) in zip(
            get_test_dims(1, 4 * 1024, n=6),
            get_test_dims(1, 4 * 1024, n=6),
            get_test_dims(1, 4 * 1024, n=6),
        )
    ),
)
@pytest.mark.skip("Row scale has some bugs for ampere")
def test_igemmlt_row_scale(dim1, dim4, inner):
    formatB = F.get_special_format_str()
    err1, err2, err3 = [], [], []
    relerr1, relerr2 = [], []
    scale = 1
    for i in range(k):
        A = torch.randn(dim1, inner, device="cuda").half()
        B = torch.randn(dim4, inner, device="cuda").half()
        torch.nn.init.xavier_uniform_(B)
        C1 = torch.matmul(A, B.t())

        out1 = torch.matmul(A.half(), B.t().half())

        C1a, C1b, stats1a, stats1b, coo_tensor = F.double_quant(A)
        CB, absmaxB = F.vectorwise_quant(B, quant_type="linear")
        A2, SA = F.nvidia_transform(C1a, "col32")
        B2, SB = F.nvidia_transform(CB, formatB)
        A1, maxA = F.vectorwise_quant(A, dim=1)

        c = 10.0 * inner * scale
        row_scale = torch.ones_like(maxA) / c
        outC32, SC = F.igemmlt(A2, B2, SA, SB, dtype=torch.int8, row_scale=row_scale)
        C3, S = F.nvidia_transform(outC32, "row", state=SC)
        maxval = torch.abs(C3).max()
        if maxval == 127:
            scale = 1.5
        else:
            scale = maxval / 120
        out3 = C3 * maxA * absmaxB * c / (127 * 127)

        C4 = torch.matmul(C1a.float(), CB.float().t())

        C2a, C2b, stats2a, stats2b, coo_tensor = F.double_quant(B)
        B2, SB = F.nvidia_transform(C2a, formatB)
        outC32, SC = F.igemmlt(A2, B2, SA, SB)
        out2 = F.mm_dequant(outC32, SC, stats1a, stats2a)

        CA, SA = F.vectorwise_quant(A, dim=1, quant_type="vector")
        CB, SB = F.vectorwise_quant(B, dim=1, quant_type="linear")

        C = torch.matmul(CA.float(), CB.t().float())
        out4 = C * SA * SB / (127 * 127)
        # out4 = torch.clip(torch.round(C*SA/c), -127, 127)*c*SB/(127*127)

        # print('='*80)
        # print(out1)
        # print(out2)
        # print(out3)

        # print(out1)
        # print(out2)
        # print(out3)
        err1.append(torch.abs(out1 - out2).mean().item())
        err2.append(torch.abs(out1 - out3).mean().item())
        err3.append(torch.abs(out1 - out4).mean().item())

        # assert_all_approx_close(C3.float(), torch.round(C4*row_scale), rtol=0, atol=0, count=10)
    print("")
    print(sum(err1) / len(err1))
    print(sum(err2) / len(err2))
    print(sum(err3) / len(err3))


@pytest.mark.parametrize(
    ("dim1", "dim4", "inner"),
    [
        pytest.param(1024, 12288 * 4, 12288, id="1024, 12288*4, 12288"),
        pytest.param(2048, 4096 * 4, 4096, id="2048, 4096*4, 4096"),
    ],
)
@pytest.mark.skip("Row scale has some bugs for ampere")
@pytest.mark.benchmark
def test_row_scale_bench(dim1, dim4, inner):
    formatB = F.get_special_format_str()
    err1, err2, err3 = [], [], []
    relerr1, relerr2 = [], []
    scale = 1
    A = torch.randn(dim1, inner, device="cuda").half()
    B = torch.randn(dim4, inner, device="cuda").half()
    torch.nn.init.xavier_uniform_(B)
    # warmpup
    for i in range(k):
        C1 = torch.matmul(A, B.t())

    torch.cuda.synchronize()
    t0 = time.time()
    for i in range(k):
        C1 = torch.matmul(A, B.t())
    torch.cuda.synchronize()
    print("16", time.time() - t0)

    C1a, C1b, stats1a, stats1b, coo_tensor = F.double_quant(A)
    CB, absmaxB = F.vectorwise_quant(B, quant_type="linear")
    A2, SA = F.nvidia_transform(C1a, "col32")
    B2, SB = F.nvidia_transform(CB, formatB)
    A1, maxA = F.vectorwise_quant(A, dim=1)

    c = 10.0 * inner * scale
    row_scale = maxA / c
    torch.cuda.synchronize()
    t0 = time.time()
    for i in range(k):
        outC32, SC = F.igemmlt(A2, B2, SA, SB, dtype=torch.int8, row_scale=row_scale)
    torch.cuda.synchronize()
    print("row-wise", time.time() - t0)

    C2a, C2b, stats2a, stats2b, coo_tensor = F.double_quant(B)
    B2, SB = F.nvidia_transform(C2a, formatB)
    torch.cuda.synchronize()
    t0 = time.time()
    for i in range(k):
        outC32, SC = F.igemmlt(A2, B2, SA, SB)
    torch.cuda.synchronize()
    print("vector-wise", time.time() - t0)


@pytest.mark.parametrize("dim1", get_test_dims(2, 1024, n=2), ids=id_formatter("dim1"))
@pytest.mark.parametrize("dim2", get_test_dims(2, 1024, n=2), ids=id_formatter("dim2"))
@pytest.mark.parametrize("dim3", [0], ids=id_formatter("dim3"))
@pytest.mark.parametrize("dims", [2], ids=id_formatter("dims"))
@pytest.mark.parametrize("dtype", [torch.int8], ids=describe_dtype)
@pytest.mark.parametrize("orderA", ["row"], ids=id_formatter("orderA"))
@pytest.mark.parametrize("orderOut", ["col32", "col_turing", "col_ampere"], ids=id_formatter("orderOut"))
@pytest.mark.parametrize("transpose", TRUE_FALSE, ids=id_formatter("transpose"))
def test_transform(dim1, dim2, dim3, dims, dtype, orderA, orderOut, transpose):
    for i in range(k):
        if dims == 2:
            A = torch.randint(10, 99, size=(dim1, dim2), device="cuda").to(dtype)
        elif dims == 3:
            A = torch.randint(10, 99, size=(dim1, dim2, dim3), device="cuda").to(dtype)

        A.view(-1)[-1] = -1
        if transpose:
            At = A.t().contiguous()
            out1, S1 = F.nvidia_transform(At, to_order=orderOut)
        else:
            out1, S1 = F.nvidia_transform(A, to_order=orderOut)
        out2, S2 = F.transform(A, to_order=orderOut, transpose=transpose)

        assert S1[0][0] == S2[0][0]
        assert S1[0][1] == S2[0][1]
        # print(out1)
        # print(out2)

        torch.testing.assert_close(out1, out2)


<<<<<<< HEAD
@pytest.mark.skipif(HIP_ENVIRONMENT, reason="this test is not supported on ROCm yet")
=======
@pytest.mark.parametrize("dim1", get_test_dims(2, 1024, n=2), ids=id_formatter("dim1"))
@pytest.mark.parametrize("dim2", get_test_dims(2, 1024, n=2), ids=id_formatter("dim2"))
@pytest.mark.parametrize("dim3", [0], ids=id_formatter("dim3"))
@pytest.mark.parametrize("dims", [2], ids=id_formatter("dims"))
@pytest.mark.parametrize("dtype", [torch.int8], ids=describe_dtype)
@pytest.mark.parametrize("orderA", ["row"], ids=id_formatter("orderA"))
@pytest.mark.parametrize("orderOut", ["col32", "col_turing", "col_ampere"], ids=id_formatter("orderOut"))
@pytest.mark.parametrize("transpose", TRUE_FALSE, ids=id_formatter("transpose"))
def test_transform_cpu(dim1, dim2, dim3, dims, dtype, orderA, orderOut, transpose):
    for i in range(k):
        if dims == 2:
            A = torch.randint(10, 99, size=(dim1, dim2), device="cpu").to(dtype)
        elif dims == 3:
            A = torch.randint(10, 99, size=(dim1, dim2, dim3), device="cpu").to(dtype)

        A.view(-1)[-1] = -1
        if transpose:
            out1 = A.t().contiguous()
        else:
            out1 = A
        out2, S2 = F.transform(A, to_order=orderOut, transpose=transpose)

        assert S2 is None

        torch.testing.assert_close(out1, out2)


>>>>>>> 8561f09e
def test_overflow():
    formatB = F.get_special_format_str()
    print(formatB)
    for i in range(2):
        a = torch.arange(5, 15).cuda().to(torch.int8).view(-1, 1)
        b = torch.arange(5, 15).cuda().to(torch.int8).view(-1, 1)

        Ca, Sa = F.nvidia_transform(a, "col32")
        Cb, Sb = F.nvidia_transform(b, formatB)

        c = F.igemmlt(Ca, Cb, Sa, Sb, dtype=torch.int8)
        c2 = torch.matmul(a.float(), b.float().t())


@pytest.mark.parametrize("dim1", get_test_dims(1, 4 * 1024, n=2), ids=id_formatter("dim1"))
@pytest.mark.parametrize("dim2", get_test_dims(1, 4 * 1024, n=2), ids=id_formatter("dim2"))
@pytest.mark.parametrize("device", ["cuda", "cpu"], ids=id_formatter("device"))
@pytest.mark.parametrize("dtype", [torch.half, torch.bfloat16], ids=id_formatter("dtype"))
def test_coo_double_quant(dim1, dim2, device, dtype):
    if device == "cuda" and dtype == torch.bfloat16:
        pytest.skip("bfloat16 is not implemented for this operation on CUDA backend")
    threshold = 3.00
    for i in range(k):
        A = torch.randn(dim1, dim2, device=device).to(dtype)

        idx = torch.abs(A) >= threshold
        CA2, CAt, statsA, statsAt, coo_tensor = F.double_quant(A)
        CA, CAt, statsA, statsAt, coo_tensor = F.double_quant(A, threshold=threshold)

        if idx.sum() > 0:
            assert coo_tensor is not None
        if coo_tensor is not None:
            A1 = A * idx
            A2 = torch.zeros_like(A)
            A2[coo_tensor.rowidx.long(), coo_tensor.colidx.long()] = coo_tensor.values
            torch.testing.assert_close(A1, A2)

            A1 = A * (idx == 0)
            A2 = (CA.float() * statsA.unsqueeze(1) / 127).to(dtype)
            torch.testing.assert_close(A1, A2, rtol=0.05, atol=1.5e-2)


@pytest.mark.skipif(HIP_ENVIRONMENT, reason="this test is not supported on ROCm yet")
@pytest.mark.parametrize("dim1", get_test_dims(1, 1 * 1024, n=2), ids=id_formatter("dim1"))
@pytest.mark.parametrize("dim2", get_test_dims(1, 1 * 1024, n=2), ids=id_formatter("dim2"))
@pytest.mark.parametrize("transposed_B", TRUE_FALSE, ids=id_formatter("transposed_B"))
def test_spmm_coo(dim1, dim2, transposed_B):
    threshold = 1.5
    dim3 = torch.randint(32, 128, size=(1,)).item()
    # dim3 = 17
    for i in range(k):
        A = torch.randn(dim1, dim2).cuda().half()
        if transposed_B:
            B = torch.randn(dim3, dim2).cuda().half()
        else:
            B = torch.randn(dim2, dim3).cuda().half()

        idx = torch.abs(A) >= threshold
        nnz = (idx == 1).sum().item()
        rows, cols = torch.where(idx)
        values = A[idx]
        cooA = F.COOSparseTensor(A.shape[0], A.shape[1], nnz, rows.int(), cols.int(), values)
        A2 = A * idx

        if transposed_B:
            out2 = F.spmm_coo(cooA, B.t())
            out1 = torch.matmul(A2, B.t())
        else:
            out2 = F.spmm_coo(cooA, B)
            out1 = torch.matmul(A2, B)

        assert_all_approx_close(out1, out2, rtol=0.01, atol=3.0e-2, count=30)


@pytest.mark.skipif(HIP_ENVIRONMENT, reason="this test is not supported on ROCm yet")
@pytest.mark.benchmark
def test_spmm_bench():
    batch = 2
    model = 1024 * 1
    hidden = model * 4
    seq = 1024
    dim1 = batch * seq
    dim2 = model
    dim3 = hidden
    threshold = 4
    A = torch.randn(dim1, dim2, device="cuda").half()
    B = torch.randn(dim2, dim3, device="cuda").half()
    for i in range(10):
        C1 = bnb.matmul(A, B.t())

    torch.cuda.synchronize()
    t0 = time.time()
    for i in range(k):
        C1 = bnb.matmul(A, B.t())
    torch.cuda.synchronize()
    t8 = time.time() - t0

    idx = torch.abs(A) >= threshold
    nnz = (idx == 1).sum().item()
    print(nnz / idx.numel())
    rows, cols = torch.where(idx)
    values = A[idx]
    cooA = F.COOSparseTensor(A.shape[0], A.shape[1], nnz, rows.int(), cols.int(), values)

    for i in range(10):
        out2 = F.spmm_coo(cooA, B)

    torch.cuda.synchronize()
    t0 = time.time()
    for i in range(k):
        out2 = F.spmm_coo(cooA, B)
    torch.cuda.synchronize()
    tsp = time.time() - t0
    print(tsp, t8)
    print(tsp / t8)


@pytest.mark.skipif(HIP_ENVIRONMENT, reason="this test is not supported on ROCm yet")
@pytest.mark.parametrize("dim1", get_test_dims(256, 1024, n=2), ids=id_formatter("dim1"))
@pytest.mark.parametrize("dim2", get_test_dims(256, 1024, n=2), ids=id_formatter("dim2"))
def test_integrated_sparse_decomp(dim1, dim2):
    threshold = 3.0
    formatB = "col_turing"
    for i in range(k):
        A = torch.randn(dim1, dim2).cuda().half()
        w1 = torch.randn(dim1, dim2).cuda().half()
        out1 = torch.matmul(A, w1.t())

        Cw1, Cw1t, statsw1, statsw1t, coo_tensor = F.double_quant(w1)
        CTw1, Sw1 = F.transform(Cw1, formatB)

        CA, CAt, statsA, statsAt, coo_tensor = F.double_quant(A)
        C32A, SA = F.transform(CA, "col32")

        out1_32, Sout1_32 = F.igemmlt(C32A, CTw1, SA, Sw1)
        out2 = F.mm_dequant(out1_32, Sout1_32, statsA, statsw1)

        CA, CAt, statsA, statsAt, coo_tensor = F.double_quant(A, threshold=threshold)
        C32A, SA = F.transform(CA, "col32")

        out1_32, Sout1_32 = F.igemmlt(C32A, CTw1, SA, Sw1)
        out3 = F.mm_dequant(out1_32, Sout1_32, statsA, statsw1)

        assert coo_tensor is not None

        out4 = F.spmm_coo(coo_tensor, w1.t())
        out5 = out3 + out4

        err1 = torch.abs(out1 - out2).mean().item()
        err2 = torch.abs(out1 - out5).mean().item()
        assert err2 < err1


def test_matmuls():
    a = torch.randn(256, 512).half().cuda()
    b = torch.randn(256, 512).half().cuda()
    c1 = torch.matmul(a, b.t())
    c2 = bnb.matmul(a, b)
    c3 = bnb.matmul_cublas(a, b.t())

    err1 = torch.abs(c1 - c2).mean().item()
    err2 = torch.abs(c1 - c3).mean().item()
    assert err1 < 0.2
    assert err2 < 0.2
    print(err1, err2)


@pytest.mark.parametrize("dim1", [1 * 2048], ids=id_formatter("dim1"))
@pytest.mark.parametrize("dim2", [12288], ids=id_formatter("dim2"))
@pytest.mark.parametrize("dtype", [torch.float16], ids=describe_dtype)
@pytest.mark.parametrize("out_func", ["zeros", "ones"], ids=id_formatter("out_func"))
def test_spmm_coo_very_sparse(dim1, dim2, dtype, out_func):
    out_func = getattr(torch, out_func)

    threshold = 3.3
    # threshold = 2.8
    # threshold = 0.0
    A = torch.randn(dim1, dim2, device="cuda").half()
    if dtype == torch.float16:
        B = torch.randn(dim2, dim2 * 4, device="cuda").half()
        torch.nn.init.xavier_uniform_(B)
    else:
        B = torch.randn(dim2, dim2 * 4, device="cuda").half()
        torch.nn.init.xavier_uniform_(B)
        B, SB = F.vectorwise_quant(B, quant_type="linear")
        # B = torch.randint(-127, 127, size=(dim2, dim2*4), device='cuda').to(torch.int8)

    print("")
    idx = torch.abs(A) >= threshold
    nnz = (idx == 1).sum().item()
    rows, cols = torch.where(idx)
    values = A[idx]
    cooA = F.COOSparseTensor(A.shape[0], A.shape[1], nnz, rows.int(), cols.int(), values)
    A2 = A * idx
    out1 = torch.matmul(A2.half(), B.half())
    out = out_func(out1.shape, dtype=torch.float16, device=out1.device)
    out1 += out.clone()
    out2 = F.spmm_coo_very_sparse(cooA, B, out=out)
    # print(B)
    # print(out1)
    # print(out2)
    p = 200 / (2048 * 12288 * 4)
    n = out1.numel()
    count = math.ceil(p * n)
    std = out1.std()
    out1 /= std
    out2 /= std
    assert_all_approx_close(out1, out2.half(), rtol=0.01, atol=3.0e-2, count=count)
    # assert_all_approx_close(out1, out2.half(), rtol=0.05, atol=0.01, count=count)

    idx_col = torch.randint(0, A2.shape[-1], size=(15,))

    # torch.testing.assert_close(out1, out2.half(), rtol=0.05, atol=0.001)

    # Bt = torch.randn(dim2*4, dim2, device='cuda').half()
    # torch.cuda.synchronize()
    # t0 = time.time()
    # print(A2.shape, B.shape)
    # for i in range(100):
    #   #out3 = F.spmm_coo(cooA, Bt.t())
    #   #out2 = F.spmm_coo(cooA, B)
    #   #out2 = F.spmm_coo_very_sparse(cooA, B)
    #   #out1 = torch.matmul(A, Bt.t())

    # torch.cuda.synchronize()
    # print(time.time() - t0)


def test_coo2csr():
    threshold = 1
    A = torch.randn(128, 128).half().cuda()
    idx = torch.abs(A) >= threshold
    nnz = (idx == 1).sum().item()
    rows, cols = torch.where(idx)
    values = A[idx]
    cooA = F.COOSparseTensor(A.shape[0], A.shape[1], nnz, rows.int(), cols.int(), values)
    A2 = A * idx
    csrA = F.coo2csr(cooA)
    counts = csrA.rowptr[1:] - csrA.rowptr[:-1]
    assert counts.numel() == A.shape[0]

    torch.testing.assert_close(counts.long(), (A2 != 0).sum(1))
    idx = A2 != 0
    torch.testing.assert_close(A2[idx], csrA.values)


def test_coo2csc():
    threshold = 1
    A = torch.randn(128, 128).half().cuda()
    idx = torch.abs(A) >= threshold
    nnz = (idx == 1).sum().item()
    rows, cols = torch.where(idx)
    values = A[idx]
    cooA = F.COOSparseTensor(A.shape[0], A.shape[1], nnz, rows.int(), cols.int(), values)
    A2 = A * idx
    cscA = F.coo2csc(cooA)
    counts = cscA.colptr[1:] - cscA.colptr[:-1]
    assert counts.numel() == A.shape[1]

    torch.testing.assert_close(counts.long(), (A2 != 0).sum(0))
    # torch uses row-major -> use transpose to transfer to col-major
    idx = A2.t() != 0
    torch.testing.assert_close(A2.t()[idx], cscA.values)


@pytest.mark.skipif(HIP_ENVIRONMENT, reason="this test is not supported on ROCm yet")
@pytest.mark.parametrize("dim1", [1 * 2048])
@pytest.mark.parametrize("dim2", [2048])
@pytest.mark.parametrize("dtype", [torch.int8])
def test_spmm_coo_dequant(dim1, dim2, dtype):
    threshold = 6.0
    # threshold = 2.8
    # threshold = 0.0
    A = torch.randn(dim1, dim2, device="cuda").half()
    B = torch.empty(dim2, dim2 * 4, device="cuda", dtype=torch.float16)
    torch.nn.init.xavier_uniform_(B)
    Bt = B.t().contiguous()

    CB, CBt, statsB, statsBt, coo_tensor = F.double_quant(B)

    rowidx = torch.randint(0, A.shape[-1], size=(15,))

    A[:, rowidx] = 8.0

    idx = torch.abs(A) >= threshold
    nnz = (idx == 1).sum().item()
    rows, cols = torch.where(idx)
    values = A[idx]
    cooA = F.COOSparseTensor(A.shape[0], A.shape[1], nnz, rows.int(), cols.int(), values)
    A2 = A * idx
    out2 = F.spmm_coo_very_sparse(cooA, CBt, dequant_stats=statsBt)
    out1 = torch.matmul(A2, B.half())
    out3 = F.spmm_coo_very_sparse(cooA, CBt.half())
    out3 = out3 * statsBt.half() / 127

    values, counts = torch.unique(cooA.rowidx, return_counts=True)
    offset = counts.cumsum(0).int()
    max_count, max_idx = torch.sort(counts, descending=True)
    print(torch.median(max_count.float()))

    torch.testing.assert_close(out2, out3, rtol=0.05, atol=0.001)

    p = 200 / (2048 * 12288 * 4)
    n = out1.numel()
    count = math.ceil(p * n)
    assert_all_approx_close(out1, out2, rtol=0.01, atol=3.0e-2, count=count)

    # torch.cuda.synchronize()
    # t0 = time.time()
    # for i in range(100):
    #   out2 = F.spmm_coo_very_sparse(cooA, B)
    # torch.cuda.synchronize()
    # print('fp16', time.time() - t0)

    torch.cuda.synchronize()
    t0 = time.time()
    for i in range(100):
        out2 = F.spmm_coo(cooA, B)
    torch.cuda.synchronize()
    print("cusparse fp16", time.time() - t0)

    torch.cuda.synchronize()
    t0 = time.time()
    for i in range(100):
        out2 = F.spmm_coo_very_sparse(cooA, CBt)
    torch.cuda.synchronize()
    print("int8", time.time() - t0)

    torch.cuda.synchronize()
    t0 = time.time()
    for i in range(100):
        out2 = F.spmm_coo_very_sparse(cooA, CBt, dequant_stats=statsBt)
    torch.cuda.synchronize()
    print("int8+dequant", time.time() - t0)

    torch.cuda.synchronize()
    t0 = time.time()
    for i in range(100):
        out2 = torch.matmul(A, B)
    torch.cuda.synchronize()
    print("matmul", time.time() - t0)

    torch.cuda.synchronize()
    t0 = time.time()
    for i in range(100):
        out1 = bnb.matmul(A, Bt)
        out2 = F.spmm_coo_very_sparse(cooA, CBt, dequant_stats=statsBt)
        out = out1 + out2
    torch.cuda.synchronize()
    print("sparse+ matmul", time.time() - t0)

    torch.cuda.synchronize()
    t0 = time.time()
    for i in range(100):
        out1 = bnb.matmul(A, Bt)
        torch.matmul(A[:, rowidx], Bt.t()[rowidx], out=out1)
    torch.cuda.synchronize()
    print("partial matmul", time.time() - t0)

    torch.cuda.synchronize()
    t0 = time.time()
    for i in range(100):
        out1 = bnb.matmul(A, Bt)
    torch.cuda.synchronize()
    print("partial matmul", time.time() - t0)


@pytest.mark.parametrize(
    ("batch", "seq", "model", "hidden"),
    [pytest.param(1, 1, 6656, 4 * 6656, id="batch=1, seq=1, model=6656, hidden=26k")],
)
@pytest.mark.benchmark
def test_bench_matmul(batch, seq, model, hidden):
    iters = 1000
    formatB = F.get_special_format_str()

    A = torch.randn(batch, seq, model, device="cuda").half()
    B = torch.empty(hidden, model, dtype=torch.float16, device="cuda")
    torch.nn.init.xavier_uniform_(B)

    B_fp4, state = F.quantize_fp4(B)
    B_fp4_c, state_c = F.quantize_fp4(B, compress_statistics=True)

    B_nf4, state_nf4 = F.quantize_nf4(B)
    B_nf4_c, state_nf4_c = F.quantize_nf4(B, compress_statistics=True)

    linear8bit = bnb.nn.Linear8bitLt(model, hidden, False, False).cuda().half()
    linear8bit.eval()

    outliers = torch.randint(0, model, size=(5,)).cuda()
    A[:, :, outliers] = 8.0

    linearMixedBit = bnb.nn.Linear8bitLt(model, hidden, False, False, threshold=6.0).cuda().half()
    # linearMixedBit.eval()

    linear8bit_train = bnb.nn.Linear8bitLt(model, hidden, False).cuda().half()
    linear8bit_train_thresh = bnb.nn.Linear8bitLt(model, hidden, False, threshold=6.0).cuda().half()
    bnb.matmul_4bit(A, B_nf4.t(), quant_state=state_nf4)

    # warmup
    for i in range(iters):
        torch.matmul(A, B.t())
    torch.cuda.synchronize()
    print("")

    torch.cuda.synchronize()
    t0 = time.time()
    for i in range(iters):
        torch.matmul(A, B.t())
    torch.cuda.synchronize()
    print(
        f"pytorch fp16: [{batch},{seq},{model}], [{model},{hidden}]->[{batch},{seq},{hidden}]: {time.time()-t0:.4f}s",
    )

    # torch.cuda.synchronize()
    # t0 = time.time()
    # for i in range(iters):
    #    bnb.matmul_4bit(A, B_fp4.t(), quant_state=state)
    # torch.cuda.synchronize()
    # print( f"bnb fp4: [{batch},{seq},{model}], [{model},{hidden}]->[{batch},{seq},{hidden}]: {time.time()-t0:.4f}s" )

    # torch.cuda.synchronize()
    # t0 = time.time()
    # for i in range(iters):
    #    bnb.matmul_4bit(A, B_fp4.t(), quant_state=state_c)
    # torch.cuda.synchronize()
    # print( f"bnb fp4 + compressed stats: [{batch},{seq},{model}], [{model},{hidden}]->[{batch},{seq},{hidden}]: {time.time()-t0:.4f}s" )

    torch.cuda.synchronize()
    t0 = time.time()
    for i in range(iters):
        bnb.matmul_4bit(A, B_nf4.t(), quant_state=state_nf4)
    torch.cuda.synchronize()
    print(f"bnb nf4: [{batch},{seq},{model}], [{model},{hidden}]->[{batch},{seq},{hidden}]: {time.time()-t0:.4f}s")

    torch.cuda.synchronize()
    t0 = time.time()
    for i in range(iters):
        bnb.matmul_4bit(A, B_nf4_c.t(), quant_state=state_nf4_c)
    torch.cuda.synchronize()
    print(f"bnb nf4+DQ: [{batch},{seq},{model}], [{model},{hidden}]->[{batch},{seq},{hidden}]: {time.time()-t0:.4f}s")

    # torch.cuda.synchronize()
    # t0 = time.time()
    # for i in range(iters):
    #    bnb.matmul(A, B)
    # torch.cuda.synchronize()
    # print(f"CB -> CxB conversion (each iteration): [{batch},{seq},{model}], [{model},{hidden}]->[{batch},{seq},{hidden}]: {time.time()-t0:.4f}s")

    # torch.cuda.synchronize()
    # t0 = time.time()
    # for i in range(iters):
    #    bnb.matmul(A, B, threshold=6.0)
    # torch.cuda.synchronize()
    # print(f"CB -> CxB conversion + threshold: [{batch},{seq},{model}], [{model},{hidden}]->[{batch},{seq},{hidden}]: {time.time()-t0:.4f}s")

    # CA, CAt, SCA, SCAt, coo_tensorA = F.double_quant(A, threshold=0.0)
    # C32A, SA = F.transform(CA, "col32")
    # CB, CBt, SCB, SCBt, coo_tensorB = F.double_quant(B)
    # CxB, SB = F.transform(CB, to_order=formatB)
    # torch.cuda.synchronize()
    # t0 = time.time()
    # for i in range(iters):
    #    out32, Sout32 = F.igemmlt(C32A, CxB, SA, SB)
    # torch.cuda.synchronize()
    # print(f"no overhead matmul-lt: [{batch},{seq},{model}], [{model},{hidden}]->[{batch},{seq},{hidden}]: {time.time()-t0:.4f}s")

    # BA, statsB = F.vectorwise_quant(B, dim=1)
    # CxB, SB = F.nvidia_transform(CB, to_order=formatB)
    # torch.cuda.synchronize()
    # t0 = time.time()
    # for i in range(iters):
    #    A2 = A.view(-1, A.shape[-1]).contiguous()
    #    CA, statsA = F.vectorwise_quant(A2, dim=1)
    #    C32A, SA = F.nvidia_transform(CA, "col32")
    #    out32, Sout32 = F.igemmlt(C32A, CxB, SA, SB)
    #    Cout, Sout = F.nvidia_transform(out32, "row", state=Sout32)
    #    F.vectorwise_mm_dequant(Cout, statsA, statsB.t())
    # torch.cuda.synchronize()
    # print(f"vector pytorch + nvidia: [{batch},{seq},{model}], [{model},{hidden}]->[{batch},{seq},{hidden}]: {time.time()-t0:.4f}s")

    # BA, statsB = F.vectorwise_quant(B, dim=1, quant_type="linear")
    # CxB, SB = F.nvidia_transform(CB, to_order=formatB)
    # torch.cuda.synchronize()
    # t0 = time.time()
    # for i in range(iters):
    #    A2 = A.view(-1, A.shape[-1]).contiguous()
    #    CA, statsA = F.vectorwise_quant(A2, dim=1, quant_type="linear")
    #    C32A, SA = F.nvidia_transform(CA, "col32")
    #    out32, Sout32 = F.igemmlt(C32A, CxB, SA, SB)
    #    Cout, Sout = F.nvidia_transform(out32, "row", state=Sout32)
    #    out = Cout * statsB * statsA * (1.0 / (127 * 127))
    # torch.cuda.synchronize()
    # print(f"linear pytorch + nvidia: [{batch},{seq},{model}], [{model},{hidden}]->[{batch},{seq},{hidden}]: {time.time()-t0:.4f}s")

    # linear8bit(A)
    # torch.cuda.synchronize()
    # t0 = time.time()
    # for i in range(iters):
    #    linear8bit(A)
    # torch.cuda.synchronize()
    # print( f"bnb linear8bitlt (eval): [{batch},{seq},{model}], [{model},{hidden}]->[{batch},{seq},{hidden}]: {time.time()-t0:.4f}s")

    # linearMixedBit(A)
    # torch.cuda.synchronize()
    # t0 = time.time()
    # for i in range(iters):
    #    linearMixedBit(A)
    # torch.cuda.synchronize()
    # print( f"bnb linear8bitlt with threshold (eval): [{batch},{seq},{model}], [{model},{hidden}]->[{batch},{seq},{hidden}]: {time.time()-t0:.4f}s")

    # linear8bit_train(A)
    # torch.cuda.synchronize()
    # t0 = time.time()
    # for i in range(iters):
    #    linear8bit_train(A)
    # torch.cuda.synchronize()
    # print( f"bnb linear8bitlt (training): [{batch},{seq},{model}], [{model},{hidden}]->[{batch},{seq},{hidden}]: {time.time()-t0:.4f}s")

    # linear8bit_train_thresh(A)
    # torch.cuda.synchronize()
    # t0 = time.time()
    # for i in range(iters):
    #    linear8bit_train(A)
    # torch.cuda.synchronize()
    # print( f"bnb linear8bitlt with threshold (training): [{batch},{seq},{model}], [{model},{hidden}]->[{batch},{seq},{hidden}]: {time.time()-t0:.4f}s")


def test_zeropoint():
    def quant_zp(x):
        dtype = x.dtype
        x = x.float()
        dyna = x.max() - x.min()
        if dyna == 0:
            dyna = 1
        qx = 254.0 / dyna
        minx = x.min()
        # zpx = torch.round(minx* qx)
        # zpx = 127 - torch.round(x.max()* qx)
        zpx = torch.round(x.min() * qx) - 127
        x = (qx * x) + zpx
        return x, qx, zpx

    batch = 2
    seq = 512
    model = 1024
    hidden = 4 * model
    A = torch.randn(batch * seq, model, device="cuda").half() * 0.1
    B = torch.randn(model, hidden, device="cuda").half() * 0.1

    C0 = torch.matmul(A, B)

    # A, SA = F.vectorwise_quant(A, quant_type='linear')
    # B, SB = F.vectorwise_quant(B, quant_type='linear')
    A = A.float()
    B = B.float()

    C1 = torch.matmul(A, B)
    C3 = bnb.matmul(A.half(), B.t().contiguous().half())

    zp = 1
    # C2 = torch.matmul(A-zp, B)
    # C2 += B.sum(0).view(1, -1)*zp
    C2 = torch.matmul(A, B - zp)
    C2 -= A.sum(1).view(-1, 1) * zp

    ca, cqa, cza = quant_zp(A)
    # print(ca.min(), ca.max())
    # print((ca - cza).min(), (ca - cza).max())

    zp = 1
    scale = 2.0
    C5 = torch.matmul((A * scale) - zp, B)
    C5 += B.sum(0) * zp
    C5 /= scale

    CA, qa, zpa = quant_zp(A)
    C4 = torch.matmul(CA, B)
    C4 -= B.sum(0) * zpa
    C4 /= qa

    zpb = 1
    zpa = 1
    qa = 2
    qb = 2
    C6 = torch.matmul((A * qa) + zpa, (B * qb) + zpb)
    C6 -= (qb * B.sum(0).view(1, -1) * zpa) + (qa * A.sum(1).view(-1, 1) * zpb)
    C6 -= zpa * zpb * A.shape[1]
    C6 /= qa * qb

    CA, qa, zpa = quant_zp(A)
    CB, qb, zpb = quant_zp(B)
    C7 = torch.matmul(CA, CB)
    C7 -= (qb * B.sum(0).view(1, -1) * zpa) + (qa * A.sum(1).view(-1, 1) * zpb)
    C7 -= zpa * zpb * A.shape[1]
    C7 /= qa * qb

    # print("")
    # print(C0.flatten()[:10])
    # print(C1.flatten()[:10])
    # print(C2.flatten()[:10])
    # print(C3.flatten()[:10])
    # print(C5.flatten()[:10])
    # print(C6.flatten()[:10])
    # print(C7.flatten()[:10])
    err1 = torch.abs(C1 - C2).mean().item()
    err2 = torch.abs(C1 - C3).mean().item()
    err3 = torch.abs(C1 - C4).mean().item()
    err4 = torch.abs(C1 - C5).mean().item()
    err5 = torch.abs(C1 - C6).mean().item()
    err6 = torch.abs(C1 - C7).mean().item()
    print(err1, err2, err3, err4, err5, err6)


<<<<<<< HEAD
@pytest.mark.skipif(0 < BNB_HIP_VERSION < 601, reason="this test is supported on ROCm from 6.1")
def test_extract_outliers():
=======
@pytest.mark.parametrize("device", ["cuda", "cpu"])
def test_extract_outliers(device):
>>>>>>> 8561f09e
    for i in range(k):
        shapeA = (4096, 4096 * 4)
        idx = torch.unique(torch.randint(0, shapeA[1], size=(10,)).int()).to(device=device)
        A = torch.randint(-128, 127, size=shapeA, device=device).to(torch.int8)
        outliers1 = A[:, idx.long()]

        CA, SA = F.transform(A, "col_turing")

        outliers2 = F.extract_outliers(CA, SA, idx)

        assert outliers2.shape[0] == shapeA[0]
        assert outliers2.shape[1] == idx.numel()

        torch.testing.assert_close(outliers1, outliers2)

        CA, SA = F.transform(A, "col_ampere")

        outliers2 = F.extract_outliers(CA, SA, idx)

        assert outliers2.shape[0] == shapeA[0]
        assert outliers2.shape[1] == idx.numel()

        torch.testing.assert_close(outliers1, outliers2)


def test_blockwise_cpu_large():
    diffs = []
    reldiffs = []
    batch = 128
    seq = 128
    for hidden in [128]:  # , 14336]:
        for blocksize in [4096, 16384]:
            for i in range(2):
                A1 = torch.randn(batch, seq, hidden, device="cpu")
                t0 = time.time()
                C, S = F.quantize_blockwise(A1, blocksize=blocksize)
                A2 = F.dequantize_blockwise(C, S, blocksize=blocksize)
                print(time.time() - t0)
                diff = torch.abs(A1 - A2)
                reldiff = diff / torch.abs(A1 + 1e-8)
                diffs.append(diff.mean().item())
                reldiffs.append(reldiff.mean().item())
                assert diffs[-1] < 0.011
            # print(sum(diffs)/len(diffs))
            # print(sum(reldiffs)/len(reldiffs))


def test_fp8_quant():
    for e_bits in range(1, 7):
        p_bits = 7 - e_bits
        code = F.create_fp8_map(True, e_bits, p_bits).cuda()

        abserr = []
        relerr = []
        for i in range(100):
            A1 = torch.randn(1024, 1024, device="cuda")
            C, SC = F.quantize_blockwise(A1, code=code)
            A2 = F.dequantize_blockwise(C, SC)
            diff = torch.abs(A1 - A2)
            reldiff = diff / torch.abs(A1 + 1e-8)
            abserr.append(diff.mean().item())
            relerr.append(reldiff.mean().item())
            # assert diff < 0.0075
        # print(sum(abserr)/len(abserr))
        # print(sum(relerr)/len(relerr))

        abserr = []
        relerr = []
        for i in range(100):
            A1 = torch.rand(1024, 1024, device="cuda")
            C, SC = F.quantize_blockwise(A1, code=code)
            A2 = F.dequantize_blockwise(C, SC)
            diff = torch.abs(A1 - A2)
            reldiff = diff / torch.abs(A1 + 1e-8)
            abserr.append(diff.mean().item())
            relerr.append(reldiff.mean().item())
            # assert diff < 0.0075
        # print(sum(abserr)/len(abserr))
        # print(sum(relerr)/len(relerr))

        abserr = []
        relerr = []
        for i in range(100):
            A1 = torch.randn(1024, 1024, device="cuda")
            C, SC = F.quantize_blockwise(A1)
            A2 = F.dequantize_blockwise(C, SC)
            diff = torch.abs(A1 - A2)
            reldiff = diff / torch.abs(A1 + 1e-8)
            abserr.append(diff.mean().item())
            relerr.append(reldiff.mean().item())
            # assert diff < 0.0075
        # print(3, sum(abserr)/len(abserr))
        # print(3, sum(relerr)/len(relerr))


def test_few_bit_quant():
    # print('')
    for bits in range(2, 9):
        # print('='*30, bits, '='*30)
        for method in ["linear", "fp8", "dynamic", "quantile"]:
            abserrs = []
            relerrs = []
            code = None
            if method == "linear":
                code = F.create_linear_map(True, total_bits=bits).cuda()
            elif method == "fp8":
                ebits = math.ceil(bits / 2)
                pbits = bits - ebits - 1
                code = F.create_fp8_map(True, ebits, pbits, bits).cuda()
            elif method == "dynamic":
                code = F.create_dynamic_map(True, bits - 0, bits).cuda()
            elif method == "quantile":
                values = torch.randn(2048, 2048, device="cuda")
                code = F.create_quantile_map(values, bits).cuda()
            # for some data types we have no zero
            # for some data types we have one zero
            # for some data types we have two zeros
            assert torch.unique(code).numel() in [2**bits, 2**bits - 1], f"bits: {bits}, method: {method}"
            # print(method, (code==0).sum())
            assert code.numel() == 256
            for i in range(10):
                values = torch.randn(1, 32, device="cuda")
                values /= values.abs().max()
                # values[values.abs() < 1e-6] += 1e-5

                q1 = []
                v1 = []
                for v in values[0]:
                    idx = torch.abs(v - code).argmin()
                    q1.append(idx.item())
                    v1.append(code[idx].item())

                q1 = torch.Tensor(q1).cuda()
                v1 = torch.Tensor(v1).cuda()

                q2, S2 = F.quantize_blockwise(values, code=code)
                v2 = F.dequantize_blockwise(q2, S2)

                idx = torch.isclose(q1.int(), q2.int())
                err2 = torch.abs(v2 - values)
                abserrs.append(err2.mean().item())
                relerrs.append((err2 / (1e-10 + values).abs()).mean().item())
                if idx.sum():
                    # some weird cases
                    err1 = torch.abs(v1 - values).mean()
                    # assert err2.mean() <= err1

                else:
                    torch.testing.assert_close(q1, q2)
            # print(method, 'abserr:', sum(abserrs)/len(abserrs), 'relerr:', sum(relerrs)/len(relerrs))
    # assert False


def test_kbit_quantile_estimation():
    for i in range(100):
        data = torch.randn(1024, 1024, device="cuda")
        for bits in range(2, 9):
            p = np.linspace(1.3e-4, 1 - 1.3e-4, 2**bits)
            val1 = torch.Tensor(norm.ppf(p)).cuda()
            val2 = F.estimate_quantiles(data, offset=0, num_quantiles=2**bits)
            err = torch.abs(val1 - val2).mean()
            assert err < 0.038

    for i in range(100):
        data = torch.randn(1024, 1024, device="cuda")
        for bits in range(2, 4):
            total_values = 2**bits - 1
            p = np.linspace(0, 1, 2 * total_values + 1)
            idx = np.arange(1, 2 * total_values + 1, 2)
            p = p[idx]
            offset = 1 / (2 * total_values)
            p = np.linspace(offset, 1 - offset, total_values)
            val1 = torch.Tensor(norm.ppf(p)).cuda()
            val2 = F.estimate_quantiles(data, num_quantiles=2**bits - 1)
            err = torch.abs(val1 - val2).mean()
            assert err < 0.035


@pytest.mark.benchmark
def test_bench_dequantization():
    a = torch.rand(1024, 1024, device="cuda").half()
    code = F.create_fp8_map(True, 3, 0, 4).cuda()
    qa, SA = F.quantize_blockwise(a, code=code)
    print(qa.max())

    max_theoretical_mu = 1024 * 1024 * 2 / 1024**3 / 672 * 1000 * 1000
    # print(max_theoretical_mu)

    torch.cuda.synchronize()
    t0 = time.time()
    for i in range(100):
        qa, SA = F.quantize_blockwise(a)
    torch.cuda.synchronize()
    # print((time.time()-t0)/1e6)


@pytest.mark.skipif(HIP_ENVIRONMENT, reason="this test is not supported on ROCm yet")
@pytest.mark.parametrize("dtype", [torch.float32, torch.float16, torch.bfloat16], ids=describe_dtype)
@pytest.mark.parametrize("quant_type", ["fp4", "nf4"])
@pytest.mark.parametrize("blocksize", [64, 128, 256, 512, 1024, 2048, 4096])
def test_4bit_quant(dtype, quant_type, blocksize):
    vals = list(product([0, 1], repeat=4))

    code = {}
    for bits in vals:
        result = 0
        bias = 3
        sign, e1, e2, p1 = bits
        idx = sign * 8 + e1 * 4 + e2 * 2 + p1 * 1
        sign = -1.0 if sign else 1.0
        exp = e1 * 2 + e2 * 1
        if exp == 0:
            # sub-normal
            if p1 == 0:
                result = 0
            else:
                result = sign * 0.0625
        else:
            # normal
            exp = 2 ** (-exp + bias + 1)
            frac = 1.5 if p1 else 1.0
            result = sign * exp * frac
        code[idx] = result

    A1 = torch.randn(1024, 1024, device="cuda", dtype=dtype)
    qa, SA = F.quantize_4bit(A1, blocksize=blocksize, quant_type=quant_type)
    A2 = F.dequantize_4bit(qa, SA, blocksize=blocksize, quant_type=quant_type)

    err = (A1 - A2).abs().float()
    relerr = (err / (A1.abs().float() + 1e-8)).mean()
    idx = err > 1.0
    err = err.mean()

    assert A2.dtype == dtype

    # With larger block sizes, we can expect this to blow up.
    # At blocksize>=1024, don't even bother looking at relerr.
    if blocksize <= 64:
        assert err.item() < 0.1
        assert relerr.item() < 0.28
    elif blocksize <= 256:
        assert err.item() < 0.11
        assert relerr.item() < 0.30
    elif blocksize <= 512:
        assert err.item() < 0.12
        assert relerr.item() < 0.31
    elif quant_type == "fp4":
        # 1024 => 0.48, 2048 => 0.52, 4096 => 0.56
        assert err.item() < 0.08 + math.log2(blocksize) * 4e-2
    else:
        # 1024 => 0.8, 2048 => 0.88, 4096 => 0.96
        assert err.item() < math.log2(blocksize) * 8e-2


@pytest.mark.parametrize("quant_type", ["fp4", "nf4"])
def test_4bit_compressed_stats(quant_type):
    blocksizes = [128, 64] if not HIP_ENVIRONMENT else [128]
    for blocksize in blocksizes:
        errs1 = []
        errs2 = []
        for i in range(10):
            A1 = torch.randn(1024, 1024, device="cuda").half()
            q2, SA2 = F.quantize_4bit(A1, blocksize=blocksize, quant_type=quant_type)
            q3, SA3 = F.quantize_4bit(A1, blocksize=blocksize, compress_statistics=True, quant_type=quant_type)
            A2 = F.dequantize_4bit(q2, SA2, quant_type=quant_type)
            A3 = F.dequantize_4bit(q3, SA3, quant_type=quant_type)

            err = (A1 - A2).abs().float()
            relerr = (err / (A1.abs().float() + 1e-15)).mean()
            err = err.mean()

            errs1.append(err.item())

            assert err.item() < 0.11
            assert relerr.item() < 0.28

            err = (A1 - A3).abs().float()
            relerr = (err / (A1.abs().float() + 1e-15)).mean()
            err = err.mean()

            errs2.append(err.item())

            assert err.item() < 0.11
            assert relerr.item() < 0.28

        # print(sum(errs1)/len(errs1), blocksize, quant_type)
        # print(sum(errs2)/len(errs2), blocksize, quant_type)


# @pytest.mark.parametrize("quant_type", ['fp4', 'nf4'])
@pytest.mark.parametrize("quant_type", ["nf4"])
@pytest.mark.benchmark
def test_bench_4bit_dequant(quant_type):
    blocksize = 256
    a = torch.rand(1024 * 12 * 4, 1024 * 12, device="cuda").half()
    qa, SA = F.quantize_4bit(a, blocksize=blocksize, quant_type=quant_type)

    input_size = a.numel() / 2
    output_size = a.numel() * 2
    num_bytes = input_size + output_size
    GB = num_bytes / 1e9
    max_theoretical_s = GB / 768
    # print(max_theoretical_s*1e6)
    b = torch.randn(128, 1024 * 12, device="cuda").half()

    iters = 100
    torch.cuda.synchronize()
    t0 = time.time()
    for i in range(iters):
        F.dequantize_4bit(qa, SA, blocksize=blocksize, quant_type=quant_type)
        # b.copy_(a)
    torch.cuda.synchronize()
    # print((time.time()-t0)/iters*1e6)

    # torch.cuda.synchronize()
    # t0 = time.time()
    # for i in range(iters):
    #    torch.matmul(b, a.t())
    # torch.cuda.synchronize()
    # print((time.time()-t0)/iters*1e6)


def test_normal_map_tree():
    code = F.create_normal_map()
    values = code[:8].tolist() + code[-8:].tolist()
    num_pivots = 1
    # print(values)
    while num_pivots < 16:
        idx = list(range(16 // num_pivots // 2, 16, 16 // num_pivots))
        # print(idx)
        num_pivots *= 2
        pivots = []
        for i in idx:
            pivots.append((values[i - 1] + values[i]) / 2)
        # print(pivots)


@pytest.mark.skipif(
    HIP_ENVIRONMENT, reason="gemv 4bit tests are partially enabled on MI300, others being fixed for warpsize 64"
)
@pytest.mark.parametrize("double_quant", TRUE_FALSE, ids=lambda double_quant: f"DQ_{double_quant}")
@pytest.mark.parametrize("storage_type", ["nf4", "fp4"])
@pytest.mark.parametrize("kind", ["fc1", "fc2", "attn", "attn_packed"])
@pytest.mark.parametrize("dtype", [torch.float16, torch.bfloat16, torch.float32], ids=describe_dtype)
@pytest.mark.parametrize(
    "quant_storage",
    [torch.uint8, torch.float16, torch.bfloat16, torch.float32],
    ids=describe_dtype,
)
def test_gemv_4bit(dtype, storage_type, quant_storage, double_quant, kind):
    for dim in [128, 256, 512, 1024]:
        # for dim in [4*1024]:
        # for dim in [1*16]:
        errs1 = []
        errs2 = []
        errs3 = []
        relerrs1 = []
        relerrs2 = []
        relerrs3 = []
        max_errs1 = []
        max_errs2 = []
        max_errs3 = []

        for i in range(100):
            if kind == "fc1":
                A = torch.randn(1, dim, dtype=dtype, device="cuda")
                B = torch.randn(dim * 4, dim, dtype=dtype, device="cuda") / math.sqrt(dim)
            elif kind == "fc2":
                A = torch.randn(1, 4 * dim, dtype=dtype, device="cuda")
                B = torch.randn(dim, 4 * dim, dtype=dtype, device="cuda") / math.sqrt(dim)
            elif kind == "attn":
                A = torch.randn(1, dim, dtype=dtype, device="cuda")
                B = torch.randn(dim, dim, dtype=dtype, device="cuda") / math.sqrt(dim)
            elif kind == "attn_packed":
                A = torch.randn(1, dim, dtype=dtype, device="cuda")
                B = torch.randn(dim * 3, dim, dtype=dtype, device="cuda") / math.sqrt(dim)

            qB, state = F.quantize_4bit(
                B,
                quant_type=storage_type,
                compress_statistics=double_quant,
                quant_storage=quant_storage,
            )
            C3 = torch.matmul(A, B.t())
            C2 = F.gemv_4bit(A, qB.t(), state=state)
            A.requires_grad = True
            C1 = bnb.matmul_4bit(A, qB.t(), state)

            err1 = (C1 - C2).abs().float()
            err2 = (C3 - C2).abs().float()
            err3 = (C3 - C1).abs().float()

            mag1 = torch.abs(C1).float() + 1e-5
            mag2 = torch.abs(C3).float() + 1e-5
            mag3 = torch.abs(C3).float() + 1e-5

            relerr1 = err1 / mag1
            relerr2 = err2 / mag2
            relerr3 = err3 / mag3

            max_err1 = err1.max()
            max_err2 = err2.max()
            max_err3 = err3.max()

            errs1.append(err1.mean().item())
            errs2.append(err2.mean().item())
            errs3.append(err3.mean().item())

            relerrs1.append(relerr1.mean().item())
            relerrs2.append(relerr2.mean().item())
            relerrs3.append(relerr3.mean().item())

            max_errs1.append(max_err1.item())
            max_errs2.append(max_err2.item())
            max_errs3.append(max_err3.item())

            c = int(C1.numel() * 0.0014 * (dim / 256)) + 1

            c = assert_all_approx_close(C1, C2, 1e-5, 0.01, count=c, throw=False)
        err1 = sum(errs1) / len(errs1) / math.sqrt(dim)
        err2 = sum(errs2) / len(errs2) / math.sqrt(dim)
        err3 = sum(errs3) / len(errs3) / math.sqrt(dim)
        relerr1 = sum(relerrs1) / len(relerrs1) / math.sqrt(dim)
        relerr2 = sum(relerrs2) / len(relerrs2) / math.sqrt(dim)
        relerr3 = sum(relerrs3) / len(relerrs3) / math.sqrt(dim)
        maxerr1 = sum(max_errs1) / len(max_errs1) / math.sqrt(dim)
        maxerr2 = sum(max_errs2) / len(max_errs2) / math.sqrt(dim)
        maxerr3 = sum(max_errs3) / len(max_errs3) / math.sqrt(dim)
        absratio = err2 / err3
        relratio = relerr2 / relerr3
        maxratio = relerr2 / relerr3

        # for debugging if the tests fails
        #
        # print('='*80)
        # print(f'For matmul: {A.shape}, {B.shape}, {kind}, {dtype}, {storage_type}, double_quant={double_quant}:')
        # print(C1.flatten()[-20:])
        # print(C2.flatten()[-20:])
        # print(f'inference vs training abs: {err1}')
        # print(f'inference vs training rel: {relerr1}')
        # print(f'inference vs training max: {maxerr1}')
        # print(f'inference vs training vs torch err ratio abs: {absratio}')
        # print(f'inference vs training vs torch err ratio rel: {relratio}')
        # print(f'inference vs training vs torch err ratio max: {maxratio}')
        if dtype == torch.float16:
            if dim <= 512:
                assert err1 < 7e-5
                assert relerr1 < 0.0008
            else:
                assert err1 < 6e-5
                assert relerr1 < 2e-4
            assert absratio < 1.005 and absratio > 0.995
            assert relratio < 1.005 and relratio > 0.995
            assert maxratio < 1.005 and maxratio > 0.995
        elif dtype == torch.float32:
            if dim <= 512:
                assert err1 < 5e-8
                assert relerr1 < 1e-6
                assert maxerr1 < 1e-7
            else:
                assert err1 < 5e-8
                assert relerr1 < 8e-6
                assert maxerr1 < 1e-7
            assert absratio < 1.005 and absratio > 0.995
            assert relratio < 1.005 and relratio > 0.995
            assert maxratio < 1.005 and maxratio > 0.995
        elif dtype == torch.bfloat16:
            if dim <= 512:
                assert err1 < 6e-4
                assert relerr1 < 0.007
                assert maxerr1 < 0.015
            else:
                assert err1 < 2e-4
                assert relerr1 < 0.002
                assert maxerr1 < 0.0012
            assert absratio < 1.005 and absratio > 0.995
            assert relratio < 1.04 and relratio > 0.96
            assert maxratio < 1.02 and maxratio > 0.98


@pytest.mark.skip("Row scale has some bugs for ampere")
def test_managed():
    n = 32 * 10
    A = F.get_paged(n, n, dtype=torch.float32)
    B = F.get_paged(n, n, dtype=torch.uint8)
    B2 = F.get_paged(n, n, dtype=torch.float32)
    assert A.is_paged
    assert B.is_paged
    assert A.page_deviceid == 0
    assert B.page_deviceid == 0
    F.fill(A, 17.0)
    F.fill(B, 17)
    F.fill(B2, 2)
    assert (A == 17).sum().item() == n * n
    assert (B == 17).sum().item() == n * n
    C = A * B.float()
    assert (C == 289).sum().item() == n * n
    F._mul(A, B2)
    F._mul(A, B2)
    F._mul(A, B2)
    assert (A == 17 * (2**3)).sum().item() == n * n


# F.prefetch_tensor(A)
# F.prefetch_tensor(B)


# F.fill(B2, 17.0)
# F._mul(A, B2)

# F.prefetch_tensor(A, to_cpu=True)
# F.prefetch_tensor(B, to_cpu=True)
# F.prefetch_tensor(B2, to_cpu=True)
# torch.cuda.synchronize()

# assert (A==17).sum().item() == n*n

# torch.testing.assert_close(A, torch.ones(A.shape)*289)


@pytest.mark.parametrize("storage_type", ["nf4", "fp4"], ids=["nf4", "fp4"])
@pytest.mark.parametrize("dtype", [torch.float16, torch.bfloat16, torch.float32], ids=describe_dtype)
@pytest.mark.parametrize("double_quant", [False], ids=["DQ_True"])
@pytest.mark.skipif(
    HIP_ENVIRONMENT and ROCM_GPU_ARCH == "gfx90a",
    reason="this test is not supported on ROCm with gfx90a architecture yet",
)
def test_gemv_eye_4bit(storage_type, dtype, double_quant):
    dims = 10
    torch.random.manual_seed(np.random.randint(0, 412424242))
    dims = get_test_dims(0, 8192, n=dims)
    dims = [dim + (64 - (dim % 64)) for dim in dims]
    # for dim in [576, 5120, 3520, 5184, 1280, 4992, 5312, 2048]:
    for dim in dims:
        A = torch.normal(0, 0.1, size=(1, 1, dim), dtype=dtype, device="cuda")
        B = torch.eye(dim, dtype=dtype, device="cuda")

        qB, state = F.quantize_4bit(B, quant_type=storage_type, compress_statistics=double_quant)
        C3 = torch.matmul(A, B.t())
        C2 = bnb.matmul_4bit(A, qB.t(), state)
        A.requires_grad = True
        C1 = bnb.matmul_4bit(A, qB.t(), state)

        torch.testing.assert_close(A, C3)
        torch.testing.assert_close(A, C1)
        torch.testing.assert_close(A, C2)
        # torch.testing.assert_close(A, C1, rtol=1e-5, atol=0.00001)
        # torch.testing.assert_close(A, C2, rtol=1e-5, atol=0.080)<|MERGE_RESOLUTION|>--- conflicted
+++ resolved
@@ -1165,9 +1165,6 @@
         torch.testing.assert_close(out1, out2)
 
 
-<<<<<<< HEAD
-@pytest.mark.skipif(HIP_ENVIRONMENT, reason="this test is not supported on ROCm yet")
-=======
 @pytest.mark.parametrize("dim1", get_test_dims(2, 1024, n=2), ids=id_formatter("dim1"))
 @pytest.mark.parametrize("dim2", get_test_dims(2, 1024, n=2), ids=id_formatter("dim2"))
 @pytest.mark.parametrize("dim3", [0], ids=id_formatter("dim3"))
@@ -1195,7 +1192,7 @@
         torch.testing.assert_close(out1, out2)
 
 
->>>>>>> 8561f09e
+@pytest.mark.skipif(HIP_ENVIRONMENT, reason="this test is not supported on ROCm yet")
 def test_overflow():
     formatB = F.get_special_format_str()
     print(formatB)
@@ -1810,13 +1807,9 @@
     print(err1, err2, err3, err4, err5, err6)
 
 
-<<<<<<< HEAD
 @pytest.mark.skipif(0 < BNB_HIP_VERSION < 601, reason="this test is supported on ROCm from 6.1")
-def test_extract_outliers():
-=======
 @pytest.mark.parametrize("device", ["cuda", "cpu"])
 def test_extract_outliers(device):
->>>>>>> 8561f09e
     for i in range(k):
         shapeA = (4096, 4096 * 4)
         idx = torch.unique(torch.randint(0, shapeA[1], size=(10,)).int()).to(device=device)
