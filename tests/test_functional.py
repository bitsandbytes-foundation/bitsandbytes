--- conflicted
+++ resolved
@@ -427,106 +427,17 @@
         torch.testing.assert_close(out.float(), out2.float())
 
 
-<<<<<<< HEAD
-@pytest.mark.skipif(HIP_ENVIRONMENT, reason="this test is not supported on ROCm yet")
-@pytest.mark.parametrize("dim1", get_test_dims(1, 64, n=1), ids=id_formatter("dim1"))
-@pytest.mark.parametrize("dim2", get_test_dims(32, 128, n=1), ids=id_formatter("dim2"))
-@pytest.mark.parametrize("dim3", get_test_dims(32, 256, n=1), ids=id_formatter("dim3"))
-def test_vector_quant(dim1, dim2, dim3):
-    dim2 = dim2 - (dim2 % 16)
-    dim3 = dim3 - (dim3 % 16)
-    for i in range(k):
-        A = torch.randn(size=(dim2, dim3), device="cuda")
-        qA, SA = F.vectorwise_quant(A, dim=0)
-        A1 = F.vectorwise_dequant(qA, SA)
-        n = A1.numel()
-        assert_all_approx_close(A1, A, atol=0.01, rtol=0.1, count=int(n * 0.002))
-
-
-@pytest.mark.skipif(0 < BNB_HIP_VERSION < 601, reason="this test is supported on ROCm from 6.1")
-@pytest.mark.parametrize("dim1", get_test_dims(2, 256, n=2), ids=id_formatter("dim1"))
-@pytest.mark.parametrize("dim2", get_test_dims(2, 256, n=2), ids=id_formatter("dim2"))
-@pytest.mark.parametrize("dim3", get_test_dims(2, 256, n=2), ids=id_formatter("dim3"))
-@pytest.mark.parametrize("dtype", [torch.int8, torch.int32], ids=describe_dtype)
-@pytest.mark.parametrize("orderA", ["row"], ids=id_formatter("orderA"))
-@pytest.mark.parametrize(
-    "orderOut", ["col", "row"] if HIP_ENVIRONMENT else ["col", "row", "col32"], ids=id_formatter("orderOut")
-)
-@pytest.mark.parametrize("transpose", [False], ids=id_formatter("transpose"))
-@pytest.mark.parametrize("dims", [2, 3], ids=id_formatter("dims"))
-def test_nvidia_transform(dim1, dim2, dim3, dims, dtype, orderA, orderOut, transpose):
-    if dims == 3 and orderOut != "col32":
-        return
-    if dtype == torch.int32 and orderOut != "col32":
-        return
-    try:
-        func = F.get_transform_func(dtype, orderA, orderOut, transpose)
-    except ValueError as ve:
-        pytest.skip(str(ve))  # skip if not supported
-
-    if dims == 2:
-        A = torch.randint(-128, 127, size=(dim1, dim2), device="cuda").to(dtype)
-    elif dims == 3:
-        A = torch.randint(-128, 127, size=(dim1, dim2, dim3), device="cuda").to(dtype)
-
-    out, S = F.nvidia_transform(A, to_order=orderOut)
-
-    if orderOut == "row":
-        torch.testing.assert_close(A.flatten(), out.flatten())
-    elif orderOut == "col":
-        torch.testing.assert_close(A.t().flatten(), out.flatten())
-    elif orderOut == "col32":
-        if dims == 2:
-            n = A.shape[0] * (A.shape[1] + (32 - (A.shape[1] % 32)))
-        elif dims == 3:
-            n = A.shape[0] * A.shape[1] * (A.shape[2] + (32 - (A.shape[2] % 32)))
-        assert out.numel() == n
-    elif orderOut == "col_turing":
-        # 32 col 8 row tiles
-        n = (A.shape[0] + (8 - A.shape[0] % 8)) * (A.shape[1] + (32 - (A.shape[1] % 32)))
-        assert out.numel() == n
-        total_coltile = (A.shape[1] // 32) + (1 if A.shape[1] % 32 != 0 else 0)
-        for row in range(A.shape[0]):
-            for col in range(A.shape[1]):
-                i = row * A.shape[1]
-                j = col
-
-                coltile = (col // 32) + (1 if col % 32 != 0 else 0)
-                rowtile = ((row // 8) + (1 if row % 8 != 0 else 0)) * total_coltile
-                offset = 32 * 8 * (rowtile + coltile)
-                col2 = col % 32
-                row2 = (row % 8) * 32
-
-                assert A.flatten()[i + j] == A[row, col]
-                # assert A.flatten()[i+j] == out.flatten()[row2+col2]
-                # torch.testing.assert_close(A.flatten()[i+j], A[row, col])
-                # torch.testing.assert_close(A.flatten()[i+j], out.flatten()[row2+ col2+block_offset])
-
-    if orderOut == "col32":
-        out2, S = F.nvidia_transform(out, from_order=orderOut, to_order="row", state=S)
-        torch.testing.assert_close(A, out2)
-
-
-@pytest.mark.parametrize("dim1", get_test_dims(1, 256, n=1), ids=id_formatter("dim1"))
-@pytest.mark.parametrize("dim2", get_test_dims(32, 512, n=1), ids=id_formatter("dim2"))
-@pytest.mark.parametrize("dim3", get_test_dims(32, 1024, n=1), ids=id_formatter("dim3"))
-@pytest.mark.parametrize("dim4", get_test_dims(32, 1024, n=1), ids=id_formatter("dim4"))
-@pytest.mark.parametrize("dims", (2, 3), ids=id_formatter("dims"))
-@pytest.mark.parametrize("ldb", (0,), ids=id_formatter("ldb"))
-@pytest.mark.parametrize("device", ("cuda", "cpu"), ids=id_formatter("device"))
-def test_igemmlt_int(dim1, dim2, dim3, dim4, dims, ldb, device):
-    if HIP_ENVIRONMENT and device == "cpu":
-        pytest.skip("this test is not supported on ROCm yet")
-
-=======
 @pytest.mark.parametrize("dim1", [128], ids=id_formatter("dim1"))
 @pytest.mark.parametrize("dim2", [256], ids=id_formatter("dim2"))
 @pytest.mark.parametrize("dim3", [499, 512], ids=id_formatter("dim3"))
 @pytest.mark.parametrize("dim4", [512], ids=id_formatter("dim4"))
 @pytest.mark.parametrize("dims", (2, 3), ids=id_formatter("dims"))
 @pytest.mark.parametrize("ldb", (0,), ids=id_formatter("ldb"))
-def test_int8_linear_matmul(dim1, dim2, dim3, dim4, dims, ldb):
->>>>>>> 86b6c37a
+@pytest.mark.parametrize("device", ("cuda", "cpu"), ids=id_formatter("device"))
+def test_int8_linear_matmul(dim1, dim2, dim3, dim4, dims, ldb, device):
+    if HIP_ENVIRONMENT and device == "cpu":
+        pytest.skip("this test is not supported on ROCm yet")
+
     for i in range(k):
         if dims == 2:
             A = torch.randint(-128, 127, size=(dim1, dim3), device=device).to(torch.int8)
@@ -535,33 +446,8 @@
         B = torch.randint(-128, 127, size=(dim4, dim3), device=device).to(torch.int8)
         C1 = torch.matmul(A.float(), B.t().float())
 
-<<<<<<< HEAD
-        A2, SA = F.transform(A, "col32")
-        B2, SB = F.transform(B, "col_turing")
-        C2, SC = F.igemmlt(A2, B2, SA, SB)
-        if device == "cpu":
-            assert SC is None
-        if device == "cuda":
-            C3, S = F.nvidia_transform(C2, "row", state=SC)
-        else:
-            C3, S = C2, None
-        torch.testing.assert_close(C1, C3.float())
-
-        # transpose
-        B = torch.randint(-128, 127, size=(dim3, dim4), device=device).to(torch.int8)
-        C1 = torch.matmul(A.float(), B.float())
-
-        B2t, SBt = F.transform(B, "col_turing", transpose=True)
-        C2, SC = F.igemmlt(A2, B2t, SA, SBt)
-        if device == "cuda":
-            C3, S = F.nvidia_transform(C2, "row", state=SC)
-        else:
-            C3, S = C2, None
-        torch.testing.assert_close(C1, C3.float())
-=======
         C2 = F.int8_linear_matmul(A, B)
         torch.testing.assert_close(C1, C2.float())
->>>>>>> 86b6c37a
 
 
 @pytest.mark.parametrize("dim1", [32], ids=id_formatter("dim1"))
@@ -695,20 +581,15 @@
             torch.testing.assert_close(col_stats1, col_stats2)
             torch.testing.assert_close(row_stats1, row_stats2)
 
-<<<<<<< HEAD
-@pytest.mark.parametrize("dim1", get_test_dims(1, 4 * 1024, n=2), ids=id_formatter("dim1"))
-@pytest.mark.parametrize("dim2", get_test_dims(1, 4 * 1024, n=2), ids=id_formatter("dim2"))
+
+@pytest.mark.parametrize("dim1", [2048, 4096], ids=id_formatter("dim1"))
+@pytest.mark.parametrize("dim2", [512, 1024], ids=id_formatter("dim2"))
 @pytest.mark.parametrize("device", ["cuda", "cpu"], ids=id_formatter("device"))
 @pytest.mark.parametrize("dtype", [torch.half, torch.bfloat16], ids=id_formatter("dtype"))
-def test_double_quant(dim1, dim2, device, dtype):
+def test_int8_double_quant(dim1, dim2, device, dtype):
     if device == "cuda" and dtype == torch.bfloat16:
         pytest.skip("bfloat16 is not implemented for this operation on CUDA backend")
-=======
-
-@pytest.mark.parametrize("dim1", [2048, 4096], ids=id_formatter("dim1"))
-@pytest.mark.parametrize("dim2", [512, 1024], ids=id_formatter("dim2"))
-def test_int8_double_quant(dim1, dim2):
->>>>>>> 86b6c37a
+
     for i in range(k):
         A = torch.randn(dim1, dim2, device=device).to(dtype)
         out_col1, Scol = F.vectorwise_quant(A, dim=0)
@@ -853,14 +734,6 @@
     print(sum(err3) / len(err3))
 
 
-@pytest.mark.parametrize("dim1", [512, 2048], ids=id_formatter("dim1"))
-@pytest.mark.parametrize("dim2", [1024, 4096], ids=id_formatter("dim2"))
-def test_coo_double_quant(dim1, dim2):
-    threshold = 2.00
-    for i in range(k):
-        A = torch.randn(dim1, dim2, device="cuda").half()
-
-<<<<<<< HEAD
 @pytest.mark.parametrize("dim1", get_test_dims(2, 1024, n=2), ids=id_formatter("dim1"))
 @pytest.mark.parametrize("dim2", get_test_dims(2, 1024, n=2), ids=id_formatter("dim2"))
 @pytest.mark.parametrize("dim3", [0], ids=id_formatter("dim3"))
@@ -869,6 +742,39 @@
 @pytest.mark.parametrize("orderA", ["row"], ids=id_formatter("orderA"))
 @pytest.mark.parametrize("orderOut", ["col32", "col_turing", "col_ampere"], ids=id_formatter("orderOut"))
 @pytest.mark.parametrize("transpose", TRUE_FALSE, ids=id_formatter("transpose"))
+@pytest.mark.deprecated
+def test_transform(dim1, dim2, dim3, dims, dtype, orderA, orderOut, transpose):
+    for i in range(k):
+        if dims == 2:
+            A = torch.randint(10, 99, size=(dim1, dim2), device="cuda").to(dtype)
+        elif dims == 3:
+            A = torch.randint(10, 99, size=(dim1, dim2, dim3), device="cuda").to(dtype)
+
+        A.view(-1)[-1] = -1
+        if transpose:
+            At = A.t().contiguous()
+            out1, S1 = F.nvidia_transform(At, to_order=orderOut)
+        else:
+            out1, S1 = F.nvidia_transform(A, to_order=orderOut)
+        out2, S2 = F.transform(A, to_order=orderOut, transpose=transpose)
+
+        assert S1[0][0] == S2[0][0]
+        assert S1[0][1] == S2[0][1]
+        # print(out1)
+        # print(out2)
+
+        torch.testing.assert_close(out1, out2)
+
+
+@pytest.mark.parametrize("dim1", get_test_dims(2, 1024, n=2), ids=id_formatter("dim1"))
+@pytest.mark.parametrize("dim2", get_test_dims(2, 1024, n=2), ids=id_formatter("dim2"))
+@pytest.mark.parametrize("dim3", [0], ids=id_formatter("dim3"))
+@pytest.mark.parametrize("dims", [2], ids=id_formatter("dims"))
+@pytest.mark.parametrize("dtype", [torch.int8], ids=describe_dtype)
+@pytest.mark.parametrize("orderA", ["row"], ids=id_formatter("orderA"))
+@pytest.mark.parametrize("orderOut", ["col32", "col_turing", "col_ampere"], ids=id_formatter("orderOut"))
+@pytest.mark.parametrize("transpose", TRUE_FALSE, ids=id_formatter("transpose"))
+@pytest.mark.deprecated
 def test_transform_cpu(dim1, dim2, dim3, dims, dtype, orderA, orderOut, transpose):
     for i in range(k):
         if dims == 2:
@@ -888,69 +794,49 @@
         torch.testing.assert_close(out1, out2)
 
 
-@pytest.mark.skipif(HIP_ENVIRONMENT, reason="this test is not supported on ROCm yet")
-def test_overflow():
-    formatB = F.get_special_format_str()
-    print(formatB)
-    for i in range(2):
-        a = torch.arange(5, 15).cuda().to(torch.int8).view(-1, 1)
-        b = torch.arange(5, 15).cuda().to(torch.int8).view(-1, 1)
-=======
-        idx = torch.abs(A) >= threshold
-        CA, statsA, outlier_cols = F.int8_vectorwise_quant(A, threshold=threshold)
->>>>>>> 86b6c37a
-
-        if outlier_cols is not None:
-            A1 = A * idx
-            A2 = torch.zeros_like(A) + A1
-            torch.testing.assert_close(A1, A2)
-
-            A[:, outlier_cols] = 0
-            A2 = (CA.float() * statsA.unsqueeze(1) / 127).half()
-            torch.testing.assert_close(A, A2, rtol=0.05, atol=1.5e-2)
-
-
-<<<<<<< HEAD
-@pytest.mark.parametrize("dim1", get_test_dims(1, 4 * 1024, n=2), ids=id_formatter("dim1"))
-@pytest.mark.parametrize("dim2", get_test_dims(1, 4 * 1024, n=2), ids=id_formatter("dim2"))
+@pytest.mark.parametrize("dim1", [512, 2048], ids=id_formatter("dim1"))
+@pytest.mark.parametrize("dim2", [1024, 4096], ids=id_formatter("dim2"))
 @pytest.mark.parametrize("device", ["cuda", "cpu"], ids=id_formatter("device"))
 @pytest.mark.parametrize("dtype", [torch.half, torch.bfloat16], ids=id_formatter("dtype"))
 def test_coo_double_quant(dim1, dim2, device, dtype):
     if device == "cuda" and dtype == torch.bfloat16:
         pytest.skip("bfloat16 is not implemented for this operation on CUDA backend")
-=======
+    threshold = 2.00
+    for i in range(k):
+        A = torch.randn(dim1, dim2, device="cuda").half()
+
+        idx = torch.abs(A) >= threshold
+        CA, statsA, outlier_cols = F.int8_vectorwise_quant(A, threshold=threshold)
+
+        if outlier_cols is not None:
+            A1 = A * idx
+            A2 = torch.zeros_like(A) + A1
+            torch.testing.assert_close(A1, A2)
+
+            A[:, outlier_cols] = 0
+            A2 = (CA.float() * statsA.unsqueeze(1) / 127).half()
+            torch.testing.assert_close(A, A2, rtol=0.05, atol=1.5e-2)
+
+
 @pytest.mark.parametrize("dim1", [512, 2048], ids=id_formatter("dim1"))
 @pytest.mark.parametrize("dim2", [1024, 4096], ids=id_formatter("dim2"))
-def test_coo_int8_vectorwise_quant(dim1, dim2):
->>>>>>> 86b6c37a
-    threshold = 3.00
+@pytest.mark.parametrize("device", ["cuda", "cpu"], ids=id_formatter("device"))
+@pytest.mark.parametrize("dtype", [torch.half, torch.bfloat16], ids=id_formatter("dtype"))
+def test_coo_int8_vectorwise_quant(dim1, dim2, device, dtype):
+    if device == "cuda" and dtype == torch.bfloat16:
+        pytest.skip("bfloat16 is not implemented for this operation on CUDA backend")
+
+    threshold = 2.00
     for i in range(k):
         A = torch.randn(dim1, dim2, device=device).to(dtype)
 
         idx = torch.abs(A) >= threshold
-<<<<<<< HEAD
-        CA2, CAt, statsA, statsAt, coo_tensor = F.double_quant(A)
-        CA, CAt, statsA, statsAt, coo_tensor = F.double_quant(A, threshold=threshold)
-
-        if idx.sum() > 0:
-            assert coo_tensor is not None
-        if coo_tensor is not None:
-            A1 = A * idx
-            A2 = torch.zeros_like(A)
-            A2[coo_tensor.rowidx.long(), coo_tensor.colidx.long()] = coo_tensor.values
-            torch.testing.assert_close(A1, A2)
-
-            A1 = A * (idx == 0)
-            A2 = (CA.float() * statsA.unsqueeze(1) / 127).to(dtype)
-            torch.testing.assert_close(A1, A2, rtol=0.05, atol=1.5e-2)
-=======
         CA, statsA, outlier_cols = F.int8_vectorwise_quant(A, threshold=threshold)
 
         if outlier_cols is not None:
             A2 = (CA.float() * statsA.unsqueeze(1) / 127).half()
             A[:, outlier_cols] = 0
             torch.testing.assert_close(A * (idx == 0), A2, rtol=0.05, atol=1.5e-2)
->>>>>>> 86b6c37a
 
 
 @pytest.mark.skipif(HIP_ENVIRONMENT, reason="this test is not supported on ROCm yet")
@@ -1028,14 +914,9 @@
     print(tsp / t8)
 
 
-<<<<<<< HEAD
 @pytest.mark.skipif(HIP_ENVIRONMENT, reason="this test is not supported on ROCm yet")
-@pytest.mark.parametrize("dim1", get_test_dims(256, 1024, n=2), ids=id_formatter("dim1"))
-@pytest.mark.parametrize("dim2", get_test_dims(256, 1024, n=2), ids=id_formatter("dim2"))
-=======
 @pytest.mark.parametrize("dim1", [256, 1024], ids=id_formatter("dim1"))
 @pytest.mark.parametrize("dim2", [256, 1024], ids=id_formatter("dim2"))
->>>>>>> 86b6c37a
 def test_integrated_sparse_decomp(dim1, dim2):
     threshold = 3.0
     for _ in range(k):
@@ -1367,14 +1248,10 @@
     print(err1, err2, err3, err4, err5, err6)
 
 
-<<<<<<< HEAD
 @pytest.mark.skipif(0 < BNB_HIP_VERSION < 601, reason="this test is supported on ROCm from 6.1")
 @pytest.mark.parametrize("device", ["cuda", "cpu"])
+@pytest.mark.deprecated
 def test_extract_outliers(device):
-=======
-@pytest.mark.deprecated
-def test_extract_outliers():
->>>>>>> 86b6c37a
     for i in range(k):
         shapeA = (4096, 4096 * 4)
         idx = torch.unique(torch.randint(0, shapeA[1], size=(10,)).int()).to(device=device)
@@ -1955,6 +1832,7 @@
         # torch.testing.assert_close(A, C2, rtol=1e-5, atol=0.080)
 
 
+@pytest.mark.skipif(HIP_ENVIRONMENT, reason="this test is not supported on ROCm yet")
 @pytest.mark.parametrize("dim1", get_test_dims(1, 64, n=1), ids=id_formatter("dim1"))
 @pytest.mark.parametrize("dim2", get_test_dims(32, 128, n=1), ids=id_formatter("dim2"))
 @pytest.mark.parametrize("dim3", get_test_dims(32, 256, n=1), ids=id_formatter("dim3"))
@@ -2042,44 +1920,15 @@
         torch.testing.assert_close(gnorm1, gnorm2)
 
 
-@pytest.mark.parametrize("dim1", get_test_dims(2, 1024, n=2), ids=id_formatter("dim1"))
-@pytest.mark.parametrize("dim2", get_test_dims(2, 1024, n=2), ids=id_formatter("dim2"))
-@pytest.mark.parametrize("dim3", [0], ids=id_formatter("dim3"))
-@pytest.mark.parametrize("dims", [2], ids=id_formatter("dims"))
-@pytest.mark.parametrize("dtype", [torch.int8], ids=describe_dtype)
-@pytest.mark.parametrize("orderA", ["row"], ids=id_formatter("orderA"))
-@pytest.mark.parametrize("orderOut", ["col32", "col_turing", "col_ampere"], ids=id_formatter("orderOut"))
-@pytest.mark.parametrize("transpose", TRUE_FALSE, ids=id_formatter("transpose"))
-@pytest.mark.deprecated
-def test_transform(dim1, dim2, dim3, dims, dtype, orderA, orderOut, transpose):
-    for i in range(k):
-        if dims == 2:
-            A = torch.randint(10, 99, size=(dim1, dim2), device="cuda").to(dtype)
-        elif dims == 3:
-            A = torch.randint(10, 99, size=(dim1, dim2, dim3), device="cuda").to(dtype)
-
-        A.view(-1)[-1] = -1
-        if transpose:
-            At = A.t().contiguous()
-            out1, S1 = F.nvidia_transform(At, to_order=orderOut)
-        else:
-            out1, S1 = F.nvidia_transform(A, to_order=orderOut)
-        out2, S2 = F.transform(A, to_order=orderOut, transpose=transpose)
-
-        assert S1[0][0] == S2[0][0]
-        assert S1[0][1] == S2[0][1]
-        # print(out1)
-        # print(out2)
-
-        torch.testing.assert_close(out1, out2)
-
-
+@pytest.mark.skipif(0 < BNB_HIP_VERSION < 601, reason="this test is supported on ROCm from 6.1")
 @pytest.mark.parametrize("dim1", get_test_dims(2, 256, n=2), ids=id_formatter("dim1"))
 @pytest.mark.parametrize("dim2", get_test_dims(2, 256, n=2), ids=id_formatter("dim2"))
 @pytest.mark.parametrize("dim3", get_test_dims(2, 256, n=2), ids=id_formatter("dim3"))
 @pytest.mark.parametrize("dtype", [torch.int8, torch.int32], ids=describe_dtype)
 @pytest.mark.parametrize("orderA", ["row"], ids=id_formatter("orderA"))
-@pytest.mark.parametrize("orderOut", ["col", "row", "col32"], ids=id_formatter("orderOut"))
+@pytest.mark.parametrize(
+    "orderOut", ["col", "row"] if HIP_ENVIRONMENT else ["col", "row", "col32"], ids=id_formatter("orderOut")
+)
 @pytest.mark.parametrize("transpose", [False], ids=id_formatter("transpose"))
 @pytest.mark.parametrize("dims", [2, 3], ids=id_formatter("dims"))
 @pytest.mark.deprecated
