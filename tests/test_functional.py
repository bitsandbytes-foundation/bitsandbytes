--- conflicted
+++ resolved
@@ -1330,16 +1330,6 @@
     @pytest.mark.parametrize("dtype", [torch.float16, torch.bfloat16, torch.float32], ids=describe_dtype)
     @pytest.mark.parametrize("double_quant", [False], ids=["DQ_True"])
     def test_gemv_eye_4bit(self, device, storage_type, dtype, double_quant):
-<<<<<<< HEAD
-=======
-        if device == "cpu":
-            if storage_type != "nf4":
-                pytest.xfail("fp4 quantization is not supported on CPU")
-
-            if dtype == torch.bfloat16 and torch.__version__ < (2, 3):
-                pytest.xfail("eye doe not support bfloat16 on CPU in torch < 2.3")
-
->>>>>>> 1d4ea6ac
         dims = 10
         torch.random.manual_seed(np.random.randint(0, 412424242))
         dims = get_test_dims(0, 8192, n=dims)
