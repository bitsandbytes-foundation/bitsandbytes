from math import prod

import pytest
import torch

import bitsandbytes
<<<<<<< HEAD
from bitsandbytes.cextension import ROCM_WARP_SIZE_64
from bitsandbytes.functional import ipex_xpu
=======
from bitsandbytes.cextension import HIP_ENVIRONMENT
>>>>>>> c3b8de26
from tests.helpers import TRUE_FALSE, get_available_devices, id_formatter, is_supported_on_hpu

# torch.library.opcheck is only available in torch 2.4 and later.
# When testing with older versions, we will skip it as a no-op.
if torch.__version__ >= (2, 4):
    opcheck = torch.library.opcheck
else:
    opcheck = lambda *args, **kwargs: None


class TestLLMInt8Ops:
    @pytest.mark.parametrize("device", get_available_devices())
    def test_int8_linear_matmul(self, device):
        A = torch.randint(-128, 127, (10, 20), dtype=torch.int8, device=device)
        B = torch.randint(-128, 127, (30, 20), dtype=torch.int8, device=device)
        out = torch.ops.bitsandbytes.int8_linear_matmul.default(A, B)

        assert out.shape == (10, 30)
        assert out.dtype == torch.int32
        assert out.device == A.device

        opcheck(torch.ops.bitsandbytes.int8_linear_matmul.default, (A, B))

    @pytest.mark.parametrize("device", get_available_devices())
    def test_int8_linear_matmul_out(self, device):
        A = torch.randint(-128, 127, (10, 20), dtype=torch.int8, device=device)
        B = torch.randint(-128, 127, (30, 20), dtype=torch.int8, device=device)

        out = torch.empty((10, 30), dtype=torch.int32, device=device)
        torch.ops.bitsandbytes.int8_linear_matmul.out(A, B, out)

        assert out.shape == (10, 30)
        assert out.dtype == torch.int32
        assert out.device == A.device

        opcheck(torch.ops.bitsandbytes.int8_linear_matmul.out, (A, B, out))

    @pytest.mark.parametrize("threshold", [0.0, 6.0])
    @pytest.mark.parametrize("device", get_available_devices())
    def test_int8_vectorwise_quant(self, threshold, device):
        A = torch.randn(10, 20, dtype=torch.float16, device=device)
        A[1][0] = 1000.0

        out_row, row_stats, outlier_cols = torch.ops.bitsandbytes.int8_vectorwise_quant(A, threshold=threshold)

        assert out_row.shape == (10, 20)
        assert out_row.dtype == torch.int8
        assert out_row.device == A.device
        assert row_stats.shape == (10,)
        assert row_stats.dtype == torch.float32
        assert row_stats.device == A.device

        if threshold > 0.0:
            assert outlier_cols is not None
            assert outlier_cols.dim() == 1
            assert outlier_cols.shape[0] <= A.shape[1]
            assert outlier_cols.device == A.device
        else:
            assert outlier_cols is None

        opcheck(torch.ops.bitsandbytes.int8_vectorwise_quant, (A,))
        opcheck(torch.ops.bitsandbytes.int8_vectorwise_quant, (A, threshold))

    @pytest.mark.parametrize("device", get_available_devices())
    def test_int8_mm_dequant(self, device):
        A = torch.randint(-128, 127, (256, 256), dtype=torch.int32, device=device)
        row_stats = torch.randn(256, dtype=torch.float32, device=device)
        col_stats = torch.randn(256, dtype=torch.float32, device=device)
        out = torch.ops.bitsandbytes.int8_mm_dequant(A, row_stats, col_stats)

        assert out.shape == A.shape
        assert out.dtype == torch.float16
        assert out.device == A.device

        opcheck(torch.ops.bitsandbytes.int8_mm_dequant, (A, row_stats, col_stats))

    @pytest.mark.parametrize("device", get_available_devices())
    @pytest.mark.parametrize("dtype", [torch.float16, torch.bfloat16, torch.float32], ids=id_formatter("dtype"))
    @pytest.mark.parametrize("has_bias", TRUE_FALSE)
    def test_int8_scaled_mm(self, device, dtype, has_bias):
        A = torch.randint(-128, 127, (10, 20), dtype=torch.int8, device=device)
        B = torch.randint(-128, 127, (30, 20), dtype=torch.int8, device=device)
        row_stats = torch.randn(10, dtype=torch.float32, device=device)
        col_stats = torch.randn(30, dtype=torch.float32, device=device)
        bias = torch.randn(30, dtype=dtype, device=device) if has_bias else None
        out = torch.ops.bitsandbytes.int8_scaled_mm(A, B, row_stats, col_stats, bias=bias, dtype=dtype)

        assert out.shape == (10, 30)
        assert out.dtype == dtype
        assert out.device == A.device

        opcheck(torch.ops.bitsandbytes.int8_scaled_mm, (A, B, row_stats, col_stats, bias, dtype))


class TestInt8BlockwiseQuantOps:
    @pytest.mark.parametrize("device", get_available_devices())
    @pytest.mark.parametrize("dtype", [torch.float16, torch.bfloat16, torch.float32], ids=id_formatter("dtype"))
    @pytest.mark.parametrize("blocksize", [64, 128, 256, 512] if not ROCM_WARP_SIZE_64 else [128, 256, 512])
    def test_quantize_blockwise(self, device, dtype, blocksize):
        if device == "cpu":
            if dtype != torch.float32:
                pytest.skip("CPU implementation is only available for float32")

            if blocksize != 256:
                pytest.skip("CPU implementation is slow; only test blocksize=256")

        code = bitsandbytes.functional.create_dynamic_map().to(device)
        A = torch.randn(1024, 1024, dtype=dtype, device=device)
        out, absmax = torch.ops.bitsandbytes.quantize_blockwise(A, code, blocksize)

        assert out.shape == A.shape
        assert out.dtype == torch.uint8
        assert out.device == A.device

        assert absmax.device == A.device
        assert absmax.dtype == torch.float32

        opcheck(torch.ops.bitsandbytes.quantize_blockwise, (A, code, blocksize))

    @pytest.mark.parametrize("device", get_available_devices())
    @pytest.mark.parametrize("dtype", [torch.float16, torch.bfloat16, torch.float32], ids=id_formatter("dtype"))
    @pytest.mark.parametrize("blocksize", [64, 128, 256, 512] if not ROCM_WARP_SIZE_64 else [128, 256, 512])
    def test_dequantize_blockwise(self, device, dtype, blocksize):
        if device == "cpu" and dtype != torch.float32:
            pytest.skip("CPU implementation is only available for float32")

        A = torch.randint(0, 255, (1024, 1024), dtype=torch.uint8, device=device)
        code = bitsandbytes.functional.create_dynamic_map().to(device, dtype=torch.float32)

        n = A.numel()
        blocks = -(n // -blocksize)
        absmax = torch.randn((blocks,), device=device, dtype=torch.float32)

        out = torch.ops.bitsandbytes.dequantize_blockwise.default(A, absmax, code, blocksize, dtype)

        assert out.shape == A.shape
        assert out.dtype == dtype
        assert out.device == A.device

        opcheck(torch.ops.bitsandbytes.dequantize_blockwise.default, (A, absmax, code, blocksize, dtype))


class Test4bitBlockwiseQuantOps:
    @pytest.mark.parametrize("device", get_available_devices())
    @pytest.mark.parametrize("dtype", [torch.float16, torch.bfloat16, torch.float32], ids=id_formatter("dtype"))
    @pytest.mark.parametrize("storage_dtype", [torch.uint8, torch.bfloat16], ids=id_formatter("storage_dtype"))
    @pytest.mark.parametrize("quant_type", ["fp4", "nf4"])
    @pytest.mark.parametrize("blocksize", [64, 128, 256, 512] if not ROCM_WARP_SIZE_64 else [128, 256, 512])
    def test_quantize_4bit(self, device, dtype, storage_dtype, quant_type, blocksize):
        if device == "hpu" and not is_supported_on_hpu(quant_type, dtype, storage_dtype):
            pytest.skip("This configuration is not supported on HPU.")

        A = torch.randn(1024, 1024, dtype=dtype, device=device)

        out, absmax = torch.ops.bitsandbytes.quantize_4bit.default(A, blocksize, quant_type, storage_dtype)

        assert out.device == A.device
        assert out.dtype == storage_dtype

        assert absmax.device == A.device
        assert absmax.dtype == torch.float32

        if storage_dtype != torch.uint8:
            pytest.xfail("opcheck fails for storage_dtype != torch.uint8")

        opcheck(torch.ops.bitsandbytes.quantize_4bit.default, (A, blocksize, quant_type, storage_dtype))

    @pytest.mark.parametrize("device", get_available_devices())
    @pytest.mark.parametrize("dtype", [torch.float16, torch.bfloat16, torch.float32], ids=id_formatter("dtype"))
    @pytest.mark.parametrize("storage_dtype", [torch.uint8, torch.bfloat16], ids=id_formatter("storage_dtype"))
    @pytest.mark.parametrize("quant_type", ["fp4", "nf4"])
    @pytest.mark.parametrize("blocksize", [64, 128, 256, 512] if not ROCM_WARP_SIZE_64 else [128, 256, 512])
    def test_dequantize_4bit(self, device, dtype, storage_dtype, quant_type, blocksize):
        if device == "hpu" and not is_supported_on_hpu(quant_type, dtype, storage_dtype):
            pytest.skip("This configuration is not supported on HPU.")

        shape = (128, 128)

        n = prod(shape)
        blocks = -(n // -blocksize)
        quantized_shape = ((n + 1) // (storage_dtype.itemsize * 2), 1)

        A = (
            torch.randint(0, 255, ((n + 1) // 2,), dtype=torch.uint8, device=device)
            .view(storage_dtype)
            .reshape(quantized_shape)
            .contiguous()
        )

        absmax = torch.randn((blocks,), dtype=torch.float32, device=device)

        out = torch.ops.bitsandbytes.dequantize_4bit.default(A, absmax, blocksize, quant_type, shape, dtype)

        assert out.device == A.device
        assert out.shape == shape

        opcheck(
            torch.ops.bitsandbytes.dequantize_4bit.default,
            (A, absmax, blocksize, quant_type, shape, dtype),
        )

    @pytest.mark.parametrize("device", get_available_devices())
    @pytest.mark.parametrize("dtype", [torch.float16, torch.bfloat16, torch.float32], ids=id_formatter("dtype"))
    @pytest.mark.parametrize("storage_dtype", [torch.uint8, torch.bfloat16], ids=id_formatter("storage_dtype"))
    @pytest.mark.parametrize("quant_type", ["fp4", "nf4"])
<<<<<<< HEAD
    @pytest.mark.parametrize("blocksize", [64, 128, 256, 512] if not ROCM_WARP_SIZE_64 else [128, 256, 512])
=======
    @pytest.mark.parametrize("blocksize", [64, 128, 256, 512] if not HIP_ENVIRONMENT else [128, 256, 512])
    @pytest.mark.skipif(HIP_ENVIRONMENT, reason="this test is not supported on ROCm yet")
>>>>>>> c3b8de26
    def test_gemv_4bit(self, device, dtype, storage_dtype, quant_type, blocksize):
        if device == "hpu" and not is_supported_on_hpu(quant_type, dtype, storage_dtype):
            pytest.skip("This configuration is not supported on HPU.")

        out_features = 1024
        in_features = 256

        A = torch.randn((1, 1, in_features), dtype=dtype, device=device)
        B = torch.randn((out_features, in_features), dtype=dtype, device=A.device)
        B_q, absmax = torch.ops.bitsandbytes.quantize_4bit(B, blocksize, quant_type, storage_dtype)
        code = bitsandbytes.functional.get_4bit_type(quant_type, device=A.device, blocksize=blocksize)

        out = torch.ops.bitsandbytes.gemv_4bit.default(A, B_q, B.shape, absmax, code, blocksize)

        assert out.device == A.device
        assert out.dtype == dtype
        assert out.shape == (1, 1, out_features)
        assert out.isreal().all()

        opcheck(torch.ops.bitsandbytes.gemv_4bit.default, (A, B_q, B.shape, absmax, code, blocksize))<|MERGE_RESOLUTION|>--- conflicted
+++ resolved
@@ -4,12 +4,7 @@
 import torch
 
 import bitsandbytes
-<<<<<<< HEAD
 from bitsandbytes.cextension import ROCM_WARP_SIZE_64
-from bitsandbytes.functional import ipex_xpu
-=======
-from bitsandbytes.cextension import HIP_ENVIRONMENT
->>>>>>> c3b8de26
 from tests.helpers import TRUE_FALSE, get_available_devices, id_formatter, is_supported_on_hpu
 
 # torch.library.opcheck is only available in torch 2.4 and later.
@@ -215,12 +210,8 @@
     @pytest.mark.parametrize("dtype", [torch.float16, torch.bfloat16, torch.float32], ids=id_formatter("dtype"))
     @pytest.mark.parametrize("storage_dtype", [torch.uint8, torch.bfloat16], ids=id_formatter("storage_dtype"))
     @pytest.mark.parametrize("quant_type", ["fp4", "nf4"])
-<<<<<<< HEAD
-    @pytest.mark.parametrize("blocksize", [64, 128, 256, 512] if not ROCM_WARP_SIZE_64 else [128, 256, 512])
-=======
-    @pytest.mark.parametrize("blocksize", [64, 128, 256, 512] if not HIP_ENVIRONMENT else [128, 256, 512])
-    @pytest.mark.skipif(HIP_ENVIRONMENT, reason="this test is not supported on ROCm yet")
->>>>>>> c3b8de26
+    @pytest.mark.parametrize("blocksize", [64, 128, 256, 512] if not ROCM_WARP_SIZE_64 else [128, 256, 512])
+    @pytest.mark.skipif(ROCM_WARP_SIZE_64, reason="this test is not supported on ROCm yet")
     def test_gemv_4bit(self, device, dtype, storage_dtype, quant_type, blocksize):
         if device == "hpu" and not is_supported_on_hpu(quant_type, dtype, storage_dtype):
             pytest.skip("This configuration is not supported on HPU.")
