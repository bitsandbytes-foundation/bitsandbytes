from math import prod

import pytest
import torch

import bitsandbytes
<<<<<<< HEAD
from bitsandbytes.cextension import HIP_ENVIRONMENT
from tests.helpers import TRUE_FALSE, get_available_devices, id_formatter
=======
from bitsandbytes.functional import ipex_xpu
from tests.helpers import TRUE_FALSE, get_available_devices, id_formatter, is_supported_on_hpu
>>>>>>> 29564ad6

# torch.library.opcheck is only available in torch 2.4 and later.
# When testing with older versions, we will skip it as a no-op.
if torch.__version__ >= (2, 4):
    opcheck = torch.library.opcheck
else:
    opcheck = lambda *args, **kwargs: None


class TestLLMInt8Ops:
    @pytest.mark.parametrize("device", get_available_devices())
    def test_int8_linear_matmul(self, device):
        A = torch.randint(-128, 127, (10, 20), dtype=torch.int8, device=device)
        B = torch.randint(-128, 127, (30, 20), dtype=torch.int8, device=device)
        out = torch.ops.bitsandbytes.int8_linear_matmul.default(A, B)

        assert out.shape == (10, 30)
        assert out.dtype == torch.int32
        assert out.device == A.device

        opcheck(torch.ops.bitsandbytes.int8_linear_matmul.default, (A, B))

    @pytest.mark.parametrize("device", get_available_devices())
    def test_int8_linear_matmul_out(self, device):
        A = torch.randint(-128, 127, (10, 20), dtype=torch.int8, device=device)
        B = torch.randint(-128, 127, (30, 20), dtype=torch.int8, device=device)

        out = torch.empty((10, 30), dtype=torch.int32, device=device)
        torch.ops.bitsandbytes.int8_linear_matmul.out(A, B, out)

        assert out.shape == (10, 30)
        assert out.dtype == torch.int32
        assert out.device == A.device

        opcheck(torch.ops.bitsandbytes.int8_linear_matmul.out, (A, B, out))

    @pytest.mark.parametrize("threshold", [0.0, 6.0])
    @pytest.mark.parametrize("device", get_available_devices())
    def test_int8_vectorwise_quant(self, threshold, device):
        A = torch.randn(10, 20, dtype=torch.float16, device=device)
        A[1][0] = 1000.0

        out_row, row_stats, outlier_cols = torch.ops.bitsandbytes.int8_vectorwise_quant(A, threshold=threshold)

        assert out_row.shape == (10, 20)
        assert out_row.dtype == torch.int8
        assert out_row.device == A.device
        assert row_stats.shape == (10,)
        assert row_stats.dtype == torch.float32
        assert row_stats.device == A.device

        if threshold > 0.0:
            assert outlier_cols is not None
            assert outlier_cols.dim() == 1
            assert outlier_cols.shape[0] <= A.shape[1]
            assert outlier_cols.device == A.device
        else:
            assert outlier_cols is None

        opcheck(torch.ops.bitsandbytes.int8_vectorwise_quant, (A,))
        opcheck(torch.ops.bitsandbytes.int8_vectorwise_quant, (A, threshold))

    @pytest.mark.parametrize("device", get_available_devices())
    def test_int8_mm_dequant(self, device):
        A = torch.randint(-128, 127, (256, 256), dtype=torch.int32, device=device)
        row_stats = torch.randn(256, dtype=torch.float32, device=device)
        col_stats = torch.randn(256, dtype=torch.float32, device=device)
        out = torch.ops.bitsandbytes.int8_mm_dequant(A, row_stats, col_stats)

        assert out.shape == A.shape
        assert out.dtype == torch.float16
        assert out.device == A.device

        opcheck(torch.ops.bitsandbytes.int8_mm_dequant, (A, row_stats, col_stats))

    @pytest.mark.parametrize("device", get_available_devices())
    @pytest.mark.parametrize("dtype", [torch.float16, torch.bfloat16, torch.float32], ids=id_formatter("dtype"))
    @pytest.mark.parametrize("has_bias", TRUE_FALSE)
    def test_int8_scaled_mm(self, device, dtype, has_bias):
        A = torch.randint(-128, 127, (10, 20), dtype=torch.int8, device=device)
        B = torch.randint(-128, 127, (30, 20), dtype=torch.int8, device=device)
        row_stats = torch.randn(10, dtype=torch.float32, device=device)
        col_stats = torch.randn(30, dtype=torch.float32, device=device)
        bias = torch.randn(30, dtype=dtype, device=device) if has_bias else None
        out = torch.ops.bitsandbytes.int8_scaled_mm(A, B, row_stats, col_stats, bias=bias, dtype=dtype)

        assert out.shape == (10, 30)
        assert out.dtype == dtype
        assert out.device == A.device

        opcheck(torch.ops.bitsandbytes.int8_scaled_mm, (A, B, row_stats, col_stats, bias, dtype))


class TestInt8BlockwiseQuantOps:
    @pytest.mark.parametrize("device", get_available_devices())
    @pytest.mark.parametrize("dtype", [torch.float16, torch.bfloat16, torch.float32], ids=id_formatter("dtype"))
    @pytest.mark.parametrize("blocksize", [64, 128, 256, 512] if not HIP_ENVIRONMENT else [128, 256, 512])
    def test_quantize_blockwise(self, device, dtype, blocksize):
        if device == "cpu":
            if dtype != torch.float32:
                pytest.skip("CPU implementation is only available for float32")

            if blocksize != 256:
                pytest.skip("CPU implementation is slow; only test blocksize=256")

        code = bitsandbytes.functional.create_dynamic_map().to(device)
        A = torch.randn(1024, 1024, dtype=dtype, device=device)
        out, absmax = torch.ops.bitsandbytes.quantize_blockwise(A, code, blocksize)

        assert out.shape == A.shape
        assert out.dtype == torch.uint8
        assert out.device == A.device

        assert absmax.device == A.device
        assert absmax.dtype == torch.float32

        opcheck(torch.ops.bitsandbytes.quantize_blockwise, (A, code, blocksize))

    @pytest.mark.parametrize("device", get_available_devices())
    @pytest.mark.parametrize("dtype", [torch.float16, torch.bfloat16, torch.float32], ids=id_formatter("dtype"))
    @pytest.mark.parametrize("blocksize", [64, 128, 256, 512] if not HIP_ENVIRONMENT else [128, 256, 512])
    def test_dequantize_blockwise(self, device, dtype, blocksize):
        if device == "cpu" and dtype != torch.float32:
            pytest.skip("CPU implementation is only available for float32")

        A = torch.randint(0, 255, (1024, 1024), dtype=torch.uint8, device=device)
        code = bitsandbytes.functional.create_dynamic_map().to(device, dtype=torch.float32)

        n = A.numel()
        blocks = -(n // -blocksize)
        absmax = torch.randn((blocks,), device=device, dtype=torch.float32)

        out = torch.ops.bitsandbytes.dequantize_blockwise.default(A, absmax, code, blocksize, dtype)

        assert out.shape == A.shape
        assert out.dtype == dtype
        assert out.device == A.device

        # TODO: Enable it
        if device == "xpu" and ipex_xpu:
            pytest.skip("XPU implementation have torch.op inside torch.op, it will fail on op check")

        opcheck(torch.ops.bitsandbytes.dequantize_blockwise.default, (A, absmax, code, blocksize, dtype))


class Test4bitBlockwiseQuantOps:
    @pytest.mark.parametrize("device", get_available_devices())
    @pytest.mark.parametrize("dtype", [torch.float16, torch.bfloat16, torch.float32], ids=id_formatter("dtype"))
    @pytest.mark.parametrize("storage_dtype", [torch.uint8, torch.bfloat16], ids=id_formatter("storage_dtype"))
    @pytest.mark.parametrize("quant_type", ["fp4", "nf4"])
    @pytest.mark.parametrize("blocksize", [64, 128, 256, 512] if not HIP_ENVIRONMENT else [128, 256, 512])
    def test_quantize_4bit(self, device, dtype, storage_dtype, quant_type, blocksize):
        if device == "hpu" and not is_supported_on_hpu(quant_type, dtype, storage_dtype):
            pytest.skip("This configuration is not supported on HPU.")

        A = torch.randn(1024, 1024, dtype=dtype, device=device)

        out, absmax = torch.ops.bitsandbytes.quantize_4bit.default(A, blocksize, quant_type, storage_dtype)

        assert out.device == A.device
        assert out.dtype == storage_dtype

        assert absmax.device == A.device
        assert absmax.dtype == torch.float32

        if storage_dtype != torch.uint8:
            pytest.xfail("opcheck fails for storage_dtype != torch.uint8")

        opcheck(torch.ops.bitsandbytes.quantize_4bit.default, (A, blocksize, quant_type, storage_dtype))

    @pytest.mark.parametrize("device", get_available_devices())
    @pytest.mark.parametrize("dtype", [torch.float16, torch.bfloat16, torch.float32], ids=id_formatter("dtype"))
    @pytest.mark.parametrize("storage_dtype", [torch.uint8, torch.bfloat16], ids=id_formatter("storage_dtype"))
    @pytest.mark.parametrize("quant_type", ["fp4", "nf4"])
    @pytest.mark.parametrize("blocksize", [64, 128, 256, 512] if not HIP_ENVIRONMENT else [128, 256, 512])
    def test_dequantize_4bit(self, device, dtype, storage_dtype, quant_type, blocksize):
        if device == "hpu" and not is_supported_on_hpu(quant_type, dtype, storage_dtype):
            pytest.skip("This configuration is not supported on HPU.")

        shape = (128, 128)

        n = prod(shape)
        blocks = -(n // -blocksize)
        quantized_shape = ((n + 1) // (storage_dtype.itemsize * 2), 1)

        A = (
            torch.randint(0, 255, ((n + 1) // 2,), dtype=torch.uint8, device=device)
            .view(storage_dtype)
            .reshape(quantized_shape)
            .contiguous()
        )

        absmax = torch.randn((blocks,), dtype=torch.float32, device=device)

        out = torch.ops.bitsandbytes.dequantize_4bit.default(A, absmax, blocksize, quant_type, shape, dtype)

        assert out.device == A.device
        assert out.shape == shape

        opcheck(
            torch.ops.bitsandbytes.dequantize_4bit.default,
            (A, absmax, blocksize, quant_type, shape, dtype),
        )

    @pytest.mark.parametrize("device", get_available_devices())
    @pytest.mark.parametrize("dtype", [torch.float16, torch.bfloat16, torch.float32], ids=id_formatter("dtype"))
    @pytest.mark.parametrize("storage_dtype", [torch.uint8, torch.bfloat16], ids=id_formatter("storage_dtype"))
    @pytest.mark.parametrize("quant_type", ["fp4", "nf4"])
    @pytest.mark.parametrize("blocksize", [64, 128, 256, 512] if not HIP_ENVIRONMENT else [128, 256, 512])
    def test_gemv_4bit(self, device, dtype, storage_dtype, quant_type, blocksize):
        if device == "hpu" and not is_supported_on_hpu(quant_type, dtype, storage_dtype):
            pytest.skip("This configuration is not supported on HPU.")

        out_features = 1024
        in_features = 256

        A = torch.randn((1, 1, in_features), dtype=dtype, device=device)
        B = torch.randn((out_features, in_features), dtype=dtype, device=A.device)
        B_q, absmax = torch.ops.bitsandbytes.quantize_4bit(B, blocksize, quant_type, storage_dtype)
        code = bitsandbytes.functional.get_4bit_type(quant_type, device=A.device, blocksize=blocksize)

        out = torch.ops.bitsandbytes.gemv_4bit.default(A, B_q, B.shape, absmax, code, blocksize)

        assert out.device == A.device
        assert out.dtype == dtype
        assert out.shape == (1, 1, out_features)
        assert out.isreal().all()

        opcheck(torch.ops.bitsandbytes.gemv_4bit.default, (A, B_q, B.shape, absmax, code, blocksize))<|MERGE_RESOLUTION|>--- conflicted
+++ resolved
@@ -4,13 +4,9 @@
 import torch
 
 import bitsandbytes
-<<<<<<< HEAD
 from bitsandbytes.cextension import HIP_ENVIRONMENT
-from tests.helpers import TRUE_FALSE, get_available_devices, id_formatter
-=======
 from bitsandbytes.functional import ipex_xpu
 from tests.helpers import TRUE_FALSE, get_available_devices, id_formatter, is_supported_on_hpu
->>>>>>> 29564ad6
 
 # torch.library.opcheck is only available in torch 2.4 and later.
 # When testing with older versions, we will skip it as a no-op.
