from math import prod

import pytest
import torch

import bitsandbytes
from bitsandbytes.functional import ipex_xpu
from tests.helpers import TRUE_FALSE, get_available_devices, id_formatter, is_supported_on_hpu

# torch.library.opcheck is only available in torch 2.4 and later.
# When testing with older versions, we will skip it as a no-op.
if torch.__version__ >= (2, 4):
    opcheck = torch.library.opcheck
else:
    opcheck = lambda *args, **kwargs: None


class TestLLMInt8Ops:
    @pytest.mark.parametrize("device", get_available_devices())
    def test_int8_linear_matmul(self, device):
        A = torch.randint(-128, 127, (10, 20), dtype=torch.int8, device=device)
        B = torch.randint(-128, 127, (30, 20), dtype=torch.int8, device=device)
        out = torch.ops.bitsandbytes.int8_linear_matmul.default(A, B)

        assert out.shape == (10, 30)
        assert out.dtype == torch.int32
        assert out.device == A.device

        opcheck(torch.ops.bitsandbytes.int8_linear_matmul.default, (A, B))

    @pytest.mark.parametrize("device", get_available_devices())
    def test_int8_linear_matmul_out(self, device):
        A = torch.randint(-128, 127, (10, 20), dtype=torch.int8, device=device)
        B = torch.randint(-128, 127, (30, 20), dtype=torch.int8, device=device)

        out = torch.empty((10, 30), dtype=torch.int32, device=device)
        torch.ops.bitsandbytes.int8_linear_matmul.out(A, B, out)

        assert out.shape == (10, 30)
        assert out.dtype == torch.int32
        assert out.device == A.device

        opcheck(torch.ops.bitsandbytes.int8_linear_matmul.out, (A, B, out))

    @pytest.mark.parametrize("threshold", [0.0, 6.0])
    @pytest.mark.parametrize("device", get_available_devices())
    def test_int8_vectorwise_quant(self, threshold, device):
        A = torch.randn(10, 20, dtype=torch.float16, device=device)
        A[1][0] = 1000.0

        out_row, row_stats, outlier_cols = torch.ops.bitsandbytes.int8_vectorwise_quant(A, threshold=threshold)

        assert out_row.shape == (10, 20)
        assert out_row.dtype == torch.int8
        assert out_row.device == A.device
        assert row_stats.shape == (10,)
        assert row_stats.dtype == torch.float32
        assert row_stats.device == A.device

        if threshold > 0.0:
            assert outlier_cols is not None
            assert outlier_cols.dim() == 1
            assert outlier_cols.shape[0] <= A.shape[1]
            assert outlier_cols.device == A.device
        else:
            assert outlier_cols is None

        opcheck(torch.ops.bitsandbytes.int8_vectorwise_quant, (A,))
        opcheck(torch.ops.bitsandbytes.int8_vectorwise_quant, (A, threshold))

    @pytest.mark.parametrize("device", get_available_devices())
    def test_int8_mm_dequant(self, device):
        A = torch.randint(-128, 127, (256, 256), dtype=torch.int32, device=device)
        row_stats = torch.randn(256, dtype=torch.float32, device=device)
        col_stats = torch.randn(256, dtype=torch.float32, device=device)
        out = torch.ops.bitsandbytes.int8_mm_dequant(A, row_stats, col_stats)

        assert out.shape == A.shape
        assert out.dtype == torch.float16
        assert out.device == A.device

        opcheck(torch.ops.bitsandbytes.int8_mm_dequant, (A, row_stats, col_stats))

    @pytest.mark.parametrize("device", get_available_devices())
    @pytest.mark.parametrize("dtype", [torch.float16, torch.bfloat16, torch.float32], ids=id_formatter("dtype"))
    @pytest.mark.parametrize("has_bias", TRUE_FALSE)
    def test_int8_scaled_mm(self, device, dtype, has_bias):
        A = torch.randint(-128, 127, (10, 20), dtype=torch.int8, device=device)
        B = torch.randint(-128, 127, (30, 20), dtype=torch.int8, device=device)
        row_stats = torch.randn(10, dtype=torch.float32, device=device)
        col_stats = torch.randn(30, dtype=torch.float32, device=device)
        bias = torch.randn(30, dtype=dtype, device=device) if has_bias else None
        out = torch.ops.bitsandbytes.int8_scaled_mm(A, B, row_stats, col_stats, bias=bias, dtype=dtype)

        assert out.shape == (10, 30)
        assert out.dtype == dtype
        assert out.device == A.device

        opcheck(torch.ops.bitsandbytes.int8_scaled_mm, (A, B, row_stats, col_stats, bias, dtype))


class TestInt8BlockwiseQuantOps:
    @pytest.mark.parametrize("device", get_available_devices())
    @pytest.mark.parametrize("dtype", [torch.float16, torch.bfloat16, torch.float32], ids=id_formatter("dtype"))
    @pytest.mark.parametrize("blocksize", [64, 128, 256, 512])
    def test_quantize_blockwise(self, device, dtype, blocksize):
        if device == "cpu":
            if dtype != torch.float32:
                pytest.skip("CPU implementation is only available for float32")

            if blocksize != 256:
                pytest.skip("CPU implementation is slow; only test blocksize=256")

        code = bitsandbytes.functional.create_dynamic_map().to(device)
        A = torch.randn(1024, 1024, dtype=dtype, device=device)
        out, absmax = torch.ops.bitsandbytes.quantize_blockwise(A, code, blocksize)

        assert out.shape == A.shape
        assert out.dtype == torch.uint8
        assert out.device == A.device

        assert absmax.device == A.device
        assert absmax.dtype == torch.float32

        opcheck(torch.ops.bitsandbytes.quantize_blockwise, (A, code, blocksize))

    @pytest.mark.parametrize("device", get_available_devices())
    @pytest.mark.parametrize("dtype", [torch.float16, torch.bfloat16, torch.float32], ids=id_formatter("dtype"))
    @pytest.mark.parametrize("blocksize", [64, 128, 256, 512])
    def test_dequantize_blockwise(self, device, dtype, blocksize):
        if device == "cpu" and dtype != torch.float32:
            pytest.skip("CPU implementation is only available for float32")

        A = torch.randint(0, 255, (1024, 1024), dtype=torch.uint8, device=device)
        code = bitsandbytes.functional.create_dynamic_map().to(device, dtype=torch.float32)

        n = A.numel()
        blocks = -(n // -blocksize)
        absmax = torch.randn((blocks,), device=device, dtype=torch.float32)

        out = torch.ops.bitsandbytes.dequantize_blockwise.default(A, absmax, code, blocksize, dtype)

        assert out.shape == A.shape
        assert out.dtype == dtype
        assert out.device == A.device

        # TODO: Enable it
        if device == "xpu" and ipex_xpu:
            pytest.skip("XPU implementation have torch.op inside torch.op, it will fail on op check")

        opcheck(torch.ops.bitsandbytes.dequantize_blockwise.default, (A, absmax, code, blocksize, dtype))


class Test4bitBlockwiseQuantOps:
    @pytest.mark.parametrize("device", get_available_devices())
    @pytest.mark.parametrize("dtype", [torch.float16, torch.bfloat16, torch.float32], ids=id_formatter("dtype"))
    @pytest.mark.parametrize("storage_dtype", [torch.uint8, torch.bfloat16], ids=id_formatter("storage_dtype"))
    @pytest.mark.parametrize("quant_type", ["fp4", "nf4"])
    @pytest.mark.parametrize("blocksize", [64, 128, 256, 512])
    def test_quantize_4bit(self, device, dtype, storage_dtype, quant_type, blocksize):
        if device == "hpu" and not is_supported_on_hpu(quant_type, dtype, storage_dtype):
            pytest.skip("This configuration is not supported on HPU.")

        A = torch.randn(1024, 1024, dtype=dtype, device=device)

        out, absmax = torch.ops.bitsandbytes.quantize_4bit.default(A, blocksize, quant_type, storage_dtype)

        assert out.device == A.device
        assert out.dtype == storage_dtype

        assert absmax.device == A.device
        assert absmax.dtype == torch.float32

        if storage_dtype != torch.uint8:
            pytest.xfail("opcheck fails for storage_dtype != torch.uint8")

        opcheck(torch.ops.bitsandbytes.quantize_4bit.default, (A, blocksize, quant_type, storage_dtype))

    @pytest.mark.parametrize("device", get_available_devices())
    @pytest.mark.parametrize("dtype", [torch.float16, torch.bfloat16, torch.float32], ids=id_formatter("dtype"))
    @pytest.mark.parametrize("storage_dtype", [torch.uint8, torch.bfloat16], ids=id_formatter("storage_dtype"))
    @pytest.mark.parametrize("quant_type", ["fp4", "nf4"])
    @pytest.mark.parametrize("blocksize", [64, 128, 256, 512])
    def test_dequantize_4bit(self, device, dtype, storage_dtype, quant_type, blocksize):
<<<<<<< HEAD
        if device == "hpu" and quant_type != "nf4":
            pytest.skip("fp4 dequantization is not supported on HPU")
=======
        if device == "hpu" and not is_supported_on_hpu(quant_type, dtype, storage_dtype):
            pytest.skip("This configuration is not supported on HPU.")
>>>>>>> 70bbbb92

        shape = (128, 128)

        n = prod(shape)
        blocks = -(n // -blocksize)
        quantized_shape = ((n + 1) // (storage_dtype.itemsize * 2), 1)

        A = (
            torch.randint(0, 255, ((n + 1) // 2,), dtype=torch.uint8, device=device)
            .view(storage_dtype)
            .reshape(quantized_shape)
            .contiguous()
        )

        absmax = torch.randn((blocks,), dtype=torch.float32, device=device)

        out = torch.ops.bitsandbytes.dequantize_4bit.default(A, absmax, blocksize, quant_type, shape, dtype)

        assert out.device == A.device
        assert out.shape == shape

        opcheck(
            torch.ops.bitsandbytes.dequantize_4bit.default,
            (A, absmax, blocksize, quant_type, shape, dtype),
        )

    @pytest.mark.parametrize("device", get_available_devices())
    @pytest.mark.parametrize("dtype", [torch.float16, torch.bfloat16, torch.float32], ids=id_formatter("dtype"))
    @pytest.mark.parametrize("storage_dtype", [torch.uint8, torch.bfloat16], ids=id_formatter("storage_dtype"))
    @pytest.mark.parametrize("quant_type", ["fp4", "nf4"])
    @pytest.mark.parametrize("blocksize", [64, 128, 256, 512])
    def test_gemv_4bit(self, device, dtype, storage_dtype, quant_type, blocksize):
<<<<<<< HEAD
        if device == "hpu":
            pytest.skip("gemv not supported on HPU")
=======
        if device == "hpu" and not is_supported_on_hpu(quant_type, dtype, storage_dtype):
            pytest.skip("This configuration is not supported on HPU.")
>>>>>>> 70bbbb92

        out_features = 1024
        in_features = 256

        A = torch.randn((1, 1, in_features), dtype=dtype, device=device)
        B = torch.randn((out_features, in_features), dtype=dtype, device=A.device)
        B_q, absmax = torch.ops.bitsandbytes.quantize_4bit(B, blocksize, quant_type, storage_dtype)
        code = bitsandbytes.functional.get_4bit_type(quant_type, device=A.device, blocksize=blocksize)

        out = torch.ops.bitsandbytes.gemv_4bit.default(A, B_q, B.shape, absmax, code, blocksize)

        assert out.device == A.device
        assert out.dtype == dtype
        assert out.shape == (1, 1, out_features)
        assert out.isreal().all()

        opcheck(torch.ops.bitsandbytes.gemv_4bit.default, (A, B_q, B.shape, absmax, code, blocksize))<|MERGE_RESOLUTION|>--- conflicted
+++ resolved
@@ -182,13 +182,8 @@
     @pytest.mark.parametrize("quant_type", ["fp4", "nf4"])
     @pytest.mark.parametrize("blocksize", [64, 128, 256, 512])
     def test_dequantize_4bit(self, device, dtype, storage_dtype, quant_type, blocksize):
-<<<<<<< HEAD
-        if device == "hpu" and quant_type != "nf4":
-            pytest.skip("fp4 dequantization is not supported on HPU")
-=======
         if device == "hpu" and not is_supported_on_hpu(quant_type, dtype, storage_dtype):
             pytest.skip("This configuration is not supported on HPU.")
->>>>>>> 70bbbb92
 
         shape = (128, 128)
 
@@ -221,13 +216,8 @@
     @pytest.mark.parametrize("quant_type", ["fp4", "nf4"])
     @pytest.mark.parametrize("blocksize", [64, 128, 256, 512])
     def test_gemv_4bit(self, device, dtype, storage_dtype, quant_type, blocksize):
-<<<<<<< HEAD
-        if device == "hpu":
-            pytest.skip("gemv not supported on HPU")
-=======
         if device == "hpu" and not is_supported_on_hpu(quant_type, dtype, storage_dtype):
             pytest.skip("This configuration is not supported on HPU.")
->>>>>>> 70bbbb92
 
         out_features = 1024
         in_features = 256
