import os
import pytest
import torch
from pathlib import Path

# hardcoded test. Not good, but a sanity check for now
def test_manual_override():
    manual_cuda_path = str(Path('/mmfs1/home/dettmers/data/local/cuda-12.2'))

    pytorch_version = torch.version.cuda.replace('.', '')

    assert pytorch_version != 122

    os.environ['CUDA_HOME']='{manual_cuda_path}'
    os.environ['CUDA_VERSION']='122'
    assert str(manual_cuda_path) in os.environ['LD_LIBRARY_PATH']
    import bitsandbytes as bnb
    loaded_lib = bnb.cuda_setup.main.CUDASetup.get_instance().binary_name
    assert loaded_lib == 'libbitsandbytes_cuda122.so'







<<<<<<< HEAD
import bitsandbytes as bnb
from bitsandbytes.cuda_setup.main import (
    determine_cuda_runtime_lib_path,
    evaluate_cuda_setup,
    extract_candidate_paths,
)
from testutil import skip_if_no_cuda


@skip_if_no_cuda()
def test_cuda_full_system():
    ## this only tests the cuda version and not compute capability

    # if CONDA_PREFIX exists, it has priority before all other env variables
    # but it does not contain the library directly, so we need to look at the a sub-folder
    version = ""
    if "CONDA_PREFIX" in os.environ:
        ls_output, err = bnb.utils.execute_and_return(f'ls -l {os.environ["CONDA_PREFIX"]}/lib/libcudart.so.11.0')
        major, minor, revision = (ls_output.split(" ")[-1].replace("libcudart.so.", "").split("."))
        version = float(f"{major}.{minor}")

    if version == "" and "LD_LIBRARY_PATH" in os.environ:
        ld_path = os.environ["LD_LIBRARY_PATH"]
        paths = ld_path.split(":")
        version = ""
        for p in paths:
            if "cuda" in p:
                idx = p.rfind("cuda-")
                version = p[idx + 5 : idx + 5 + 4].replace("/", "")
                version = float(version)
                break


    assert version > 0
    binary_name, cudart_path, cuda, cc, cuda_version_string = evaluate_cuda_setup()
    binary_name = binary_name.replace("libbitsandbytes_cuda", "")
    assert binary_name.startswith(str(version).replace(".", ""))
=======
>>>>>>> f63abb5a
<|MERGE_RESOLUTION|>--- conflicted
+++ resolved
@@ -16,51 +16,4 @@
     assert str(manual_cuda_path) in os.environ['LD_LIBRARY_PATH']
     import bitsandbytes as bnb
     loaded_lib = bnb.cuda_setup.main.CUDASetup.get_instance().binary_name
-    assert loaded_lib == 'libbitsandbytes_cuda122.so'
-
-
-
-
-
-
-
-<<<<<<< HEAD
-import bitsandbytes as bnb
-from bitsandbytes.cuda_setup.main import (
-    determine_cuda_runtime_lib_path,
-    evaluate_cuda_setup,
-    extract_candidate_paths,
-)
-from testutil import skip_if_no_cuda
-
-
-@skip_if_no_cuda()
-def test_cuda_full_system():
-    ## this only tests the cuda version and not compute capability
-
-    # if CONDA_PREFIX exists, it has priority before all other env variables
-    # but it does not contain the library directly, so we need to look at the a sub-folder
-    version = ""
-    if "CONDA_PREFIX" in os.environ:
-        ls_output, err = bnb.utils.execute_and_return(f'ls -l {os.environ["CONDA_PREFIX"]}/lib/libcudart.so.11.0')
-        major, minor, revision = (ls_output.split(" ")[-1].replace("libcudart.so.", "").split("."))
-        version = float(f"{major}.{minor}")
-
-    if version == "" and "LD_LIBRARY_PATH" in os.environ:
-        ld_path = os.environ["LD_LIBRARY_PATH"]
-        paths = ld_path.split(":")
-        version = ""
-        for p in paths:
-            if "cuda" in p:
-                idx = p.rfind("cuda-")
-                version = p[idx + 5 : idx + 5 + 4].replace("/", "")
-                version = float(version)
-                break
-
-
-    assert version > 0
-    binary_name, cudart_path, cuda, cc, cuda_version_string = evaluate_cuda_setup()
-    binary_name = binary_name.replace("libbitsandbytes_cuda", "")
-    assert binary_name.startswith(str(version).replace(".", ""))
-=======
->>>>>>> f63abb5a
+    assert loaded_lib == 'libbitsandbytes_cuda122.so'