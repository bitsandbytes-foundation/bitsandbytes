--- conflicted
+++ resolved
@@ -12,50 +12,8 @@
 from testutil import skip_if_no_cuda
 
 
-<<<<<<< HEAD
-# we search for
-'CUDA_HOME': '/mnt/D/titus/local/cuda-11.1/'
-"""
-
-
-class InputAndExpectedOutput(NamedTuple):
-    input: str
-    output: str
-
-
-HAPPY_PATH__LD_LIB_TEST_PATHS: List[InputAndExpectedOutput] = [
-    (
-        f"some/other/dir:dir/with/{CUDA_RUNTIME_LIB}",
-        f"dir/with/{CUDA_RUNTIME_LIB}",
-    ),
-    (
-        f":some/other/dir:dir/with/{CUDA_RUNTIME_LIB}",
-        f"dir/with/{CUDA_RUNTIME_LIB}",
-    ),
-    (
-        f"some/other/dir:dir/with/{CUDA_RUNTIME_LIB}:",
-        f"dir/with/{CUDA_RUNTIME_LIB}",
-    ),
-    (
-        f"some/other/dir::dir/with/{CUDA_RUNTIME_LIB}",
-        f"dir/with/{CUDA_RUNTIME_LIB}",
-    ),
-    (
-        f"dir/with/{CUDA_RUNTIME_LIB}:some/other/dir",
-        f"dir/with/{CUDA_RUNTIME_LIB}",
-    ),
-    (
-        f"dir/with/{CUDA_RUNTIME_LIB}:other/dir/libcuda.so",
-        f"dir/with/{CUDA_RUNTIME_LIB}",
-    ),
-]
-
-
 @skip_if_no_cuda()
-def test_full_system_cuda():
-=======
 def test_cuda_full_system():
->>>>>>> 9e7cdc9e
     ## this only tests the cuda version and not compute capability
 
     # if CONDA_PREFIX exists, it has priority before all other env variables
