--- conflicted
+++ resolved
@@ -109,16 +109,8 @@
 gtype = [torch.float32, torch.float16, torch.bfloat16]
 optimizer_names = ["adam", "momentum", "rmsprop", 'paged_adamw', 'paged_adam', 'lion', 'paged_lion']
 values = list(product(dim1, dim2, gtype, optimizer_names))
-<<<<<<< HEAD
-names = [
-    "dim1_{}_dim2_{}_gtype_{}_optim_{}".format(*vals) for vals in values
-]
-
-
+names = ["dim1_{}_dim2_{}_gtype_{}_optim_{}".format(*vals) for vals in values]
 @skip_if_no_cuda()
-=======
-names = ["dim1_{}_dim2_{}_gtype_{}_optim_{}".format(*vals) for vals in values]
->>>>>>> ac5550a0
 @pytest.mark.parametrize("dim1, dim2, gtype, optim_name", values, ids=names)
 def test_optimizer32bit(dim1, dim2, gtype, optim_name):
     if gtype == torch.bfloat16 and optim_name in ['momentum', 'rmsprop']: pytest.skip()
